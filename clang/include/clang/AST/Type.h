//===- Type.h - C Language Family Type Representation -----------*- C++ -*-===//
//
// Part of the LLVM Project, under the Apache License v2.0 with LLVM Exceptions.
// See https://llvm.org/LICENSE.txt for license information.
// SPDX-License-Identifier: Apache-2.0 WITH LLVM-exception
//
//===----------------------------------------------------------------------===//
//
/// \file
/// C Language Family Type Representation
///
/// This file defines the clang::Type interface and subclasses, used to
/// represent types for languages in the C family.
//
//===----------------------------------------------------------------------===//

#ifndef LLVM_CLANG_AST_TYPE_H
#define LLVM_CLANG_AST_TYPE_H

#include "clang/AST/NestedNameSpecifier.h"
#include "clang/AST/TemplateName.h"
#include "clang/Basic/AddressSpaces.h"
#include "clang/Basic/AttrKinds.h"
#include "clang/Basic/Diagnostic.h"
#include "clang/Basic/ExceptionSpecificationType.h"
#include "clang/Basic/LLVM.h"
#include "clang/Basic/Linkage.h"
#include "clang/Basic/PartialDiagnostic.h"
#include "clang/Basic/SourceLocation.h"
#include "clang/Basic/Specifiers.h"
#include "clang/Basic/Visibility.h"
#include "llvm/ADT/APInt.h"
#include "llvm/ADT/APSInt.h"
#include "llvm/ADT/ArrayRef.h"
#include "llvm/ADT/FoldingSet.h"
#include "llvm/ADT/None.h"
#include "llvm/ADT/Optional.h"
#include "llvm/ADT/PointerIntPair.h"
#include "llvm/ADT/PointerUnion.h"
#include "llvm/ADT/StringRef.h"
#include "llvm/ADT/Twine.h"
#include "llvm/ADT/iterator_range.h"
#include "llvm/Support/Casting.h"
#include "llvm/Support/Compiler.h"
#include "llvm/Support/ErrorHandling.h"
#include "llvm/Support/PointerLikeTypeTraits.h"
#include "llvm/Support/type_traits.h"
#include "llvm/Support/TrailingObjects.h"
#include <cassert>
#include <cstddef>
#include <cstdint>
#include <cstring>
#include <string>
#include <type_traits>
#include <utility>

namespace clang {

class ExtQuals;
class QualType;
class TagDecl;
class Type;
class TypeSourceInfo;

enum {
  TypeAlignmentInBits = 4,
  TypeAlignment = 1 << TypeAlignmentInBits
};

} // namespace clang

namespace llvm {

  template <typename T>
  struct PointerLikeTypeTraits;
  template<>
  struct PointerLikeTypeTraits< ::clang::Type*> {
    static inline void *getAsVoidPointer(::clang::Type *P) { return P; }

    static inline ::clang::Type *getFromVoidPointer(void *P) {
      return static_cast< ::clang::Type*>(P);
    }

    enum { NumLowBitsAvailable = clang::TypeAlignmentInBits };
  };

  template<>
  struct PointerLikeTypeTraits< ::clang::ExtQuals*> {
    static inline void *getAsVoidPointer(::clang::ExtQuals *P) { return P; }

    static inline ::clang::ExtQuals *getFromVoidPointer(void *P) {
      return static_cast< ::clang::ExtQuals*>(P);
    }

    enum { NumLowBitsAvailable = clang::TypeAlignmentInBits };
  };

} // namespace llvm

namespace clang {

class ASTContext;
class BoundsExpr;
template <typename> class CanQual;
class CXXRecordDecl;
class DeclContext;
class EnumDecl;
class Expr;
class ExtQualsTypeCommonBase;
class FunctionDecl;
class IdentifierInfo;
class InteropTypeExpr;
class NamedDecl;
class ObjCInterfaceDecl;
class ObjCProtocolDecl;
class ObjCTypeParamDecl;
struct PrintingPolicy;
class RecordDecl;
class Stmt;
class TagDecl;
class TemplateArgument;
class TemplateArgumentListInfo;
class TemplateArgumentLoc;
class TemplateTypeParmDecl;
class TypedefNameDecl;
class UnresolvedUsingTypenameDecl;

using CanQualType = CanQual<Type>;

// Provide forward declarations for all of the *Type classes.
#define TYPE(Class, Base) class Class##Type;
#include "clang/AST/TypeNodes.def"

/// The collection of all-type qualifiers we support.
/// Clang supports five independent qualifiers:
/// * C99: const, volatile, and restrict
/// * MS: __unaligned
/// * Embedded C (TR18037): address spaces
/// * Objective C: the GC attributes (none, weak, or strong)
class Qualifiers {
public:
  enum TQ { // NOTE: These flags must be kept in sync with DeclSpec::TQ.
    Const    = 0x1,
    Restrict = 0x2,
    Volatile = 0x4,
    CVRMask = Const | Volatile | Restrict
  };

  enum GC {
    GCNone = 0,
    Weak,
    Strong
  };

  enum ObjCLifetime {
    /// There is no lifetime qualification on this type.
    OCL_None,

    /// This object can be modified without requiring retains or
    /// releases.
    OCL_ExplicitNone,

    /// Assigning into this object requires the old value to be
    /// released and the new value to be retained.  The timing of the
    /// release of the old value is inexact: it may be moved to
    /// immediately after the last known point where the value is
    /// live.
    OCL_Strong,

    /// Reading or writing from this object requires a barrier call.
    OCL_Weak,

    /// Assigning into this object requires a lifetime extension.
    OCL_Autoreleasing
  };

  enum {
    /// The maximum supported address space number.
    /// 23 bits should be enough for anyone.
    MaxAddressSpace = 0x7fffffu,

    /// The width of the "fast" qualifier mask.
    FastWidth = 3,

    /// The fast qualifier mask.
    FastMask = (1 << FastWidth) - 1
  };

  /// Returns the common set of qualifiers while removing them from
  /// the given sets.
  static Qualifiers removeCommonQualifiers(Qualifiers &L, Qualifiers &R) {
    // If both are only CVR-qualified, bit operations are sufficient.
    if (!(L.Mask & ~CVRMask) && !(R.Mask & ~CVRMask)) {
      Qualifiers Q;
      Q.Mask = L.Mask & R.Mask;
      L.Mask &= ~Q.Mask;
      R.Mask &= ~Q.Mask;
      return Q;
    }

    Qualifiers Q;
    unsigned CommonCRV = L.getCVRQualifiers() & R.getCVRQualifiers();
    Q.addCVRQualifiers(CommonCRV);
    L.removeCVRQualifiers(CommonCRV);
    R.removeCVRQualifiers(CommonCRV);

    if (L.getObjCGCAttr() == R.getObjCGCAttr()) {
      Q.setObjCGCAttr(L.getObjCGCAttr());
      L.removeObjCGCAttr();
      R.removeObjCGCAttr();
    }

    if (L.getObjCLifetime() == R.getObjCLifetime()) {
      Q.setObjCLifetime(L.getObjCLifetime());
      L.removeObjCLifetime();
      R.removeObjCLifetime();
    }

    if (L.getAddressSpace() == R.getAddressSpace()) {
      Q.setAddressSpace(L.getAddressSpace());
      L.removeAddressSpace();
      R.removeAddressSpace();
    }
    return Q;
  }

  static Qualifiers fromFastMask(unsigned Mask) {
    Qualifiers Qs;
    Qs.addFastQualifiers(Mask);
    return Qs;
  }

  static Qualifiers fromCVRMask(unsigned CVR) {
    Qualifiers Qs;
    Qs.addCVRQualifiers(CVR);
    return Qs;
  }

  static Qualifiers fromCVRUMask(unsigned CVRU) {
    Qualifiers Qs;
    Qs.addCVRUQualifiers(CVRU);
    return Qs;
  }

  // Deserialize qualifiers from an opaque representation.
  static Qualifiers fromOpaqueValue(unsigned opaque) {
    Qualifiers Qs;
    Qs.Mask = opaque;
    return Qs;
  }

  // Serialize these qualifiers into an opaque representation.
  unsigned getAsOpaqueValue() const {
    return Mask;
  }

  bool hasConst() const { return Mask & Const; }
  bool hasOnlyConst() const { return Mask == Const; }
  void removeConst() { Mask &= ~Const; }
  void addConst() { Mask |= Const; }

  bool hasVolatile() const { return Mask & Volatile; }
  bool hasOnlyVolatile() const { return Mask == Volatile; }
  void removeVolatile() { Mask &= ~Volatile; }
  void addVolatile() { Mask |= Volatile; }

  bool hasRestrict() const { return Mask & Restrict; }
  bool hasOnlyRestrict() const { return Mask == Restrict; }
  void removeRestrict() { Mask &= ~Restrict; }
  void addRestrict() { Mask |= Restrict; }

  bool hasCVRQualifiers() const { return getCVRQualifiers(); }
  unsigned getCVRQualifiers() const { return Mask & CVRMask; }
  unsigned getCVRUQualifiers() const { return Mask & (CVRMask | UMask); }

  void setCVRQualifiers(unsigned mask) {
    assert(!(mask & ~CVRMask) && "bitmask contains non-CVR bits");
    Mask = (Mask & ~CVRMask) | mask;
  }
  void removeCVRQualifiers(unsigned mask) {
    assert(!(mask & ~CVRMask) && "bitmask contains non-CVR bits");
    Mask &= ~mask;
  }
  void removeCVRQualifiers() {
    removeCVRQualifiers(CVRMask);
  }
  void addCVRQualifiers(unsigned mask) {
    assert(!(mask & ~CVRMask) && "bitmask contains non-CVR bits");
    Mask |= mask;
  }
  void addCVRUQualifiers(unsigned mask) {
    assert(!(mask & ~CVRMask & ~UMask) && "bitmask contains non-CVRU bits");
    Mask |= mask;
  }

  bool hasUnaligned() const { return Mask & UMask; }
  void setUnaligned(bool flag) {
    Mask = (Mask & ~UMask) | (flag ? UMask : 0);
  }
  void removeUnaligned() { Mask &= ~UMask; }
  void addUnaligned() { Mask |= UMask; }

  bool hasObjCGCAttr() const { return Mask & GCAttrMask; }
  GC getObjCGCAttr() const { return GC((Mask & GCAttrMask) >> GCAttrShift); }
  void setObjCGCAttr(GC type) {
    Mask = (Mask & ~GCAttrMask) | (type << GCAttrShift);
  }
  void removeObjCGCAttr() { setObjCGCAttr(GCNone); }
  void addObjCGCAttr(GC type) {
    assert(type);
    setObjCGCAttr(type);
  }
  Qualifiers withoutObjCGCAttr() const {
    Qualifiers qs = *this;
    qs.removeObjCGCAttr();
    return qs;
  }
  Qualifiers withoutObjCLifetime() const {
    Qualifiers qs = *this;
    qs.removeObjCLifetime();
    return qs;
  }
  Qualifiers withoutAddressSpace() const {
    Qualifiers qs = *this;
    qs.removeAddressSpace();
    return qs;
  }

  bool hasObjCLifetime() const { return Mask & LifetimeMask; }
  ObjCLifetime getObjCLifetime() const {
    return ObjCLifetime((Mask & LifetimeMask) >> LifetimeShift);
  }
  void setObjCLifetime(ObjCLifetime type) {
    Mask = (Mask & ~LifetimeMask) | (type << LifetimeShift);
  }
  void removeObjCLifetime() { setObjCLifetime(OCL_None); }
  void addObjCLifetime(ObjCLifetime type) {
    assert(type);
    assert(!hasObjCLifetime());
    Mask |= (type << LifetimeShift);
  }

  /// True if the lifetime is neither None or ExplicitNone.
  bool hasNonTrivialObjCLifetime() const {
    ObjCLifetime lifetime = getObjCLifetime();
    return (lifetime > OCL_ExplicitNone);
  }

  /// True if the lifetime is either strong or weak.
  bool hasStrongOrWeakObjCLifetime() const {
    ObjCLifetime lifetime = getObjCLifetime();
    return (lifetime == OCL_Strong || lifetime == OCL_Weak);
  }

  bool hasAddressSpace() const { return Mask & AddressSpaceMask; }
  LangAS getAddressSpace() const {
    return static_cast<LangAS>(Mask >> AddressSpaceShift);
  }
  bool hasTargetSpecificAddressSpace() const {
    return isTargetAddressSpace(getAddressSpace());
  }
  /// Get the address space attribute value to be printed by diagnostics.
  unsigned getAddressSpaceAttributePrintValue() const {
    auto Addr = getAddressSpace();
    // This function is not supposed to be used with language specific
    // address spaces. If that happens, the diagnostic message should consider
    // printing the QualType instead of the address space value.
    assert(Addr == LangAS::Default || hasTargetSpecificAddressSpace());
    if (Addr != LangAS::Default)
      return toTargetAddressSpace(Addr);
    // TODO: The diagnostic messages where Addr may be 0 should be fixed
    // since it cannot differentiate the situation where 0 denotes the default
    // address space or user specified __attribute__((address_space(0))).
    return 0;
  }
  void setAddressSpace(LangAS space) {
    assert((unsigned)space <= MaxAddressSpace);
    Mask = (Mask & ~AddressSpaceMask)
         | (((uint32_t) space) << AddressSpaceShift);
  }
  void removeAddressSpace() { setAddressSpace(LangAS::Default); }
  void addAddressSpace(LangAS space) {
    assert(space != LangAS::Default);
    setAddressSpace(space);
  }

  // Fast qualifiers are those that can be allocated directly
  // on a QualType object.
  bool hasFastQualifiers() const { return getFastQualifiers(); }
  unsigned getFastQualifiers() const { return Mask & FastMask; }
  void setFastQualifiers(unsigned mask) {
    assert(!(mask & ~FastMask) && "bitmask contains non-fast qualifier bits");
    Mask = (Mask & ~FastMask) | mask;
  }
  void removeFastQualifiers(unsigned mask) {
    assert(!(mask & ~FastMask) && "bitmask contains non-fast qualifier bits");
    Mask &= ~mask;
  }
  void removeFastQualifiers() {
    removeFastQualifiers(FastMask);
  }
  void addFastQualifiers(unsigned mask) {
    assert(!(mask & ~FastMask) && "bitmask contains non-fast qualifier bits");
    Mask |= mask;
  }

  /// Return true if the set contains any qualifiers which require an ExtQuals
  /// node to be allocated.
  bool hasNonFastQualifiers() const { return Mask & ~FastMask; }
  Qualifiers getNonFastQualifiers() const {
    Qualifiers Quals = *this;
    Quals.setFastQualifiers(0);
    return Quals;
  }

  /// Return true if the set contains any qualifiers.
  bool hasQualifiers() const { return Mask; }
  bool empty() const { return !Mask; }

  /// Add the qualifiers from the given set to this set.
  void addQualifiers(Qualifiers Q) {
    // If the other set doesn't have any non-boolean qualifiers, just
    // bit-or it in.
    if (!(Q.Mask & ~CVRMask))
      Mask |= Q.Mask;
    else {
      Mask |= (Q.Mask & CVRMask);
      if (Q.hasAddressSpace())
        addAddressSpace(Q.getAddressSpace());
      if (Q.hasObjCGCAttr())
        addObjCGCAttr(Q.getObjCGCAttr());
      if (Q.hasObjCLifetime())
        addObjCLifetime(Q.getObjCLifetime());
    }
  }

  /// Remove the qualifiers from the given set from this set.
  void removeQualifiers(Qualifiers Q) {
    // If the other set doesn't have any non-boolean qualifiers, just
    // bit-and the inverse in.
    if (!(Q.Mask & ~CVRMask))
      Mask &= ~Q.Mask;
    else {
      Mask &= ~(Q.Mask & CVRMask);
      if (getObjCGCAttr() == Q.getObjCGCAttr())
        removeObjCGCAttr();
      if (getObjCLifetime() == Q.getObjCLifetime())
        removeObjCLifetime();
      if (getAddressSpace() == Q.getAddressSpace())
        removeAddressSpace();
    }
  }

  /// Add the qualifiers from the given set to this set, given that
  /// they don't conflict.
  void addConsistentQualifiers(Qualifiers qs) {
    assert(getAddressSpace() == qs.getAddressSpace() ||
           !hasAddressSpace() || !qs.hasAddressSpace());
    assert(getObjCGCAttr() == qs.getObjCGCAttr() ||
           !hasObjCGCAttr() || !qs.hasObjCGCAttr());
    assert(getObjCLifetime() == qs.getObjCLifetime() ||
           !hasObjCLifetime() || !qs.hasObjCLifetime());
    Mask |= qs.Mask;
  }

  /// Returns true if address space A is equal to or a superset of B.
  /// OpenCL v2.0 defines conversion rules (OpenCLC v2.0 s6.5.5) and notion of
  /// overlapping address spaces.
  /// CL1.1 or CL1.2:
  ///   every address space is a superset of itself.
  /// CL2.0 adds:
  ///   __generic is a superset of any address space except for __constant.
  static bool isAddressSpaceSupersetOf(LangAS A, LangAS B) {
    // Address spaces must match exactly.
    return A == B ||
           // Otherwise in OpenCLC v2.0 s6.5.5: every address space except
           // for __constant can be used as __generic.
           (A == LangAS::opencl_generic && B != LangAS::opencl_constant);
  }

  /// Returns true if the address space in these qualifiers is equal to or
  /// a superset of the address space in the argument qualifiers.
  bool isAddressSpaceSupersetOf(Qualifiers other) const {
    return isAddressSpaceSupersetOf(getAddressSpace(), other.getAddressSpace());
  }

  /// Determines if these qualifiers compatibly include another set.
  /// Generally this answers the question of whether an object with the other
  /// qualifiers can be safely used as an object with these qualifiers.
  bool compatiblyIncludes(Qualifiers other) const {
    return isAddressSpaceSupersetOf(other) &&
           // ObjC GC qualifiers can match, be added, or be removed, but can't
           // be changed.
           (getObjCGCAttr() == other.getObjCGCAttr() || !hasObjCGCAttr() ||
            !other.hasObjCGCAttr()) &&
           // ObjC lifetime qualifiers must match exactly.
           getObjCLifetime() == other.getObjCLifetime() &&
           // CVR qualifiers may subset.
           (((Mask & CVRMask) | (other.Mask & CVRMask)) == (Mask & CVRMask)) &&
           // U qualifier may superset.
           (!other.hasUnaligned() || hasUnaligned());
  }

  /// Determines if these qualifiers compatibly include another set of
  /// qualifiers from the narrow perspective of Objective-C ARC lifetime.
  ///
  /// One set of Objective-C lifetime qualifiers compatibly includes the other
  /// if the lifetime qualifiers match, or if both are non-__weak and the
  /// including set also contains the 'const' qualifier, or both are non-__weak
  /// and one is None (which can only happen in non-ARC modes).
  bool compatiblyIncludesObjCLifetime(Qualifiers other) const {
    if (getObjCLifetime() == other.getObjCLifetime())
      return true;

    if (getObjCLifetime() == OCL_Weak || other.getObjCLifetime() == OCL_Weak)
      return false;

    if (getObjCLifetime() == OCL_None || other.getObjCLifetime() == OCL_None)
      return true;

    return hasConst();
  }

  /// Determine whether this set of qualifiers is a strict superset of
  /// another set of qualifiers, not considering qualifier compatibility.
  bool isStrictSupersetOf(Qualifiers Other) const;

  bool operator==(Qualifiers Other) const { return Mask == Other.Mask; }
  bool operator!=(Qualifiers Other) const { return Mask != Other.Mask; }

  explicit operator bool() const { return hasQualifiers(); }

  Qualifiers &operator+=(Qualifiers R) {
    addQualifiers(R);
    return *this;
  }

  // Union two qualifier sets.  If an enumerated qualifier appears
  // in both sets, use the one from the right.
  friend Qualifiers operator+(Qualifiers L, Qualifiers R) {
    L += R;
    return L;
  }

  Qualifiers &operator-=(Qualifiers R) {
    removeQualifiers(R);
    return *this;
  }

  /// Compute the difference between two qualifier sets.
  friend Qualifiers operator-(Qualifiers L, Qualifiers R) {
    L -= R;
    return L;
  }

  std::string getAsString() const;
  std::string getAsString(const PrintingPolicy &Policy) const;

  bool isEmptyWhenPrinted(const PrintingPolicy &Policy) const;
  void print(raw_ostream &OS, const PrintingPolicy &Policy,
             bool appendSpaceIfNonEmpty = false) const;

  void Profile(llvm::FoldingSetNodeID &ID) const {
    ID.AddInteger(Mask);
  }

private:
  // bits:     |0 1 2|3|4 .. 5|6  ..  8|9   ...   31|
  //           |C R V|U|GCAttr|Lifetime|AddressSpace|
  uint32_t Mask = 0;

  static const uint32_t UMask = 0x8;
  static const uint32_t UShift = 3;
  static const uint32_t GCAttrMask = 0x30;
  static const uint32_t GCAttrShift = 4;
  static const uint32_t LifetimeMask = 0x1C0;
  static const uint32_t LifetimeShift = 6;
  static const uint32_t AddressSpaceMask =
      ~(CVRMask | UMask | GCAttrMask | LifetimeMask);
  static const uint32_t AddressSpaceShift = 9;
};

/// A std::pair-like structure for storing a qualified type split
/// into its local qualifiers and its locally-unqualified type.
struct SplitQualType {
  /// The locally-unqualified type.
  const Type *Ty = nullptr;

  /// The local qualifiers.
  Qualifiers Quals;

  SplitQualType() = default;
  SplitQualType(const Type *ty, Qualifiers qs) : Ty(ty), Quals(qs) {}

  SplitQualType getSingleStepDesugaredType() const; // end of this file

  // Make std::tie work.
  std::pair<const Type *,Qualifiers> asPair() const {
    return std::pair<const Type *, Qualifiers>(Ty, Quals);
  }

  friend bool operator==(SplitQualType a, SplitQualType b) {
    return a.Ty == b.Ty && a.Quals == b.Quals;
  }
  friend bool operator!=(SplitQualType a, SplitQualType b) {
    return a.Ty != b.Ty || a.Quals != b.Quals;
  }
};

/// The kind of type we are substituting Objective-C type arguments into.
///
/// The kind of substitution affects the replacement of type parameters when
/// no concrete type information is provided, e.g., when dealing with an
/// unspecialized type.
enum class ObjCSubstitutionContext {
  /// An ordinary type.
  Ordinary,

  /// The result type of a method or function.
  Result,

  /// The parameter type of a method or function.
  Parameter,

  /// The type of a property.
  Property,

  /// The superclass of a type.
  Superclass,
};

/// A (possibly-)qualified type.
///
/// For efficiency, we don't store CV-qualified types as nodes on their
/// own: instead each reference to a type stores the qualifiers.  This
/// greatly reduces the number of nodes we need to allocate for types (for
/// example we only need one for 'int', 'const int', 'volatile int',
/// 'const volatile int', etc).
///
/// As an added efficiency bonus, instead of making this a pair, we
/// just store the two bits we care about in the low bits of the
/// pointer.  To handle the packing/unpacking, we make QualType be a
/// simple wrapper class that acts like a smart pointer.  A third bit
/// indicates whether there are extended qualifiers present, in which
/// case the pointer points to a special structure.
class QualType {
  friend class QualifierCollector;

  // Thankfully, these are efficiently composable.
  llvm::PointerIntPair<llvm::PointerUnion<const Type *, const ExtQuals *>,
                       Qualifiers::FastWidth> Value;

  const ExtQuals *getExtQualsUnsafe() const {
    return Value.getPointer().get<const ExtQuals*>();
  }

  const Type *getTypePtrUnsafe() const {
    return Value.getPointer().get<const Type*>();
  }

  const ExtQualsTypeCommonBase *getCommonPtr() const {
    assert(!isNull() && "Cannot retrieve a NULL type pointer");
    auto CommonPtrVal = reinterpret_cast<uintptr_t>(Value.getOpaqueValue());
    CommonPtrVal &= ~(uintptr_t)((1 << TypeAlignmentInBits) - 1);
    return reinterpret_cast<ExtQualsTypeCommonBase*>(CommonPtrVal);
  }

public:
  QualType() = default;
  QualType(const Type *Ptr, unsigned Quals) : Value(Ptr, Quals) {}
  QualType(const ExtQuals *Ptr, unsigned Quals) : Value(Ptr, Quals) {}

  unsigned getLocalFastQualifiers() const { return Value.getInt(); }
  void setLocalFastQualifiers(unsigned Quals) { Value.setInt(Quals); }

  /// Retrieves a pointer to the underlying (unqualified) type.
  ///
  /// This function requires that the type not be NULL. If the type might be
  /// NULL, use the (slightly less efficient) \c getTypePtrOrNull().
  const Type *getTypePtr() const;

  const Type *getTypePtrOrNull() const;

  /// Retrieves a pointer to the name of the base type.
  const IdentifierInfo *getBaseTypeIdentifier() const;

  /// Divides a QualType into its unqualified type and a set of local
  /// qualifiers.
  SplitQualType split() const;

  void *getAsOpaquePtr() const { return Value.getOpaqueValue(); }

  static QualType getFromOpaquePtr(const void *Ptr) {
    QualType T;
    T.Value.setFromOpaqueValue(const_cast<void*>(Ptr));
    return T;
  }

  const Type &operator*() const {
    return *getTypePtr();
  }

  const Type *operator->() const {
    return getTypePtr();
  }

  bool isCanonical() const;
  bool isCanonicalAsParam() const;

  /// Return true if this QualType doesn't point to a type yet.
  bool isNull() const {
    return Value.getPointer().isNull();
  }

  /// Determine whether this particular QualType instance has the
  /// "const" qualifier set, without looking through typedefs that may have
  /// added "const" at a different level.
  bool isLocalConstQualified() const {
    return (getLocalFastQualifiers() & Qualifiers::Const);
  }

  /// Determine whether this type is const-qualified.
  bool isConstQualified() const;

  /// Determine whether this particular QualType instance has the
  /// "restrict" qualifier set, without looking through typedefs that may have
  /// added "restrict" at a different level.
  bool isLocalRestrictQualified() const {
    return (getLocalFastQualifiers() & Qualifiers::Restrict);
  }

  /// Determine whether this type is restrict-qualified.
  bool isRestrictQualified() const;

  /// Determine whether this particular QualType instance has the
  /// "volatile" qualifier set, without looking through typedefs that may have
  /// added "volatile" at a different level.
  bool isLocalVolatileQualified() const {
    return (getLocalFastQualifiers() & Qualifiers::Volatile);
  }

  /// Determine whether this type is volatile-qualified.
  bool isVolatileQualified() const;

  /// Determine whether this particular QualType instance has any
  /// qualifiers, without looking through any typedefs that might add
  /// qualifiers at a different level.
  bool hasLocalQualifiers() const {
    return getLocalFastQualifiers() || hasLocalNonFastQualifiers();
  }

  /// Determine whether this type has any qualifiers.
  bool hasQualifiers() const;

  /// Determine whether this particular QualType instance has any
  /// "non-fast" qualifiers, e.g., those that are stored in an ExtQualType
  /// instance.
  bool hasLocalNonFastQualifiers() const {
    return Value.getPointer().is<const ExtQuals*>();
  }

  /// Retrieve the set of qualifiers local to this particular QualType
  /// instance, not including any qualifiers acquired through typedefs or
  /// other sugar.
  Qualifiers getLocalQualifiers() const;

  /// Retrieve the set of qualifiers applied to this type.
  Qualifiers getQualifiers() const;

  /// Retrieve the set of CVR (const-volatile-restrict) qualifiers
  /// local to this particular QualType instance, not including any qualifiers
  /// acquired through typedefs or other sugar.
  unsigned getLocalCVRQualifiers() const {
    return getLocalFastQualifiers();
  }

  /// Retrieve the set of CVR (const-volatile-restrict) qualifiers
  /// applied to this type.
  unsigned getCVRQualifiers() const;

  bool isConstant(const ASTContext& Ctx) const {
    return QualType::isConstant(*this, Ctx);
  }

  /// Determine whether this is a Plain Old Data (POD) type (C++ 3.9p10).
  bool isPODType(const ASTContext &Context) const;

  /// Return true if this is a POD type according to the rules of the C++98
  /// standard, regardless of the current compilation's language.
  bool isCXX98PODType(const ASTContext &Context) const;

  /// Return true if this is a POD type according to the more relaxed rules
  /// of the C++11 standard, regardless of the current compilation's language.
  /// (C++0x [basic.types]p9). Note that, unlike
  /// CXXRecordDecl::isCXX11StandardLayout, this takes DRs into account.
  bool isCXX11PODType(const ASTContext &Context) const;

  /// Return true if this is a trivial type per (C++0x [basic.types]p9)
  bool isTrivialType(const ASTContext &Context) const;

  /// Return true if this is a trivially copyable type (C++0x [basic.types]p9)
  bool isTriviallyCopyableType(const ASTContext &Context) const;


  /// Returns true if it is a class and it might be dynamic.
  bool mayBeDynamicClass() const;

  /// Returns true if it is not a class or if the class might not be dynamic.
  bool mayBeNotDynamicClass() const;

  // Don't promise in the API that anything besides 'const' can be
  // easily added.

  /// Add the `const` type qualifier to this QualType.
  void addConst() {
    addFastQualifiers(Qualifiers::Const);
  }
  QualType withConst() const {
    return withFastQualifiers(Qualifiers::Const);
  }

  /// Add the `volatile` type qualifier to this QualType.
  void addVolatile() {
    addFastQualifiers(Qualifiers::Volatile);
  }
  QualType withVolatile() const {
    return withFastQualifiers(Qualifiers::Volatile);
  }

  /// Add the `restrict` qualifier to this QualType.
  void addRestrict() {
    addFastQualifiers(Qualifiers::Restrict);
  }
  QualType withRestrict() const {
    return withFastQualifiers(Qualifiers::Restrict);
  }

  QualType withCVRQualifiers(unsigned CVR) const {
    return withFastQualifiers(CVR);
  }

  void addFastQualifiers(unsigned TQs) {
    assert(!(TQs & ~Qualifiers::FastMask)
           && "non-fast qualifier bits set in mask!");
    Value.setInt(Value.getInt() | TQs);
  }

  void removeLocalConst();
  void removeLocalVolatile();
  void removeLocalRestrict();
  void removeLocalCVRQualifiers(unsigned Mask);

  void removeLocalFastQualifiers() { Value.setInt(0); }
  void removeLocalFastQualifiers(unsigned Mask) {
    assert(!(Mask & ~Qualifiers::FastMask) && "mask has non-fast qualifiers");
    Value.setInt(Value.getInt() & ~Mask);
  }

  // Creates a type with the given qualifiers in addition to any
  // qualifiers already on this type.
  QualType withFastQualifiers(unsigned TQs) const {
    QualType T = *this;
    T.addFastQualifiers(TQs);
    return T;
  }

  // Creates a type with exactly the given fast qualifiers, removing
  // any existing fast qualifiers.
  QualType withExactLocalFastQualifiers(unsigned TQs) const {
    return withoutLocalFastQualifiers().withFastQualifiers(TQs);
  }

  // Removes fast qualifiers, but leaves any extended qualifiers in place.
  QualType withoutLocalFastQualifiers() const {
    QualType T = *this;
    T.removeLocalFastQualifiers();
    return T;
  }

  QualType getCanonicalType() const;

  /// Return this type with all of the instance-specific qualifiers
  /// removed, but without removing any qualifiers that may have been applied
  /// through typedefs.
  QualType getLocalUnqualifiedType() const { return QualType(getTypePtr(), 0); }

  /// Retrieve the unqualified variant of the given type,
  /// removing as little sugar as possible.
  ///
  /// This routine looks through various kinds of sugar to find the
  /// least-desugared type that is unqualified. For example, given:
  ///
  /// \code
  /// typedef int Integer;
  /// typedef const Integer CInteger;
  /// typedef CInteger DifferenceType;
  /// \endcode
  ///
  /// Executing \c getUnqualifiedType() on the type \c DifferenceType will
  /// desugar until we hit the type \c Integer, which has no qualifiers on it.
  ///
  /// The resulting type might still be qualified if it's sugar for an array
  /// type.  To strip qualifiers even from within a sugared array type, use
  /// ASTContext::getUnqualifiedArrayType.
  inline QualType getUnqualifiedType() const;

  /// Retrieve the unqualified variant of the given type, removing as little
  /// sugar as possible.
  ///
  /// Like getUnqualifiedType(), but also returns the set of
  /// qualifiers that were built up.
  ///
  /// The resulting type might still be qualified if it's sugar for an array
  /// type.  To strip qualifiers even from within a sugared array type, use
  /// ASTContext::getUnqualifiedArrayType.
  inline SplitQualType getSplitUnqualifiedType() const;

  /// Determine whether this type is more qualified than the other
  /// given type, requiring exact equality for non-CVR qualifiers.
  bool isMoreQualifiedThan(QualType Other) const;

  /// Determine whether this type is at least as qualified as the other
  /// given type, requiring exact equality for non-CVR qualifiers.
  bool isAtLeastAsQualifiedAs(QualType Other) const;

  QualType getNonReferenceType() const;

  /// Determine the type of a (typically non-lvalue) expression with the
  /// specified result type.
  ///
  /// This routine should be used for expressions for which the return type is
  /// explicitly specified (e.g., in a cast or call) and isn't necessarily
  /// an lvalue. It removes a top-level reference (since there are no
  /// expressions of reference type) and deletes top-level cvr-qualifiers
  /// from non-class types (in C++) or all types (in C).
  QualType getNonLValueExprType(const ASTContext &Context) const;

  /// Return the specified type with any "sugar" removed from
  /// the type.  This takes off typedefs, typeof's etc.  If the outer level of
  /// the type is already concrete, it returns it unmodified.  This is similar
  /// to getting the canonical type, but it doesn't remove *all* typedefs.  For
  /// example, it returns "T*" as "T*", (not as "int*"), because the pointer is
  /// concrete.
  ///
  /// Qualifiers are left in place.
  QualType getDesugaredType(const ASTContext &Context) const {
    return getDesugaredType(*this, Context);
  }

  SplitQualType getSplitDesugaredType() const {
    return getSplitDesugaredType(*this);
  }

  /// Return the specified type with one level of "sugar" removed from
  /// the type.
  ///
  /// This routine takes off the first typedef, typeof, etc. If the outer level
  /// of the type is already concrete, it returns it unmodified.
  QualType getSingleStepDesugaredType(const ASTContext &Context) const {
    return getSingleStepDesugaredTypeImpl(*this, Context);
  }

  /// Returns the specified type after dropping any
  /// outer-level parentheses.
  QualType IgnoreParens() const {
    if (isa<ParenType>(*this))
      return QualType::IgnoreParens(*this);
    return *this;
  }

  /// Indicate whether the specified types and qualifiers are identical.
  friend bool operator==(const QualType &LHS, const QualType &RHS) {
    return LHS.Value == RHS.Value;
  }
  friend bool operator!=(const QualType &LHS, const QualType &RHS) {
    return LHS.Value != RHS.Value;
  }

  static std::string getAsString(SplitQualType split,
                                 const PrintingPolicy &Policy) {
    return getAsString(split.Ty, split.Quals, Policy);
  }
  static std::string getAsString(const Type *ty, Qualifiers qs,
                                 const PrintingPolicy &Policy);

  std::string getAsString() const;
  std::string getAsString(const PrintingPolicy &Policy) const;

  void print(raw_ostream &OS, const PrintingPolicy &Policy,
             const Twine &PlaceHolder = Twine(),
             unsigned Indentation = 0) const;

  static void print(SplitQualType split, raw_ostream &OS,
                    const PrintingPolicy &policy, const Twine &PlaceHolder,
                    unsigned Indentation = 0) {
    return print(split.Ty, split.Quals, OS, policy, PlaceHolder, Indentation);
  }

  static void print(const Type *ty, Qualifiers qs,
                    raw_ostream &OS, const PrintingPolicy &policy,
                    const Twine &PlaceHolder,
                    unsigned Indentation = 0);

  void getAsStringInternal(std::string &Str,
                           const PrintingPolicy &Policy) const;

  static void getAsStringInternal(SplitQualType split, std::string &out,
                                  const PrintingPolicy &policy) {
    return getAsStringInternal(split.Ty, split.Quals, out, policy);
  }

  static void getAsStringInternal(const Type *ty, Qualifiers qs,
                                  std::string &out,
                                  const PrintingPolicy &policy);

  class StreamedQualTypeHelper {
    const QualType &T;
    const PrintingPolicy &Policy;
    const Twine &PlaceHolder;
    unsigned Indentation;

  public:
    StreamedQualTypeHelper(const QualType &T, const PrintingPolicy &Policy,
                           const Twine &PlaceHolder, unsigned Indentation)
        : T(T), Policy(Policy), PlaceHolder(PlaceHolder),
          Indentation(Indentation) {}

    friend raw_ostream &operator<<(raw_ostream &OS,
                                   const StreamedQualTypeHelper &SQT) {
      SQT.T.print(OS, SQT.Policy, SQT.PlaceHolder, SQT.Indentation);
      return OS;
    }
  };

  StreamedQualTypeHelper stream(const PrintingPolicy &Policy,
                                const Twine &PlaceHolder = Twine(),
                                unsigned Indentation = 0) const {
    return StreamedQualTypeHelper(*this, Policy, PlaceHolder, Indentation);
  }

  void dump(const char *s) const;
  void dump() const;
  void dump(llvm::raw_ostream &OS) const;

  void Profile(llvm::FoldingSetNodeID &ID) const {
    ID.AddPointer(getAsOpaquePtr());
  }

  /// Return the address space of this type.
  inline LangAS getAddressSpace() const;

  /// Returns gc attribute of this type.
  inline Qualifiers::GC getObjCGCAttr() const;

  /// true when Type is objc's weak.
  bool isObjCGCWeak() const {
    return getObjCGCAttr() == Qualifiers::Weak;
  }

  /// true when Type is objc's strong.
  bool isObjCGCStrong() const {
    return getObjCGCAttr() == Qualifiers::Strong;
  }

  /// Returns lifetime attribute of this type.
  Qualifiers::ObjCLifetime getObjCLifetime() const {
    return getQualifiers().getObjCLifetime();
  }

  bool hasNonTrivialObjCLifetime() const {
    return getQualifiers().hasNonTrivialObjCLifetime();
  }

  bool hasStrongOrWeakObjCLifetime() const {
    return getQualifiers().hasStrongOrWeakObjCLifetime();
  }

  // true when Type is objc's weak and weak is enabled but ARC isn't.
  bool isNonWeakInMRRWithObjCWeak(const ASTContext &Context) const;

  enum PrimitiveDefaultInitializeKind {
    /// The type does not fall into any of the following categories. Note that
    /// this case is zero-valued so that values of this enum can be used as a
    /// boolean condition for non-triviality.
    PDIK_Trivial,

    /// The type is an Objective-C retainable pointer type that is qualified
    /// with the ARC __strong qualifier.
    PDIK_ARCStrong,

    /// The type is an Objective-C retainable pointer type that is qualified
    /// with the ARC __weak qualifier.
    PDIK_ARCWeak,

    /// The type is a struct containing a field whose type is not PCK_Trivial.
    PDIK_Struct
  };

  /// Functions to query basic properties of non-trivial C struct types.

  /// Check if this is a non-trivial type that would cause a C struct
  /// transitively containing this type to be non-trivial to default initialize
  /// and return the kind.
  PrimitiveDefaultInitializeKind
  isNonTrivialToPrimitiveDefaultInitialize() const;

  enum PrimitiveCopyKind {
    /// The type does not fall into any of the following categories. Note that
    /// this case is zero-valued so that values of this enum can be used as a
    /// boolean condition for non-triviality.
    PCK_Trivial,

    /// The type would be trivial except that it is volatile-qualified. Types
    /// that fall into one of the other non-trivial cases may additionally be
    /// volatile-qualified.
    PCK_VolatileTrivial,

    /// The type is an Objective-C retainable pointer type that is qualified
    /// with the ARC __strong qualifier.
    PCK_ARCStrong,

    /// The type is an Objective-C retainable pointer type that is qualified
    /// with the ARC __weak qualifier.
    PCK_ARCWeak,

    /// The type is a struct containing a field whose type is neither
    /// PCK_Trivial nor PCK_VolatileTrivial.
    /// Note that a C++ struct type does not necessarily match this; C++ copying
    /// semantics are too complex to express here, in part because they depend
    /// on the exact constructor or assignment operator that is chosen by
    /// overload resolution to do the copy.
    PCK_Struct
  };

  /// Check if this is a non-trivial type that would cause a C struct
  /// transitively containing this type to be non-trivial to copy and return the
  /// kind.
  PrimitiveCopyKind isNonTrivialToPrimitiveCopy() const;

  /// Check if this is a non-trivial type that would cause a C struct
  /// transitively containing this type to be non-trivial to destructively
  /// move and return the kind. Destructive move in this context is a C++-style
  /// move in which the source object is placed in a valid but unspecified state
  /// after it is moved, as opposed to a truly destructive move in which the
  /// source object is placed in an uninitialized state.
  PrimitiveCopyKind isNonTrivialToPrimitiveDestructiveMove() const;

  enum DestructionKind {
    DK_none,
    DK_cxx_destructor,
    DK_objc_strong_lifetime,
    DK_objc_weak_lifetime,
    DK_nontrivial_c_struct
  };

  /// Returns a nonzero value if objects of this type require
  /// non-trivial work to clean up after.  Non-zero because it's
  /// conceivable that qualifiers (objc_gc(weak)?) could make
  /// something require destruction.
  DestructionKind isDestructedType() const {
    return isDestructedTypeImpl(*this);
  }

  /// Check if this is or contains a C union that is non-trivial to
  /// default-initialize, which is a union that has a member that is non-trivial
  /// to default-initialize. If this returns true,
  /// isNonTrivialToPrimitiveDefaultInitialize returns PDIK_Struct.
  bool hasNonTrivialToPrimitiveDefaultInitializeCUnion() const;

  /// Check if this is or contains a C union that is non-trivial to destruct,
  /// which is a union that has a member that is non-trivial to destruct. If
  /// this returns true, isDestructedType returns DK_nontrivial_c_struct.
  bool hasNonTrivialToPrimitiveDestructCUnion() const;

  /// Check if this is or contains a C union that is non-trivial to copy, which
  /// is a union that has a member that is non-trivial to copy. If this returns
  /// true, isNonTrivialToPrimitiveCopy returns PCK_Struct.
  bool hasNonTrivialToPrimitiveCopyCUnion() const;

  /// Determine whether expressions of the given type are forbidden
  /// from being lvalues in C.
  ///
  /// The expression types that are forbidden to be lvalues are:
  ///   - 'void', but not qualified void
  ///   - function types
  ///
  /// The exact rule here is C99 6.3.2.1:
  ///   An lvalue is an expression with an object type or an incomplete
  ///   type other than void.
  bool isCForbiddenLValueType() const;

  /// Substitute type arguments for the Objective-C type parameters used in the
  /// subject type.
  ///
  /// \param ctx ASTContext in which the type exists.
  ///
  /// \param typeArgs The type arguments that will be substituted for the
  /// Objective-C type parameters in the subject type, which are generally
  /// computed via \c Type::getObjCSubstitutions. If empty, the type
  /// parameters will be replaced with their bounds or id/Class, as appropriate
  /// for the context.
  ///
  /// \param context The context in which the subject type was written.
  ///
  /// \returns the resulting type.
  QualType substObjCTypeArgs(ASTContext &ctx,
                             ArrayRef<QualType> typeArgs,
                             ObjCSubstitutionContext context) const;

  /// Substitute type arguments from an object type for the Objective-C type
  /// parameters used in the subject type.
  ///
  /// This operation combines the computation of type arguments for
  /// substitution (\c Type::getObjCSubstitutions) with the actual process of
  /// substitution (\c QualType::substObjCTypeArgs) for the convenience of
  /// callers that need to perform a single substitution in isolation.
  ///
  /// \param objectType The type of the object whose member type we're
  /// substituting into. For example, this might be the receiver of a message
  /// or the base of a property access.
  ///
  /// \param dc The declaration context from which the subject type was
  /// retrieved, which indicates (for example) which type parameters should
  /// be substituted.
  ///
  /// \param context The context in which the subject type was written.
  ///
  /// \returns the subject type after replacing all of the Objective-C type
  /// parameters with their corresponding arguments.
  QualType substObjCMemberType(QualType objectType,
                               const DeclContext *dc,
                               ObjCSubstitutionContext context) const;

  /// Strip Objective-C "__kindof" types from the given type.
  QualType stripObjCKindOfType(const ASTContext &ctx) const;

  /// Remove all qualifiers including _Atomic.
  QualType getAtomicUnqualifiedType() const;

private:
  // These methods are implemented in a separate translation unit;
  // "static"-ize them to avoid creating temporary QualTypes in the
  // caller.
  static bool isConstant(QualType T, const ASTContext& Ctx);
  static QualType getDesugaredType(QualType T, const ASTContext &Context);
  static SplitQualType getSplitDesugaredType(QualType T);
  static SplitQualType getSplitUnqualifiedTypeImpl(QualType type);
  static QualType getSingleStepDesugaredTypeImpl(QualType type,
                                                 const ASTContext &C);
  static QualType IgnoreParens(QualType T);
  static DestructionKind isDestructedTypeImpl(QualType type);

  /// Check if \param RD is or contains a non-trivial C union.
  static bool hasNonTrivialToPrimitiveDefaultInitializeCUnion(const RecordDecl *RD);
  static bool hasNonTrivialToPrimitiveDestructCUnion(const RecordDecl *RD);
  static bool hasNonTrivialToPrimitiveCopyCUnion(const RecordDecl *RD);
};

} // namespace clang

namespace llvm {

/// Implement simplify_type for QualType, so that we can dyn_cast from QualType
/// to a specific Type class.
template<> struct simplify_type< ::clang::QualType> {
  using SimpleType = const ::clang::Type *;

  static SimpleType getSimplifiedValue(::clang::QualType Val) {
    return Val.getTypePtr();
  }
};

// Teach SmallPtrSet that QualType is "basically a pointer".
template<>
struct PointerLikeTypeTraits<clang::QualType> {
  static inline void *getAsVoidPointer(clang::QualType P) {
    return P.getAsOpaquePtr();
  }

  static inline clang::QualType getFromVoidPointer(void *P) {
    return clang::QualType::getFromOpaquePtr(P);
  }

  // Various qualifiers go in low bits.
  enum { NumLowBitsAvailable = 0 };
};

} // namespace llvm

namespace clang {

/// Base class that is common to both the \c ExtQuals and \c Type
/// classes, which allows \c QualType to access the common fields between the
/// two.
class ExtQualsTypeCommonBase {
  friend class ExtQuals;
  friend class QualType;
  friend class Type;

  /// The "base" type of an extended qualifiers type (\c ExtQuals) or
  /// a self-referential pointer (for \c Type).
  ///
  /// This pointer allows an efficient mapping from a QualType to its
  /// underlying type pointer.
  const Type *const BaseType;

  /// The canonical type of this type.  A QualType.
  QualType CanonicalType;

  ExtQualsTypeCommonBase(const Type *baseType, QualType canon)
      : BaseType(baseType), CanonicalType(canon) {}
};

/// We can encode up to four bits in the low bits of a
/// type pointer, but there are many more type qualifiers that we want
/// to be able to apply to an arbitrary type.  Therefore we have this
/// struct, intended to be heap-allocated and used by QualType to
/// store qualifiers.
///
/// The current design tags the 'const', 'restrict', and 'volatile' qualifiers
/// in three low bits on the QualType pointer; a fourth bit records whether
/// the pointer is an ExtQuals node. The extended qualifiers (address spaces,
/// Objective-C GC attributes) are much more rare.
class ExtQuals : public ExtQualsTypeCommonBase, public llvm::FoldingSetNode {
  // NOTE: changing the fast qualifiers should be straightforward as
  // long as you don't make 'const' non-fast.
  // 1. Qualifiers:
  //    a) Modify the bitmasks (Qualifiers::TQ and DeclSpec::TQ).
  //       Fast qualifiers must occupy the low-order bits.
  //    b) Update Qualifiers::FastWidth and FastMask.
  // 2. QualType:
  //    a) Update is{Volatile,Restrict}Qualified(), defined inline.
  //    b) Update remove{Volatile,Restrict}, defined near the end of
  //       this header.
  // 3. ASTContext:
  //    a) Update get{Volatile,Restrict}Type.

  /// The immutable set of qualifiers applied by this node. Always contains
  /// extended qualifiers.
  Qualifiers Quals;

  ExtQuals *this_() { return this; }

public:
  ExtQuals(const Type *baseType, QualType canon, Qualifiers quals)
      : ExtQualsTypeCommonBase(baseType,
                               canon.isNull() ? QualType(this_(), 0) : canon),
        Quals(quals) {
    assert(Quals.hasNonFastQualifiers()
           && "ExtQuals created with no fast qualifiers");
    assert(!Quals.hasFastQualifiers()
           && "ExtQuals created with fast qualifiers");
  }

  Qualifiers getQualifiers() const { return Quals; }

  bool hasObjCGCAttr() const { return Quals.hasObjCGCAttr(); }
  Qualifiers::GC getObjCGCAttr() const { return Quals.getObjCGCAttr(); }

  bool hasObjCLifetime() const { return Quals.hasObjCLifetime(); }
  Qualifiers::ObjCLifetime getObjCLifetime() const {
    return Quals.getObjCLifetime();
  }

  bool hasAddressSpace() const { return Quals.hasAddressSpace(); }
  LangAS getAddressSpace() const { return Quals.getAddressSpace(); }

  const Type *getBaseType() const { return BaseType; }

public:
  void Profile(llvm::FoldingSetNodeID &ID) const {
    Profile(ID, getBaseType(), Quals);
  }

  static void Profile(llvm::FoldingSetNodeID &ID,
                      const Type *BaseType,
                      Qualifiers Quals) {
    assert(!Quals.hasFastQualifiers() && "fast qualifiers in ExtQuals hash!");
    ID.AddPointer(BaseType);
    Quals.Profile(ID);
  }
};

/// The kind of C++11 ref-qualifier associated with a function type.
/// This determines whether a member function's "this" object can be an
/// lvalue, rvalue, or neither.
enum RefQualifierKind {
  /// No ref-qualifier was provided.
  RQ_None = 0,

  /// An lvalue ref-qualifier was provided (\c &).
  RQ_LValue,

  /// An rvalue ref-qualifier was provided (\c &&).
  RQ_RValue
};

/// Which keyword(s) were used to create an AutoType.
enum class AutoTypeKeyword {
  /// auto
  Auto,

  /// decltype(auto)
  DecltypeAuto,

  /// __auto_type (GNU extension)
  GNUAutoType
};

/// Checked C generalizes pointer types to 3 different kinds of
/// pointers.  Each has different static and dynamic checking
/// to detect programming errors:
///   1. Unchecked C pointers: these are * pointers.  They have
///      have no checking.
///   2. Checked C _Ptr types: these have null checks before
///      memory accesses.  No pointer arithmetic is allowed.
///   3. Checked C _Array_ptr types: these have null checks
///      and bounds checks before memory accesses. Bounds
///      expressions must be statically specified.  Pointer
///      arithmetic is allowed.  It has overflow checking.
///   4. Checked C _Nt_Array_ptr: these are pointers to
///      null-terminated arrays. Pointer arithmetic is allowed.
enum class CheckedPointerKind {
  /// \brief Unchecked C pointer.
  Unchecked = 0,
  /// \brief Checked C _Ptr type.
  Ptr,
  /// \brief Checked C _Array_ptr type.
  Array,
  /// \brief Checked C _Nt_array_ptr type (pointer-to null-terminated array)
  NtArray,
};

/// Checked C generalizes arrays to 3 different kinds of arrays.
enum class CheckedArrayKind {
  Unchecked = 0,
  Checked,        // Checked array
  NtChecked       // Null-terminated checked array
};

class BoundsAnnotations {
  BoundsExpr *Bounds;
  InteropTypeExpr *InteropType;

public:
  BoundsAnnotations() : Bounds(nullptr), InteropType(nullptr) {}

  BoundsAnnotations(BoundsExpr *B) : Bounds(B), InteropType(nullptr) {}

  BoundsAnnotations(BoundsExpr *B, InteropTypeExpr *IT) :
    Bounds(B), InteropType(IT) {}

  BoundsExpr *getBoundsExpr() const {
    return Bounds;
  }

  void setBoundsExpr(BoundsExpr *B) {
    Bounds = B;
  }

  InteropTypeExpr *getInteropTypeExpr() const {
    return InteropType;
  }

  void setInteropTypeExpr(InteropTypeExpr *IT) {
    InteropType = IT;
  }

  bool IsEmpty() const {
    return Bounds == nullptr && InteropType == nullptr;
  }

  /// \brief Always write data for individual elements.
  void Profile(llvm::FoldingSetNodeID &ID, const ASTContext &Ctx) const;
};

/// Checked C: an argument in an instantiation of a generic function
/// or record.
struct TypeArgument {
  QualType typeName;
  TypeSourceInfo *sourceInfo;
};

/// The base class of the type hierarchy.
///
/// A central concept with types is that each type always has a canonical
/// type.  A canonical type is the type with any typedef names stripped out
/// of it or the types it references.  For example, consider:
///
///  typedef int  foo;
///  typedef foo* bar;
///    'int *'    'foo *'    'bar'
///
/// There will be a Type object created for 'int'.  Since int is canonical, its
/// CanonicalType pointer points to itself.  There is also a Type for 'foo' (a
/// TypedefType).  Its CanonicalType pointer points to the 'int' Type.  Next
/// there is a PointerType that represents 'int*', which, like 'int', is
/// canonical.  Finally, there is a PointerType type for 'foo*' whose canonical
/// type is 'int*', and there is a TypedefType for 'bar', whose canonical type
/// is also 'int*'.
///
/// Non-canonical types are useful for emitting diagnostics, without losing
/// information about typedefs being used.  Canonical types are useful for type
/// comparisons (they allow by-pointer equality tests) and useful for reasoning
/// about whether something has a particular form (e.g. is a function type),
/// because they implicitly, recursively, strip all typedefs out of a type.
///
/// Types, once created, are immutable.
///
class alignas(8) Type : public ExtQualsTypeCommonBase {
public:
  enum TypeClass {
#define TYPE(Class, Base) Class,
#define LAST_TYPE(Class) TypeLast = Class,
#define ABSTRACT_TYPE(Class, Base)
#include "clang/AST/TypeNodes.def"
    TagFirst = Record, TagLast = Enum
  };

private:
  /// Bitfields required by the Type class.
  class TypeBitfields {
    friend class Type;
    template <class T> friend class TypePropertyCache;

    /// TypeClass bitfield - Enum that specifies what subclass this belongs to.
    unsigned TC : 8;

    /// Whether this type is a dependent type (C++ [temp.dep.type]).
    unsigned Dependent : 1;

    /// Whether this type somehow involves a template parameter, even
    /// if the resolution of the type does not depend on a template parameter.
    unsigned InstantiationDependent : 1;

    /// Whether this type is a variably-modified type (C99 6.7.5).
    unsigned VariablyModified : 1;

    /// Whether this type contains an unexpanded parameter pack
    /// (for C++11 variadic templates).
    unsigned ContainsUnexpandedParameterPack : 1;

    /// True if the cache (i.e. the bitfields here starting with
    /// 'Cache') is valid.
    mutable unsigned CacheValid : 1;

    /// Linkage of this type.
    mutable unsigned CachedLinkage : 3;

    /// Whether this type involves and local or unnamed types.
    mutable unsigned CachedLocalOrUnnamed : 1;

    /// Whether this type comes from an AST file.
    mutable unsigned FromAST : 1;

    bool isCacheValid() const {
      return CacheValid;
    }

    Linkage getLinkage() const {
      assert(isCacheValid() && "getting linkage from invalid cache");
      return static_cast<Linkage>(CachedLinkage);
    }

    bool hasLocalOrUnnamedType() const {
      assert(isCacheValid() && "getting linkage from invalid cache");
      return CachedLocalOrUnnamed;
    }
  };
  enum { NumTypeBits = 18 };

protected:
  // These classes allow subclasses to somewhat cleanly pack bitfields
  // into Type.
  class PointerTypeBitfields {
    friend class PointerType;

    unsigned : NumTypeBits;
    unsigned CheckedPointerKind : 2;
  };

  class ArrayTypeBitfields {
    friend class ArrayType;

    unsigned : NumTypeBits;

    /// CVR qualifiers from declarations like
    /// 'int X[static restrict 4]'. For function parameters only.
    unsigned IndexTypeQuals : 3;

    /// Storage class qualifiers from declarations like
    /// 'int X[static restrict 4]'. For function parameters only.
    /// Actually an ArrayType::ArraySizeModifier.
    unsigned SizeModifier : 3;

    // Kind of checked array
    unsigned CheckedArrayKind : 2;
  };

  class BuiltinTypeBitfields {
    friend class BuiltinType;

    unsigned : NumTypeBits;

    /// The kind (BuiltinType::Kind) of builtin type this is.
    unsigned Kind : 8;
  };

  /// FunctionTypeBitfields store various bits belonging to FunctionProtoType.
  /// Only common bits are stored here. Additional uncommon bits are stored
  /// in a trailing object after FunctionProtoType.
  class FunctionTypeBitfields {
    friend class FunctionProtoType;
    friend class FunctionType;

    unsigned : NumTypeBits;

    /// Extra information which affects how the function is called, like
    /// regparm and the calling convention.
    unsigned ExtInfo : 12;

    /// The ref-qualifier associated with a \c FunctionProtoType.
    ///
    /// This is a value of type \c RefQualifierKind.
    unsigned RefQualifier : 2;

    /// Used only by FunctionProtoType, put here to pack with the
    /// other bitfields.
    /// The qualifiers are part of FunctionProtoType because...
    ///
    /// C++ 8.3.5p4: The return type, the parameter type list and the
    /// cv-qualifier-seq, [...], are part of the function type.
    unsigned FastTypeQuals : Qualifiers::FastWidth;
    /// Whether this function has extended Qualifiers.
    unsigned HasExtQuals : 1;

    /// The number of parameters this function has, not counting '...'.
    /// According to [implimits] 8 bits should be enough here but this is
    /// somewhat easy to exceed with metaprogramming and so we would like to
    /// keep NumParams as wide as reasonably possible.
    unsigned NumParams : 16;

    /// The type of exception specification this function has.
    unsigned ExceptionSpecType : 4;

    /// Whether this function has extended parameter information.
    unsigned HasExtParameterInfos : 1;

    /// Whether the function is variadic.
    unsigned Variadic : 1;

    /// Whether this function has a trailing return type.
    unsigned HasTrailingReturn : 1;
  };

  class ObjCObjectTypeBitfields {
    friend class ObjCObjectType;

    unsigned : NumTypeBits;

    /// The number of type arguments stored directly on this object type.
    unsigned NumTypeArgs : 7;

    /// The number of protocols stored directly on this object type.
    unsigned NumProtocols : 6;

    /// Whether this is a "kindof" type.
    unsigned IsKindOf : 1;
  };

  class ReferenceTypeBitfields {
    friend class ReferenceType;

    unsigned : NumTypeBits;

    /// True if the type was originally spelled with an lvalue sigil.
    /// This is never true of rvalue references but can also be false
    /// on lvalue references because of C++0x [dcl.typedef]p9,
    /// as follows:
    ///
    ///   typedef int &ref;    // lvalue, spelled lvalue
    ///   typedef int &&rvref; // rvalue
    ///   ref &a;              // lvalue, inner ref, spelled lvalue
    ///   ref &&a;             // lvalue, inner ref
    ///   rvref &a;            // lvalue, inner ref, spelled lvalue
    ///   rvref &&a;           // rvalue, inner ref
    unsigned SpelledAsLValue : 1;

    /// True if the inner type is a reference type.  This only happens
    /// in non-canonical forms.
    unsigned InnerRef : 1;
  };

  class TypeWithKeywordBitfields {
    friend class TypeWithKeyword;

    unsigned : NumTypeBits;

    /// An ElaboratedTypeKeyword.  8 bits for efficient access.
    unsigned Keyword : 8;
  };

  enum { NumTypeWithKeywordBits = 8 };

  class ElaboratedTypeBitfields {
    friend class ElaboratedType;

    unsigned : NumTypeBits;
    unsigned : NumTypeWithKeywordBits;

    /// Whether the ElaboratedType has a trailing OwnedTagDecl.
    unsigned HasOwnedTagDecl : 1;
  };

  class VectorTypeBitfields {
    friend class VectorType;
    friend class DependentVectorType;

    unsigned : NumTypeBits;

    /// The kind of vector, either a generic vector type or some
    /// target-specific vector type such as for AltiVec or Neon.
    unsigned VecKind : 3;

    /// The number of elements in the vector.
    unsigned NumElements : 29 - NumTypeBits;

    enum { MaxNumElements = (1 << (29 - NumTypeBits)) - 1 };
  };

  class AttributedTypeBitfields {
    friend class AttributedType;

    unsigned : NumTypeBits;

    /// An AttributedType::Kind
    unsigned AttrKind : 32 - NumTypeBits;
  };

  class AutoTypeBitfields {
    friend class AutoType;

    unsigned : NumTypeBits;

    /// Was this placeholder type spelled as 'auto', 'decltype(auto)',
    /// or '__auto_type'?  AutoTypeKeyword value.
    unsigned Keyword : 2;
  };

  class SubstTemplateTypeParmPackTypeBitfields {
    friend class SubstTemplateTypeParmPackType;

    unsigned : NumTypeBits;

    /// The number of template arguments in \c Arguments, which is
    /// expected to be able to hold at least 1024 according to [implimits].
    /// However as this limit is somewhat easy to hit with template
    /// metaprogramming we'd prefer to keep it as large as possible.
    /// At the moment it has been left as a non-bitfield since this type
    /// safely fits in 64 bits as an unsigned, so there is no reason to
    /// introduce the performance impact of a bitfield.
    unsigned NumArgs;
  };

  class TemplateSpecializationTypeBitfields {
    friend class TemplateSpecializationType;

    unsigned : NumTypeBits;

    /// Whether this template specialization type is a substituted type alias.
    unsigned TypeAlias : 1;

    /// The number of template arguments named in this class template
    /// specialization, which is expected to be able to hold at least 1024
    /// according to [implimits]. However, as this limit is somewhat easy to
    /// hit with template metaprogramming we'd prefer to keep it as large
    /// as possible. At the moment it has been left as a non-bitfield since
    /// this type safely fits in 64 bits as an unsigned, so there is no reason
    /// to introduce the performance impact of a bitfield.
    unsigned NumArgs;
  };

  class DependentTemplateSpecializationTypeBitfields {
    friend class DependentTemplateSpecializationType;

    unsigned : NumTypeBits;
    unsigned : NumTypeWithKeywordBits;

    /// The number of template arguments named in this class template
    /// specialization, which is expected to be able to hold at least 1024
    /// according to [implimits]. However, as this limit is somewhat easy to
    /// hit with template metaprogramming we'd prefer to keep it as large
    /// as possible. At the moment it has been left as a non-bitfield since
    /// this type safely fits in 64 bits as an unsigned, so there is no reason
    /// to introduce the performance impact of a bitfield.
    unsigned NumArgs;
  };

  class PackExpansionTypeBitfields {
    friend class PackExpansionType;

    unsigned : NumTypeBits;

    /// The number of expansions that this pack expansion will
    /// generate when substituted (+1), which is expected to be able to
    /// hold at least 1024 according to [implimits]. However, as this limit
    /// is somewhat easy to hit with template metaprogramming we'd prefer to
    /// keep it as large as possible. At the moment it has been left as a
    /// non-bitfield since this type safely fits in 64 bits as an unsigned, so
    /// there is no reason to introduce the performance impact of a bitfield.
    ///
    /// This field will only have a non-zero value when some of the parameter
    /// packs that occur within the pattern have been substituted but others
    /// have not.
    unsigned NumExpansions;
  };

  union {
    TypeBitfields TypeBits;
    PointerTypeBitfields PointerTypeBits;
    ArrayTypeBitfields ArrayTypeBits;
    AttributedTypeBitfields AttributedTypeBits;
    AutoTypeBitfields AutoTypeBits;
    BuiltinTypeBitfields BuiltinTypeBits;
    FunctionTypeBitfields FunctionTypeBits;
    ObjCObjectTypeBitfields ObjCObjectTypeBits;
    ReferenceTypeBitfields ReferenceTypeBits;
    TypeWithKeywordBitfields TypeWithKeywordBits;
    ElaboratedTypeBitfields ElaboratedTypeBits;
    VectorTypeBitfields VectorTypeBits;
    SubstTemplateTypeParmPackTypeBitfields SubstTemplateTypeParmPackTypeBits;
    TemplateSpecializationTypeBitfields TemplateSpecializationTypeBits;
    DependentTemplateSpecializationTypeBitfields
      DependentTemplateSpecializationTypeBits;
    PackExpansionTypeBitfields PackExpansionTypeBits;

    static_assert(sizeof(TypeBitfields) <= 8,
                  "TypeBitfields is larger than 8 bytes!");
    static_assert(sizeof(ArrayTypeBitfields) <= 8,
                  "ArrayTypeBitfields is larger than 8 bytes!");
    static_assert(sizeof(AttributedTypeBitfields) <= 8,
                  "AttributedTypeBitfields is larger than 8 bytes!");
    static_assert(sizeof(AutoTypeBitfields) <= 8,
                  "AutoTypeBitfields is larger than 8 bytes!");
    static_assert(sizeof(BuiltinTypeBitfields) <= 8,
                  "BuiltinTypeBitfields is larger than 8 bytes!");
    static_assert(sizeof(FunctionTypeBitfields) <= 8,
                  "FunctionTypeBitfields is larger than 8 bytes!");
    static_assert(sizeof(ObjCObjectTypeBitfields) <= 8,
                  "ObjCObjectTypeBitfields is larger than 8 bytes!");
    static_assert(sizeof(ReferenceTypeBitfields) <= 8,
                  "ReferenceTypeBitfields is larger than 8 bytes!");
    static_assert(sizeof(TypeWithKeywordBitfields) <= 8,
                  "TypeWithKeywordBitfields is larger than 8 bytes!");
    static_assert(sizeof(ElaboratedTypeBitfields) <= 8,
                  "ElaboratedTypeBitfields is larger than 8 bytes!");
    static_assert(sizeof(VectorTypeBitfields) <= 8,
                  "VectorTypeBitfields is larger than 8 bytes!");
    static_assert(sizeof(SubstTemplateTypeParmPackTypeBitfields) <= 8,
                  "SubstTemplateTypeParmPackTypeBitfields is larger"
                  " than 8 bytes!");
    static_assert(sizeof(TemplateSpecializationTypeBitfields) <= 8,
                  "TemplateSpecializationTypeBitfields is larger"
                  " than 8 bytes!");
    static_assert(sizeof(DependentTemplateSpecializationTypeBitfields) <= 8,
                  "DependentTemplateSpecializationTypeBitfields is larger"
                  " than 8 bytes!");
    static_assert(sizeof(PackExpansionTypeBitfields) <= 8,
                  "PackExpansionTypeBitfields is larger than 8 bytes");
  };

private:
  template <class T> friend class TypePropertyCache;

  /// Set whether this type comes from an AST file.
  void setFromAST(bool V = true) const {
    TypeBits.FromAST = V;
  }

protected:
  friend class ASTContext;

  Type(TypeClass tc, QualType canon, bool Dependent,
       bool InstantiationDependent, bool VariablyModified,
       bool ContainsUnexpandedParameterPack)
      : ExtQualsTypeCommonBase(this,
                               canon.isNull() ? QualType(this_(), 0) : canon) {
    TypeBits.TC = tc;
    TypeBits.Dependent = Dependent;
    TypeBits.InstantiationDependent = Dependent || InstantiationDependent;
    TypeBits.VariablyModified = VariablyModified;
    TypeBits.ContainsUnexpandedParameterPack = ContainsUnexpandedParameterPack;
    TypeBits.CacheValid = false;
    TypeBits.CachedLocalOrUnnamed = false;
    TypeBits.CachedLinkage = NoLinkage;
    TypeBits.FromAST = false;
  }

  // silence VC++ warning C4355: 'this' : used in base member initializer list
  Type *this_() { return this; }

  void setDependent(bool D = true) {
    TypeBits.Dependent = D;
    if (D)
      TypeBits.InstantiationDependent = true;
  }

  void setInstantiationDependent(bool D = true) {
    TypeBits.InstantiationDependent = D; }

  void setVariablyModified(bool VM = true) { TypeBits.VariablyModified = VM; }

  void setContainsUnexpandedParameterPack(bool PP = true) {
    TypeBits.ContainsUnexpandedParameterPack = PP;
  }

public:
  friend class ASTReader;
  friend class ASTWriter;

  Type(const Type &) = delete;
  Type(Type &&) = delete;
  Type &operator=(const Type &) = delete;
  Type &operator=(Type &&) = delete;

  TypeClass getTypeClass() const { return static_cast<TypeClass>(TypeBits.TC); }

  /// Whether this type comes from an AST file.
  bool isFromAST() const { return TypeBits.FromAST; }

  /// Whether this type is or contains an unexpanded parameter
  /// pack, used to support C++0x variadic templates.
  ///
  /// A type that contains a parameter pack shall be expanded by the
  /// ellipsis operator at some point. For example, the typedef in the
  /// following example contains an unexpanded parameter pack 'T':
  ///
  /// \code
  /// template<typename ...T>
  /// struct X {
  ///   typedef T* pointer_types; // ill-formed; T is a parameter pack.
  /// };
  /// \endcode
  ///
  /// Note that this routine does not specify which
  bool containsUnexpandedParameterPack() const {
    return TypeBits.ContainsUnexpandedParameterPack;
  }

  /// Determines if this type would be canonical if it had no further
  /// qualification.
  bool isCanonicalUnqualified() const {
    return CanonicalType == QualType(this, 0);
  }

  /// Pull a single level of sugar off of this locally-unqualified type.
  /// Users should generally prefer SplitQualType::getSingleStepDesugaredType()
  /// or QualType::getSingleStepDesugaredType(const ASTContext&).
  QualType getLocallyUnqualifiedSingleStepDesugaredType() const;

  /// Types are partitioned into 3 broad categories (C99 6.2.5p1):
  /// object types, function types, and incomplete types.

  /// Return true if this is an incomplete type.
  /// A type that can describe objects, but which lacks information needed to
  /// determine its size (e.g. void, or a fwd declared struct). Clients of this
  /// routine will need to determine if the size is actually required.
  ///
  /// Def If non-null, and the type refers to some kind of declaration
  /// that can be completed (such as a C struct, C++ class, or Objective-C
  /// class), will be set to the declaration.
  bool isIncompleteType(NamedDecl **Def = nullptr) const;

  /// Return true if this is an incomplete or object
  /// type, in other words, not a function type.
  bool isIncompleteOrObjectType() const {
    return !isFunctionType();
  }

  /// Determine whether this type is an object type.
  bool isObjectType() const {
    // C++ [basic.types]p8:
    //   An object type is a (possibly cv-qualified) type that is not a
    //   function type, not a reference type, and not a void type.
    return !isReferenceType() && !isFunctionType() && !isVoidType();
  }

  /// Return true if this is a literal type
  /// (C++11 [basic.types]p10)
  bool isLiteralType(const ASTContext &Ctx) const;

  /// Test if this type is a standard-layout type.
  /// (C++0x [basic.type]p9)
  bool isStandardLayoutType() const;

  /// Helper methods to distinguish type categories. All type predicates
  /// operate on the canonical type, ignoring typedefs and qualifiers.

  /// Returns true if the type is a builtin type.
  bool isBuiltinType() const;

  /// Test for a particular builtin type.
  bool isSpecificBuiltinType(unsigned K) const;

  /// Test for a type which does not represent an actual type-system type but
  /// is instead used as a placeholder for various convenient purposes within
  /// Clang.  All such types are BuiltinTypes.
  bool isPlaceholderType() const;
  const BuiltinType *getAsPlaceholderType() const;

  /// Test for a specific placeholder type.
  bool isSpecificPlaceholderType(unsigned K) const;

  /// Test for a placeholder type other than Overload; see
  /// BuiltinType::isNonOverloadPlaceholderType.
  bool isNonOverloadPlaceholderType() const;

  /// isIntegerType() does *not* include complex integers (a GCC extension).
  /// isComplexIntegerType() can be used to test for complex integers.
  bool isIntegerType() const;     // C99 6.2.5p17 (int, char, bool, enum)
  bool isEnumeralType() const;

  /// Determine whether this type is a scoped enumeration type.
  bool isScopedEnumeralType() const;
  bool isBooleanType() const;
  bool isCharType() const;
  bool isWideCharType() const;
  bool isChar8Type() const;
  bool isChar16Type() const;
  bool isChar32Type() const;
  bool isAnyCharacterType() const;
  bool isIntegralType(const ASTContext &Ctx) const;

  /// Determine whether this type is an integral or enumeration type.
  bool isIntegralOrEnumerationType() const;

  /// Determine whether this type is an integral or unscoped enumeration type.
  bool isIntegralOrUnscopedEnumerationType() const;

  /// Floating point categories.
  bool isRealFloatingType() const; // C99 6.2.5p10 (float, double, long double)
  /// isComplexType() does *not* include complex integers (a GCC extension).
  /// isComplexIntegerType() can be used to test for complex integers.
  bool isComplexType() const;      // C99 6.2.5p11 (complex)
  bool isAnyComplexType() const;   // C99 6.2.5p11 (complex) + Complex Int.
  bool isFloatingType() const;     // C99 6.2.5p11 (real floating + complex)
  bool isHalfType() const;         // OpenCL 6.1.1.1, NEON (IEEE 754-2008 half)
  bool isFloat16Type() const;      // C11 extension ISO/IEC TS 18661
  bool isFloat128Type() const;
  bool isRealType() const;         // C99 6.2.5p17 (real floating + integer)
  bool isArithmeticType() const;   // C99 6.2.5p18 (integer + floating)
  bool isVoidType() const;         // C99 6.2.5p19
  bool isScalarType() const;       // C99 6.2.5p21 (arithmetic + pointers)
  bool isAggregateType() const;
  bool isFundamentalType() const;
  bool isCompoundType() const;

  // Type Predicates: Check to see if this type is structurally the specified
  // type, ignoring typedefs and qualifiers.
  bool isFunctionType() const;
  bool isFunctionNoProtoType() const { return getAs<FunctionNoProtoType>(); }
  bool isFunctionProtoType() const { return getAs<FunctionProtoType>(); }
  bool isGenericFunctionType() const;
  bool isItypeGenericFunctionType() const;
  bool isPointerType() const;
  bool isCheckedPointerType() const;
  bool isUncheckedPointerType() const;
  bool isCheckedPointerPtrType() const;            // Checked C _Ptr type.
  bool isCheckedPointerArrayType() const;          // Checked C _Array_ptr or
                                                   // _Nt_array_ptr type.
  bool isExactlyCheckedPointerArrayType() const;   // Checked C _Array_ptr type.
  bool isCheckedPointerNtArrayType() const;        // Checked C Nt_Array type.
  bool isAnyPointerType() const;   // Any C pointer or ObjC object pointer
  bool isBlockPointerType() const;
  bool isVoidPointerType() const;
  bool isReferenceType() const;
  bool isLValueReferenceType() const;
  bool isRValueReferenceType() const;
  bool isFunctionPointerType() const;
  bool isFunctionReferenceType() const;
  bool isMemberPointerType() const;
  bool isMemberFunctionPointerType() const;
  bool isMemberDataPointerType() const;
  bool isArrayType() const;
  bool isConstantArrayType() const;
  bool isIncompleteArrayType() const;
  bool isVariableArrayType() const;
  bool isDependentSizedArrayType() const;
  /// \brief whether this is a Checked C checked array type.
  bool isCheckedArrayType() const; // includes _Nt_checked arrays
  bool isExactlyCheckedArrayType() const;
  bool isNtCheckedArrayType() const;
  bool isUncheckedArrayType() const;
  bool isRecordType() const;
  bool isExistentialType() const; // Checked C existential type
  bool isClassType() const;
  bool isStructureType() const;
  bool isObjCBoxableRecordType() const;
  bool isInterfaceType() const;
  bool isStructureOrClassType() const;
  bool isUnionType() const;
  bool isComplexIntegerType() const;            // GCC _Complex integer type.
  bool isVectorType() const;                    // GCC vector type.
  bool isExtVectorType() const;                 // Extended vector type.
  bool isDependentAddressSpaceType() const;     // value-dependent address space qualifier
  bool isObjCObjectPointerType() const;         // pointer to ObjC object
  bool isObjCRetainableType() const;            // ObjC object or block pointer
  bool isObjCLifetimeType() const;              // (array of)* retainable type
  bool isObjCIndirectLifetimeType() const;      // (pointer to)* lifetime type
  bool isObjCNSObjectType() const;              // __attribute__((NSObject))
  bool isObjCIndependentClassType() const;      // __attribute__((objc_independent_class))
  // FIXME: change this to 'raw' interface type, so we can used 'interface' type
  // for the common case.
  bool isObjCObjectType() const;                // NSString or typeof(*(id)0)
  bool isObjCQualifiedInterfaceType() const;    // NSString<foo>
  bool isObjCQualifiedIdType() const;           // id<foo>
  bool isObjCQualifiedClassType() const;        // Class<foo>
  bool isObjCObjectOrInterfaceType() const;
  bool isObjCIdType() const;                    // id
  bool isDecltypeType() const;
  /// Was this type written with the special inert-in-ARC __unsafe_unretained
  /// qualifier?
  ///
  /// This approximates the answer to the following question: if this
  /// translation unit were compiled in ARC, would this type be qualified
  /// with __unsafe_unretained?
  bool isObjCInertUnsafeUnretainedType() const {
    return hasAttr(attr::ObjCInertUnsafeUnretained);
  }

  /// Whether the type is Objective-C 'id' or a __kindof type of an
  /// object type, e.g., __kindof NSView * or __kindof id
  /// <NSCopying>.
  ///
  /// \param bound Will be set to the bound on non-id subtype types,
  /// which will be (possibly specialized) Objective-C class type, or
  /// null for 'id.
  bool isObjCIdOrObjectKindOfType(const ASTContext &ctx,
                                  const ObjCObjectType *&bound) const;

  bool isObjCClassType() const;                 // Class

  /// Whether the type is Objective-C 'Class' or a __kindof type of an
  /// Class type, e.g., __kindof Class <NSCopying>.
  ///
  /// Unlike \c isObjCIdOrObjectKindOfType, there is no relevant bound
  /// here because Objective-C's type system cannot express "a class
  /// object for a subclass of NSFoo".
  bool isObjCClassOrClassKindOfType() const;

  bool isBlockCompatibleObjCPointerType(ASTContext &ctx) const;
  bool isObjCSelType() const;                 // Class
  bool isObjCBuiltinType() const;               // 'id' or 'Class'
  bool isObjCARCBridgableType() const;
  bool isCARCBridgableType() const;
  bool isTemplateTypeParmType() const;          // C++ template type parameter
  bool isNullPtrType() const;                   // C++11 std::nullptr_t
  bool isAlignValT() const;                     // C++17 std::align_val_t
  bool isStdByteType() const;                   // C++17 std::byte
  bool isAtomicType() const;                    // C11 _Atomic()



#define IMAGE_TYPE(ImgType, Id, SingletonId, Access, Suffix) \
  bool is##Id##Type() const;
#include "clang/Basic/OpenCLImageTypes.def"

  bool isImageType() const;                     // Any OpenCL image type

  bool isSamplerT() const;                      // OpenCL sampler_t
  bool isEventT() const;                        // OpenCL event_t
  bool isClkEventT() const;                     // OpenCL clk_event_t
  bool isQueueT() const;                        // OpenCL queue_t
  bool isReserveIDT() const;                    // OpenCL reserve_id_t

#define EXT_OPAQUE_TYPE(ExtType, Id, Ext) \
  bool is##Id##Type() const;
#include "clang/Basic/OpenCLExtensionTypes.def"
  // Type defined in cl_intel_device_side_avc_motion_estimation OpenCL extension
  bool isOCLIntelSubgroupAVCType() const;
  bool isOCLExtOpaqueType() const;              // Any OpenCL extension type

  bool isPipeType() const;                      // OpenCL pipe type
  bool isOpenCLSpecificType() const;            // Any OpenCL specific type

  /// Determines if this type, which must satisfy
  /// isObjCLifetimeType(), is implicitly __unsafe_unretained rather
  /// than implicitly __strong.
  bool isObjCARCImplicitlyUnretainedType() const;

  /// Return the implicit lifetime for this type, which must not be dependent.
  Qualifiers::ObjCLifetime getObjCARCImplicitLifetime() const;

  enum ScalarTypeKind {
    STK_CPointer,
    STK_BlockPointer,
    STK_ObjCObjectPointer,
    STK_MemberPointer,
    STK_Bool,
    STK_Integral,
    STK_Floating,
    STK_IntegralComplex,
    STK_FloatingComplex,
    STK_FixedPoint
  };

  /// Given that this is a scalar type, classify it.
  ScalarTypeKind getScalarTypeKind() const;

  /// Whether this type is a dependent type, meaning that its definition
  /// somehow depends on a template parameter (C++ [temp.dep.type]).
  bool isDependentType() const { return TypeBits.Dependent; }

  /// Determine whether this type is an instantiation-dependent type,
  /// meaning that the type involves a template parameter (even if the
  /// definition does not actually depend on the type substituted for that
  /// template parameter).
  bool isInstantiationDependentType() const {
    return TypeBits.InstantiationDependent;
  }

  /// Determine whether this type is an undeduced type, meaning that
  /// it somehow involves a C++11 'auto' type or similar which has not yet been
  /// deduced.
  bool isUndeducedType() const;

  /// Whether this type is a variably-modified type (C99 6.7.5).
  bool isVariablyModifiedType() const { return TypeBits.VariablyModified; }

  /// Whether this type involves a variable-length array type
  /// with a definite size.
  bool hasSizedVLAType() const;

  /// Whether this type is or contains a local or unnamed type.
  bool hasUnnamedOrLocalType() const;

  /// \brief Whether this type is or contains a checked type
  bool isOrContainsCheckedType() const;

  enum CheckedValueKind {
    NoCheckedValue,
    HasCheckedValue,
    HasIntWithBounds,
    HasUncheckedPointer
  };

  /// \brief check whether an array, or an object of struct/union type contains a checked value
  CheckedValueKind containsCheckedValue(bool InCheckedScope) const;

  /// \brief Whether this type is or contains an unchecked type.
  /// This ignores the presence of bounds-safe interface types.
  bool isOrContainsUncheckedType() const;

  /// \brief Whether this type is or contains a variadic type
  bool hasVariadicType() const;

  bool isOverloadableType() const;

  /// Determine wither this type is a C++ elaborated-type-specifier.
  bool isElaboratedTypeSpecifier() const;

  bool canDecayToPointerType() const;

  /// Whether this type is represented natively as a pointer.  This includes
  /// pointers, references, block pointers, and Objective-C interface,
  /// qualified id, and qualified interface types, as well as nullptr_t.
  bool hasPointerRepresentation() const;

  /// Whether this type can represent an objective pointer type for the
  /// purpose of GC'ability
  bool hasObjCPointerRepresentation() const;

  /// Determine whether this type has an integer representation
  /// of some sort, e.g., it is an integer type or a vector.
  bool hasIntegerRepresentation() const;

  /// Determine whether this type has an signed integer representation
  /// of some sort, e.g., it is an signed integer type or a vector.
  bool hasSignedIntegerRepresentation() const;

  /// Determine whether this type has an unsigned integer representation
  /// of some sort, e.g., it is an unsigned integer type or a vector.
  bool hasUnsignedIntegerRepresentation() const;

  /// Determine whether this type has a floating-point representation
  /// of some sort, e.g., it is a floating-point type or a vector thereof.
  bool hasFloatingRepresentation() const;

  // Type Checking Functions: Check to see if this type is structurally the
  // specified type, ignoring typedefs and qualifiers, and return a pointer to
  // the best type we can.
  const RecordType *getAsStructureType() const;
  /// NOTE: getAs*ArrayType are methods on ASTContext.
  const RecordType *getAsUnionType() const;
  const ComplexType *getAsComplexIntegerType() const; // GCC complex int type.
  const ObjCObjectType *getAsObjCInterfaceType() const;

  // The following is a convenience method that returns an ObjCObjectPointerType
  // for object declared using an interface.
  const ObjCObjectPointerType *getAsObjCInterfacePointerType() const;
  const ObjCObjectPointerType *getAsObjCQualifiedIdType() const;
  const ObjCObjectPointerType *getAsObjCQualifiedClassType() const;
  const ObjCObjectType *getAsObjCQualifiedInterfaceType() const;

  /// Retrieves the CXXRecordDecl that this type refers to, either
  /// because the type is a RecordType or because it is the injected-class-name
  /// type of a class template or class template partial specialization.
  CXXRecordDecl *getAsCXXRecordDecl() const;

  /// Retrieves the RecordDecl this type refers to.
  RecordDecl *getAsRecordDecl() const;

  /// Retrieves the TagDecl that this type refers to, either
  /// because the type is a TagType or because it is the injected-class-name
  /// type of a class template or class template partial specialization.
  TagDecl *getAsTagDecl() const;

  /// If this is a pointer or reference to a RecordType, return the
  /// CXXRecordDecl that the type refers to.
  ///
  /// If this is not a pointer or reference, or the type being pointed to does
  /// not refer to a CXXRecordDecl, returns NULL.
  const CXXRecordDecl *getPointeeCXXRecordDecl() const;

  /// Get the DeducedType whose type will be deduced for a variable with
  /// an initializer of this type. This looks through declarators like pointer
  /// types, but not through decltype or typedefs.
  DeducedType *getContainedDeducedType() const;

  /// Get the AutoType whose type will be deduced for a variable with
  /// an initializer of this type. This looks through declarators like pointer
  /// types, but not through decltype or typedefs.
  AutoType *getContainedAutoType() const {
    return dyn_cast_or_null<AutoType>(getContainedDeducedType());
  }

  /// Determine whether this type was written with a leading 'auto'
  /// corresponding to a trailing return type (possibly for a nested
  /// function type within a pointer to function type or similar).
  bool hasAutoForTrailingReturnType() const;

  /// Member-template getAs<specific type>'.  Look through sugar for
  /// an instance of \<specific type>.   This scheme will eventually
  /// replace the specific getAsXXXX methods above.
  ///
  /// There are some specializations of this member template listed
  /// immediately following this class.
  template <typename T> const T *getAs() const;

  /// Member-template getAsAdjusted<specific type>. Look through specific kinds
  /// of sugar (parens, attributes, etc) for an instance of \<specific type>.
  /// This is used when you need to walk over sugar nodes that represent some
  /// kind of type adjustment from a type that was written as a \<specific type>
  /// to another type that is still canonically a \<specific type>.
  template <typename T> const T *getAsAdjusted() const;

  /// A variant of getAs<> for array types which silently discards
  /// qualifiers from the outermost type.
  const ArrayType *getAsArrayTypeUnsafe() const;

  /// Member-template castAs<specific type>.  Look through sugar for
  /// the underlying instance of \<specific type>.
  ///
  /// This method has the same relationship to getAs<T> as cast<T> has
  /// to dyn_cast<T>; which is to say, the underlying type *must*
  /// have the intended type, and this method will never return null.
  template <typename T> const T *castAs() const;

  /// A variant of castAs<> for array type which silently discards
  /// qualifiers from the outermost type.
  const ArrayType *castAsArrayTypeUnsafe() const;

  /// Determine whether this type had the specified attribute applied to it
  /// (looking through top-level type sugar).
  bool hasAttr(attr::Kind AK) const;

  /// Get the base element type of this type, potentially discarding type
  /// qualifiers.  This should never be used when type qualifiers
  /// are meaningful.
  const Type *getBaseElementTypeUnsafe() const;

  /// If this is an array type, return the element type of the array,
  /// potentially with type qualifiers missing.
  /// This should never be used when type qualifiers are meaningful.
  const Type *getArrayElementTypeNoTypeQual() const;

  /// If this is a pointer type, return the pointee type.
  /// If this is an array type, return the array element type.
  /// This should never be used when type qualifiers are meaningful.
  const Type *getPointeeOrArrayElementType() const;

  /// If this is a pointer, ObjC object pointer, or block
  /// pointer, this returns the respective pointee.
  QualType getPointeeType() const;

  /// Return the specified type with any "sugar" removed from the type,
  /// removing any typedefs, typeofs, etc., as well as any qualifiers.
  const Type *getUnqualifiedDesugaredType() const;

  /// More type predicates useful for type checking/promotion
  bool isPromotableIntegerType() const; // C99 6.3.1.1p2

  /// Return true if this is an integer type that is
  /// signed, according to C99 6.2.5p4 [char, signed char, short, int, long..],
  /// or an enum decl which has a signed representation.
  bool isSignedIntegerType() const;

  /// Return true if this is an integer type that is
  /// unsigned, according to C99 6.2.5p6 [which returns true for _Bool],
  /// or an enum decl which has an unsigned representation.
  bool isUnsignedIntegerType() const;

  /// Determines whether this is an integer type that is signed or an
  /// enumeration types whose underlying type is a signed integer type.
  bool isSignedIntegerOrEnumerationType() const;

  /// Determines whether this is an integer type that is unsigned or an
  /// enumeration types whose underlying type is a unsigned integer type.
  bool isUnsignedIntegerOrEnumerationType() const;

  /// Return true if this is a fixed point type according to
  /// ISO/IEC JTC1 SC22 WG14 N1169.
  bool isFixedPointType() const;

  /// Return true if this is a fixed point or integer type.
  bool isFixedPointOrIntegerType() const;

  /// Return true if this is a saturated fixed point type according to
  /// ISO/IEC JTC1 SC22 WG14 N1169. This type can be signed or unsigned.
  bool isSaturatedFixedPointType() const;

  /// Return true if this is a saturated fixed point type according to
  /// ISO/IEC JTC1 SC22 WG14 N1169. This type can be signed or unsigned.
  bool isUnsaturatedFixedPointType() const;

  /// Return true if this is a fixed point type that is signed according
  /// to ISO/IEC JTC1 SC22 WG14 N1169. This type can also be saturated.
  bool isSignedFixedPointType() const;

  /// Return true if this is a fixed point type that is unsigned according
  /// to ISO/IEC JTC1 SC22 WG14 N1169. This type can also be saturated.
  bool isUnsignedFixedPointType() const;

  /// Return true if this is not a variable sized type,
  /// according to the rules of C99 6.7.5p3.  It is not legal to call this on
  /// incomplete types.
  bool isConstantSizeType() const;

  /// Returns true if this type can be represented by some
  /// set of type specifiers.
  bool isSpecifierType() const;

  /// Determine the linkage of this type.
  Linkage getLinkage() const;

  /// Determine the visibility of this type.
  Visibility getVisibility() const {
    return getLinkageAndVisibility().getVisibility();
  }

  /// Return true if the visibility was explicitly set is the code.
  bool isVisibilityExplicit() const {
    return getLinkageAndVisibility().isVisibilityExplicit();
  }

  /// Determine the linkage and visibility of this type.
  LinkageInfo getLinkageAndVisibility() const;

  /// True if the computed linkage is valid. Used for consistency
  /// checking. Should always return true.
  bool isLinkageValid() const;

  /// Determine the nullability of the given type.
  ///
  /// Note that nullability is only captured as sugar within the type
  /// system, not as part of the canonical type, so nullability will
  /// be lost by canonicalization and desugaring.
  Optional<NullabilityKind> getNullability(const ASTContext &context) const;

  /// Determine whether the given type can have a nullability
  /// specifier applied to it, i.e., if it is any kind of pointer type.
  ///
  /// \param ResultIfUnknown The value to return if we don't yet know whether
  ///        this type can have nullability because it is dependent.
  bool canHaveNullability(bool ResultIfUnknown = true) const;

  /// Retrieve the set of substitutions required when accessing a member
  /// of the Objective-C receiver type that is declared in the given context.
  ///
  /// \c *this is the type of the object we're operating on, e.g., the
  /// receiver for a message send or the base of a property access, and is
  /// expected to be of some object or object pointer type.
  ///
  /// \param dc The declaration context for which we are building up a
  /// substitution mapping, which should be an Objective-C class, extension,
  /// category, or method within.
  ///
  /// \returns an array of type arguments that can be substituted for
  /// the type parameters of the given declaration context in any type described
  /// within that context, or an empty optional to indicate that no
  /// substitution is required.
  Optional<ArrayRef<QualType>>
  getObjCSubstitutions(const DeclContext *dc) const;

  /// Determines if this is an ObjC interface type that may accept type
  /// parameters.
  bool acceptsObjCTypeParams() const;

  const char *getTypeClassName() const;

  QualType getCanonicalTypeInternal() const {
    return CanonicalType;
  }

  CanQualType getCanonicalTypeUnqualified() const; // in CanonicalType.h
  void dump() const;
  void dump(llvm::raw_ostream &OS) const;
};

/// This will check for a TypedefType by removing any existing sugar
/// until it reaches a TypedefType or a non-sugared type.
template <> const TypedefType *Type::getAs() const;

/// This will check for a TemplateSpecializationType by removing any
/// existing sugar until it reaches a TemplateSpecializationType or a
/// non-sugared type.
template <> const TemplateSpecializationType *Type::getAs() const;

/// This will check for an AttributedType by removing any existing sugar
/// until it reaches an AttributedType or a non-sugared type.
template <> const AttributedType *Type::getAs() const;

// We can do canonical leaf types faster, because we don't have to
// worry about preserving child type decoration.
#define TYPE(Class, Base)
#define LEAF_TYPE(Class) \
template <> inline const Class##Type *Type::getAs() const { \
  return dyn_cast<Class##Type>(CanonicalType); \
} \
template <> inline const Class##Type *Type::castAs() const { \
  return cast<Class##Type>(CanonicalType); \
}
#include "clang/AST/TypeNodes.def"

/// This class is used for builtin types like 'int'.  Builtin
/// types are always canonical and have a literal name field.
class BuiltinType : public Type {
public:
  enum Kind {
// OpenCL image types
#define IMAGE_TYPE(ImgType, Id, SingletonId, Access, Suffix) Id,
#include "clang/Basic/OpenCLImageTypes.def"
// OpenCL extension types
#define EXT_OPAQUE_TYPE(ExtType, Id, Ext) Id,
#include "clang/Basic/OpenCLExtensionTypes.def"
// All other builtin types
#define BUILTIN_TYPE(Id, SingletonId) Id,
#define LAST_BUILTIN_TYPE(Id) LastKind = Id
#include "clang/AST/BuiltinTypes.def"
  };

private:
  friend class ASTContext; // ASTContext creates these.

  BuiltinType(Kind K)
      : Type(Builtin, QualType(), /*Dependent=*/(K == Dependent),
             /*InstantiationDependent=*/(K == Dependent),
             /*VariablyModified=*/false,
             /*Unexpanded parameter pack=*/false) {
    BuiltinTypeBits.Kind = K;
  }

public:
  Kind getKind() const { return static_cast<Kind>(BuiltinTypeBits.Kind); }
  StringRef getName(const PrintingPolicy &Policy) const;

  const char *getNameAsCString(const PrintingPolicy &Policy) const {
    // The StringRef is null-terminated.
    StringRef str = getName(Policy);
    assert(!str.empty() && str.data()[str.size()] == '\0');
    return str.data();
  }

  bool isSugared() const { return false; }
  QualType desugar() const { return QualType(this, 0); }

  bool isInteger() const {
    return getKind() >= Bool && getKind() <= Int128;
  }

  bool isSignedInteger() const {
    return getKind() >= Char_S && getKind() <= Int128;
  }

  bool isUnsignedInteger() const {
    return getKind() >= Bool && getKind() <= UInt128;
  }

  bool isFloatingPoint() const {
    return getKind() >= Half && getKind() <= Float128;
  }

  /// Determines whether the given kind corresponds to a placeholder type.
  static bool isPlaceholderTypeKind(Kind K) {
    return K >= Overload;
  }

  /// Determines whether this type is a placeholder type, i.e. a type
  /// which cannot appear in arbitrary positions in a fully-formed
  /// expression.
  bool isPlaceholderType() const {
    return isPlaceholderTypeKind(getKind());
  }

  /// Determines whether this type is a placeholder type other than
  /// Overload.  Most placeholder types require only syntactic
  /// information about their context in order to be resolved (e.g.
  /// whether it is a call expression), which means they can (and
  /// should) be resolved in an earlier "phase" of analysis.
  /// Overload expressions sometimes pick up further information
  /// from their context, like whether the context expects a
  /// specific function-pointer type, and so frequently need
  /// special treatment.
  bool isNonOverloadPlaceholderType() const {
    return getKind() > Overload;
  }

  static bool classof(const Type *T) { return T->getTypeClass() == Builtin; }
};

/// Complex values, per C99 6.2.5p11.  This supports the C99 complex
/// types (_Complex float etc) as well as the GCC integer complex extensions.
class ComplexType : public Type, public llvm::FoldingSetNode {
  friend class ASTContext; // ASTContext creates these.

  QualType ElementType;

  ComplexType(QualType Element, QualType CanonicalPtr)
      : Type(Complex, CanonicalPtr, Element->isDependentType(),
             Element->isInstantiationDependentType(),
             Element->isVariablyModifiedType(),
             Element->containsUnexpandedParameterPack()),
        ElementType(Element) {}

public:
  QualType getElementType() const { return ElementType; }

  bool isSugared() const { return false; }
  QualType desugar() const { return QualType(this, 0); }

  void Profile(llvm::FoldingSetNodeID &ID) {
    Profile(ID, getElementType());
  }

  static void Profile(llvm::FoldingSetNodeID &ID, QualType Element) {
    ID.AddPointer(Element.getAsOpaquePtr());
  }

  static bool classof(const Type *T) { return T->getTypeClass() == Complex; }
};

/// Sugar for parentheses used when specifying types.
class ParenType : public Type, public llvm::FoldingSetNode {
  friend class ASTContext; // ASTContext creates these.

  QualType Inner;

  ParenType(QualType InnerType, QualType CanonType)
      : Type(Paren, CanonType, InnerType->isDependentType(),
             InnerType->isInstantiationDependentType(),
             InnerType->isVariablyModifiedType(),
             InnerType->containsUnexpandedParameterPack()),
        Inner(InnerType) {}

public:
  QualType getInnerType() const { return Inner; }

  bool isSugared() const { return true; }
  QualType desugar() const { return getInnerType(); }

  void Profile(llvm::FoldingSetNodeID &ID) {
    Profile(ID, getInnerType());
  }

  static void Profile(llvm::FoldingSetNodeID &ID, QualType Inner) {
    Inner.Profile(ID);
  }

  static bool classof(const Type *T) { return T->getTypeClass() == Paren; }
};

/// PointerType - C99 6.7.5.1 - Pointer Declarators.
class PointerType : public Type, public llvm::FoldingSetNode {
  friend class ASTContext; // ASTContext creates these.

  QualType PointeeType;

  PointerType(QualType Pointee, QualType CanonicalPtr, CheckedPointerKind ptrKind)
      : Type(Pointer, CanonicalPtr, Pointee->isDependentType(),
             Pointee->isInstantiationDependentType(),
             Pointee->isVariablyModifiedType(),
             Pointee->containsUnexpandedParameterPack()),
        PointeeType(Pointee) {
          PointerTypeBits.CheckedPointerKind = (unsigned)ptrKind;
        }

public:
  QualType getPointeeType() const { return PointeeType; }

  CheckedPointerKind getKind() const { return CheckedPointerKind(PointerTypeBits.CheckedPointerKind); }

  /// Returns true if address spaces of pointers overlap.
  /// OpenCL v2.0 defines conversion rules for pointers to different
  /// address spaces (OpenCLC v2.0 s6.5.5) and notion of overlapping
  /// address spaces.
  /// CL1.1 or CL1.2:
  ///   address spaces overlap iff they are they same.
  /// CL2.0 adds:
  ///   __generic overlaps with any address space except for __constant.
  bool isAddressSpaceOverlapping(const PointerType &other) const {
    Qualifiers thisQuals = PointeeType.getQualifiers();
    Qualifiers otherQuals = other.getPointeeType().getQualifiers();
    // Address spaces overlap if at least one of them is a superset of another
    return thisQuals.isAddressSpaceSupersetOf(otherQuals) ||
           otherQuals.isAddressSpaceSupersetOf(thisQuals);
  }

  bool isNTChecked() const { return getKind() == CheckedPointerKind::NtArray; }
  bool isChecked() const { return getKind() != CheckedPointerKind::Unchecked; }
  bool isUnchecked() const { return getKind() == CheckedPointerKind::Unchecked; }
  bool isSugared() const { return false; }
  QualType desugar() const { return QualType(this, 0); }

  void Profile(llvm::FoldingSetNodeID &ID) {
    Profile(ID, getPointeeType(), getKind());
  }

  static void Profile(llvm::FoldingSetNodeID &ID, QualType Pointee, CheckedPointerKind kind) {
    ID.AddPointer(Pointee.getAsOpaquePtr());
    ID.AddInteger((unsigned)kind);
  }

  static bool classof(const Type *T) { return T->getTypeClass() == Pointer; }
};

/// Represents a type which was implicitly adjusted by the semantic
/// engine for arbitrary reasons.  For example, array and function types can
/// decay, and function types can have their calling conventions adjusted.
class AdjustedType : public Type, public llvm::FoldingSetNode {
  QualType OriginalTy;
  QualType AdjustedTy;

protected:
  friend class ASTContext; // ASTContext creates these.

  AdjustedType(TypeClass TC, QualType OriginalTy, QualType AdjustedTy,
               QualType CanonicalPtr)
      : Type(TC, CanonicalPtr, OriginalTy->isDependentType(),
             OriginalTy->isInstantiationDependentType(),
             OriginalTy->isVariablyModifiedType(),
             OriginalTy->containsUnexpandedParameterPack()),
        OriginalTy(OriginalTy), AdjustedTy(AdjustedTy) {}

public:
  QualType getOriginalType() const { return OriginalTy; }
  QualType getAdjustedType() const { return AdjustedTy; }

  bool isSugared() const { return true; }
  QualType desugar() const { return AdjustedTy; }

  void Profile(llvm::FoldingSetNodeID &ID) {
    Profile(ID, OriginalTy, AdjustedTy);
  }

  static void Profile(llvm::FoldingSetNodeID &ID, QualType Orig, QualType New) {
    ID.AddPointer(Orig.getAsOpaquePtr());
    ID.AddPointer(New.getAsOpaquePtr());
  }

  static bool classof(const Type *T) {
    return T->getTypeClass() == Adjusted || T->getTypeClass() == Decayed;
  }
};

/// Represents a pointer type decayed from an array or function type.
class DecayedType : public AdjustedType {
  friend class ASTContext; // ASTContext creates these.

  inline
  DecayedType(QualType OriginalType, QualType Decayed, QualType Canonical);

public:
  QualType getDecayedType() const { return getAdjustedType(); }

  inline QualType getPointeeType() const;

  static bool classof(const Type *T) { return T->getTypeClass() == Decayed; }
};

/// Pointer to a block type.
/// This type is to represent types syntactically represented as
/// "void (^)(int)", etc. Pointee is required to always be a function type.
class BlockPointerType : public Type, public llvm::FoldingSetNode {
  friend class ASTContext; // ASTContext creates these.

  // Block is some kind of pointer type
  QualType PointeeType;

  BlockPointerType(QualType Pointee, QualType CanonicalCls)
      : Type(BlockPointer, CanonicalCls, Pointee->isDependentType(),
             Pointee->isInstantiationDependentType(),
             Pointee->isVariablyModifiedType(),
             Pointee->containsUnexpandedParameterPack()),
        PointeeType(Pointee) {}

public:
  // Get the pointee type. Pointee is required to always be a function type.
  QualType getPointeeType() const { return PointeeType; }

  bool isSugared() const { return false; }
  QualType desugar() const { return QualType(this, 0); }

  void Profile(llvm::FoldingSetNodeID &ID) {
      Profile(ID, getPointeeType());
  }

  static void Profile(llvm::FoldingSetNodeID &ID, QualType Pointee) {
      ID.AddPointer(Pointee.getAsOpaquePtr());
  }

  static bool classof(const Type *T) {
    return T->getTypeClass() == BlockPointer;
  }
};

/// Base for LValueReferenceType and RValueReferenceType
class ReferenceType : public Type, public llvm::FoldingSetNode {
  QualType PointeeType;

protected:
  ReferenceType(TypeClass tc, QualType Referencee, QualType CanonicalRef,
                bool SpelledAsLValue)
      : Type(tc, CanonicalRef, Referencee->isDependentType(),
             Referencee->isInstantiationDependentType(),
             Referencee->isVariablyModifiedType(),
             Referencee->containsUnexpandedParameterPack()),
        PointeeType(Referencee) {
    ReferenceTypeBits.SpelledAsLValue = SpelledAsLValue;
    ReferenceTypeBits.InnerRef = Referencee->isReferenceType();
  }

public:
  bool isSpelledAsLValue() const { return ReferenceTypeBits.SpelledAsLValue; }
  bool isInnerRef() const { return ReferenceTypeBits.InnerRef; }

  QualType getPointeeTypeAsWritten() const { return PointeeType; }

  QualType getPointeeType() const {
    // FIXME: this might strip inner qualifiers; okay?
    const ReferenceType *T = this;
    while (T->isInnerRef())
      T = T->PointeeType->castAs<ReferenceType>();
    return T->PointeeType;
  }

  void Profile(llvm::FoldingSetNodeID &ID) {
    Profile(ID, PointeeType, isSpelledAsLValue());
  }

  static void Profile(llvm::FoldingSetNodeID &ID,
                      QualType Referencee,
                      bool SpelledAsLValue) {
    ID.AddPointer(Referencee.getAsOpaquePtr());
    ID.AddBoolean(SpelledAsLValue);
  }

  static bool classof(const Type *T) {
    return T->getTypeClass() == LValueReference ||
           T->getTypeClass() == RValueReference;
  }
};

/// An lvalue reference type, per C++11 [dcl.ref].
class LValueReferenceType : public ReferenceType {
  friend class ASTContext; // ASTContext creates these

  LValueReferenceType(QualType Referencee, QualType CanonicalRef,
                      bool SpelledAsLValue)
      : ReferenceType(LValueReference, Referencee, CanonicalRef,
                      SpelledAsLValue) {}

public:
  bool isSugared() const { return false; }
  QualType desugar() const { return QualType(this, 0); }

  static bool classof(const Type *T) {
    return T->getTypeClass() == LValueReference;
  }
};

/// An rvalue reference type, per C++11 [dcl.ref].
class RValueReferenceType : public ReferenceType {
  friend class ASTContext; // ASTContext creates these

  RValueReferenceType(QualType Referencee, QualType CanonicalRef)
       : ReferenceType(RValueReference, Referencee, CanonicalRef, false) {}

public:
  bool isSugared() const { return false; }
  QualType desugar() const { return QualType(this, 0); }

  static bool classof(const Type *T) {
    return T->getTypeClass() == RValueReference;
  }
};

/// A pointer to member type per C++ 8.3.3 - Pointers to members.
///
/// This includes both pointers to data members and pointer to member functions.
class MemberPointerType : public Type, public llvm::FoldingSetNode {
  friend class ASTContext; // ASTContext creates these.

  QualType PointeeType;

  /// The class of which the pointee is a member. Must ultimately be a
  /// RecordType, but could be a typedef or a template parameter too.
  const Type *Class;

  MemberPointerType(QualType Pointee, const Type *Cls, QualType CanonicalPtr)
      : Type(MemberPointer, CanonicalPtr,
             Cls->isDependentType() || Pointee->isDependentType(),
             (Cls->isInstantiationDependentType() ||
              Pointee->isInstantiationDependentType()),
             Pointee->isVariablyModifiedType(),
             (Cls->containsUnexpandedParameterPack() ||
              Pointee->containsUnexpandedParameterPack())),
             PointeeType(Pointee), Class(Cls) {}

public:
  QualType getPointeeType() const { return PointeeType; }

  /// Returns true if the member type (i.e. the pointee type) is a
  /// function type rather than a data-member type.
  bool isMemberFunctionPointer() const {
    return PointeeType->isFunctionProtoType();
  }

  /// Returns true if the member type (i.e. the pointee type) is a
  /// data type rather than a function type.
  bool isMemberDataPointer() const {
    return !PointeeType->isFunctionProtoType();
  }

  const Type *getClass() const { return Class; }
  CXXRecordDecl *getMostRecentCXXRecordDecl() const;

  bool isSugared() const { return false; }
  QualType desugar() const { return QualType(this, 0); }

  void Profile(llvm::FoldingSetNodeID &ID) {
    Profile(ID, getPointeeType(), getClass());
  }

  static void Profile(llvm::FoldingSetNodeID &ID, QualType Pointee,
                      const Type *Class) {
    ID.AddPointer(Pointee.getAsOpaquePtr());
    ID.AddPointer(Class);
  }

  static bool classof(const Type *T) {
    return T->getTypeClass() == MemberPointer;
  }
};

/// Represents an array type, per C99 6.7.5.2 - Array Declarators.
class ArrayType : public Type, public llvm::FoldingSetNode {
public:
  /// Capture whether this is a normal array (e.g. int X[4])
  /// an array with a static size (e.g. int X[static 4]), or an array
  /// with a star size (e.g. int X[*]).
  /// 'static' is only allowed on function parameters.
  enum ArraySizeModifier {
    Normal, Static, Star
  };

private:
  /// The element type of the array.
  QualType ElementType;

protected:
  friend class ASTContext; // ASTContext creates these.

  // C++ [temp.dep.type]p1:
  //   A type is dependent if it is...
  //     - an array type constructed from any dependent type or whose
  //       size is specified by a constant expression that is
  //       value-dependent,
  ArrayType(TypeClass tc, QualType et, QualType can,
            ArraySizeModifier sm, unsigned tq,
            bool ContainsUnexpandedParameterPack,
            CheckedArrayKind k
            )
      : Type(tc, can, et->isDependentType() || tc == DependentSizedArray,
             et->isInstantiationDependentType() || tc == DependentSizedArray,
             (tc == VariableArray || et->isVariablyModifiedType()),
             ContainsUnexpandedParameterPack),
        ElementType(et) {
    ArrayTypeBits.IndexTypeQuals = tq;
    ArrayTypeBits.SizeModifier = sm;
    ArrayTypeBits.CheckedArrayKind = (unsigned) k;
  }

public:
  CheckedArrayKind getKind() const {
    return CheckedArrayKind(ArrayTypeBits.CheckedArrayKind);
  }
  bool isChecked() const { return getKind() != CheckedArrayKind::Unchecked; }
  bool isUnchecked() const { return getKind() == CheckedArrayKind::Unchecked; }
  bool isExactlyChecked() const {
    return  getKind() == CheckedArrayKind::Checked;
  }
  bool isNtChecked() const { return getKind() == CheckedArrayKind::NtChecked; }
  QualType getElementType() const { return ElementType; }

  ArraySizeModifier getSizeModifier() const {
    return ArraySizeModifier(ArrayTypeBits.SizeModifier);
  }

  Qualifiers getIndexTypeQualifiers() const {
    return Qualifiers::fromCVRMask(getIndexTypeCVRQualifiers());
  }

  unsigned getIndexTypeCVRQualifiers() const {
    return ArrayTypeBits.IndexTypeQuals;
  }

  static bool classof(const Type *T) {
    return T->getTypeClass() == ConstantArray ||
           T->getTypeClass() == VariableArray ||
           T->getTypeClass() == IncompleteArray ||
           T->getTypeClass() == DependentSizedArray;
  }
};

/// Represents the canonical version of C arrays with a specified constant size.
/// For example, the canonical type for 'int A[4 + 4*100]' is a
/// ConstantArrayType where the element type is 'int' and the size is 404.
class ConstantArrayType : public ArrayType {
  llvm::APInt Size; // Allows us to unique the type.

  ConstantArrayType(QualType et, QualType can, const llvm::APInt &size,
                    ArraySizeModifier sm, unsigned tq, CheckedArrayKind kind)
      : ArrayType(ConstantArray, et, can, sm, tq,
                  et->containsUnexpandedParameterPack(), kind),
        Size(size) {}

protected:
  friend class ASTContext; // ASTContext creates these.

  ConstantArrayType(TypeClass tc, QualType et, QualType can,
                    const llvm::APInt &size, ArraySizeModifier sm, unsigned tq,
                    CheckedArrayKind kind)
      : ArrayType(tc, et, can, sm, tq, et->containsUnexpandedParameterPack(),
                  kind),
        Size(size) {}
public:
  const llvm::APInt &getSize() const { return Size; }
  bool isSugared() const { return false; }
  QualType desugar() const { return QualType(this, 0); }

  /// Determine the number of bits required to address a member of
  // an array with the given element type and number of elements.
  static unsigned getNumAddressingBits(const ASTContext &Context,
                                       QualType ElementType,
                                       const llvm::APInt &NumElements);

  /// Determine the maximum number of active bits that an array's size
  /// can require, which limits the maximum size of the array.
  static unsigned getMaxSizeBits(const ASTContext &Context);

  void Profile(llvm::FoldingSetNodeID &ID) {
    Profile(ID, getElementType(), getSize(),
            getSizeModifier(), getIndexTypeCVRQualifiers(), getKind());
  }

  static void Profile(llvm::FoldingSetNodeID &ID, QualType ET,
                      const llvm::APInt &ArraySize, ArraySizeModifier SizeMod,
                      unsigned TypeQuals, CheckedArrayKind kind) {
    ID.AddPointer(ET.getAsOpaquePtr());
    ID.AddInteger(ArraySize.getZExtValue());
    ID.AddInteger(SizeMod);
    ID.AddInteger(TypeQuals);
    ID.AddInteger((unsigned)kind);
  }

  static bool classof(const Type *T) {
    return T->getTypeClass() == ConstantArray;
  }
};

/// Represents a C array with an unspecified size.  For example 'int A[]' has
/// an IncompleteArrayType where the element type is 'int' and the size is
/// unspecified.
class IncompleteArrayType : public ArrayType {
  friend class ASTContext; // ASTContext creates these.

  IncompleteArrayType(QualType et, QualType can,
                      ArraySizeModifier sm, unsigned tq, CheckedArrayKind kind)
      : ArrayType(IncompleteArray, et, can, sm, tq,
                  et->containsUnexpandedParameterPack(), kind) {}

public:
  friend class StmtIteratorBase;

  bool isSugared() const { return false; }
  QualType desugar() const { return QualType(this, 0); }

  static bool classof(const Type *T) {
    return T->getTypeClass() == IncompleteArray;
  }

  void Profile(llvm::FoldingSetNodeID &ID) {
    Profile(ID, getElementType(), getSizeModifier(),
            getIndexTypeCVRQualifiers(), getKind());
  }

  static void Profile(llvm::FoldingSetNodeID &ID, QualType ET,
                      ArraySizeModifier SizeMod, unsigned TypeQuals,
                      CheckedArrayKind  Kind) {
    ID.AddPointer(ET.getAsOpaquePtr());
    ID.AddInteger(SizeMod);
    ID.AddInteger(TypeQuals);
    ID.AddInteger((unsigned)Kind);
  }
};

/// Represents a C array with a specified size that is not an
/// integer-constant-expression.  For example, 'int s[x+foo()]'.
/// Since the size expression is an arbitrary expression, we store it as such.
///
/// Note: VariableArrayType's aren't uniqued (since the expressions aren't) and
/// should not be: two lexically equivalent variable array types could mean
/// different things, for example, these variables do not have the same type
/// dynamically:
///
/// void foo(int x) {
///   int Y[x];
///   ++x;
///   int Z[x];
/// }
class VariableArrayType : public ArrayType {
  friend class ASTContext; // ASTContext creates these.

  /// An assignment-expression. VLA's are only permitted within
  /// a function block.
  Stmt *SizeExpr;

  /// The range spanned by the left and right array brackets.
  SourceRange Brackets;

  VariableArrayType(QualType et, QualType can, Expr *e,
                    ArraySizeModifier sm, unsigned tq,
                    SourceRange brackets)
      : ArrayType(VariableArray, et, can, sm, tq,
                  et->containsUnexpandedParameterPack(),
                  CheckedArrayKind::Unchecked),
        SizeExpr((Stmt*) e), Brackets(brackets) {}

public:
  friend class StmtIteratorBase;

  Expr *getSizeExpr() const {
    // We use C-style casts instead of cast<> here because we do not wish
    // to have a dependency of Type.h on Stmt.h/Expr.h.
    return (Expr*) SizeExpr;
  }

  SourceRange getBracketsRange() const { return Brackets; }
  SourceLocation getLBracketLoc() const { return Brackets.getBegin(); }
  SourceLocation getRBracketLoc() const { return Brackets.getEnd(); }

  bool isSugared() const { return false; }
  QualType desugar() const { return QualType(this, 0); }

  static bool classof(const Type *T) {
    return T->getTypeClass() == VariableArray;
  }

  void Profile(llvm::FoldingSetNodeID &ID) {
    llvm_unreachable("Cannot unique VariableArrayTypes.");
  }
};

/// Represents an array type in C++ whose size is a value-dependent expression.
///
/// For example:
/// \code
/// template<typename T, int Size>
/// class array {
///   T data[Size];
/// };
/// \endcode
///
/// For these types, we won't actually know what the array bound is
/// until template instantiation occurs, at which point this will
/// become either a ConstantArrayType or a VariableArrayType.
class DependentSizedArrayType : public ArrayType {
  friend class ASTContext; // ASTContext creates these.

  const ASTContext &Context;

  /// An assignment expression that will instantiate to the
  /// size of the array.
  ///
  /// The expression itself might be null, in which case the array
  /// type will have its size deduced from an initializer.
  Stmt *SizeExpr;

  /// The range spanned by the left and right array brackets.
  SourceRange Brackets;

  DependentSizedArrayType(const ASTContext &Context, QualType et, QualType can,
                          Expr *e, ArraySizeModifier sm, unsigned tq,
                          SourceRange brackets);

public:
  friend class StmtIteratorBase;

  Expr *getSizeExpr() const {
    // We use C-style casts instead of cast<> here because we do not wish
    // to have a dependency of Type.h on Stmt.h/Expr.h.
    return (Expr*) SizeExpr;
  }

  SourceRange getBracketsRange() const { return Brackets; }
  SourceLocation getLBracketLoc() const { return Brackets.getBegin(); }
  SourceLocation getRBracketLoc() const { return Brackets.getEnd(); }

  bool isSugared() const { return false; }
  QualType desugar() const { return QualType(this, 0); }

  static bool classof(const Type *T) {
    return T->getTypeClass() == DependentSizedArray;
  }

  void Profile(llvm::FoldingSetNodeID &ID) {
    Profile(ID, Context, getElementType(),
            getSizeModifier(), getIndexTypeCVRQualifiers(), getSizeExpr());
  }

  static void Profile(llvm::FoldingSetNodeID &ID, const ASTContext &Context,
                      QualType ET, ArraySizeModifier SizeMod,
                      unsigned TypeQuals, Expr *E);
};

/// Represents an extended address space qualifier where the input address space
/// value is dependent. Non-dependent address spaces are not represented with a
/// special Type subclass; they are stored on an ExtQuals node as part of a QualType.
///
/// For example:
/// \code
/// template<typename T, int AddrSpace>
/// class AddressSpace {
///   typedef T __attribute__((address_space(AddrSpace))) type;
/// }
/// \endcode
class DependentAddressSpaceType : public Type, public llvm::FoldingSetNode {
  friend class ASTContext;

  const ASTContext &Context;
  Expr *AddrSpaceExpr;
  QualType PointeeType;
  SourceLocation loc;

  DependentAddressSpaceType(const ASTContext &Context, QualType PointeeType,
                            QualType can, Expr *AddrSpaceExpr,
                            SourceLocation loc);

public:
  Expr *getAddrSpaceExpr() const { return AddrSpaceExpr; }
  QualType getPointeeType() const { return PointeeType; }
  SourceLocation getAttributeLoc() const { return loc; }

  bool isSugared() const { return false; }
  QualType desugar() const { return QualType(this, 0); }

  static bool classof(const Type *T) {
    return T->getTypeClass() == DependentAddressSpace;
  }

  void Profile(llvm::FoldingSetNodeID &ID) {
    Profile(ID, Context, getPointeeType(), getAddrSpaceExpr());
  }

  static void Profile(llvm::FoldingSetNodeID &ID, const ASTContext &Context,
                      QualType PointeeType, Expr *AddrSpaceExpr);
};

/// Represents an extended vector type where either the type or size is
/// dependent.
///
/// For example:
/// \code
/// template<typename T, int Size>
/// class vector {
///   typedef T __attribute__((ext_vector_type(Size))) type;
/// }
/// \endcode
class DependentSizedExtVectorType : public Type, public llvm::FoldingSetNode {
  friend class ASTContext;

  const ASTContext &Context;
  Expr *SizeExpr;

  /// The element type of the array.
  QualType ElementType;

  SourceLocation loc;

  DependentSizedExtVectorType(const ASTContext &Context, QualType ElementType,
                              QualType can, Expr *SizeExpr, SourceLocation loc);

public:
  Expr *getSizeExpr() const { return SizeExpr; }
  QualType getElementType() const { return ElementType; }
  SourceLocation getAttributeLoc() const { return loc; }

  bool isSugared() const { return false; }
  QualType desugar() const { return QualType(this, 0); }

  static bool classof(const Type *T) {
    return T->getTypeClass() == DependentSizedExtVector;
  }

  void Profile(llvm::FoldingSetNodeID &ID) {
    Profile(ID, Context, getElementType(), getSizeExpr());
  }

  static void Profile(llvm::FoldingSetNodeID &ID, const ASTContext &Context,
                      QualType ElementType, Expr *SizeExpr);
};


/// Represents a GCC generic vector type. This type is created using
/// __attribute__((vector_size(n)), where "n" specifies the vector size in
/// bytes; or from an Altivec __vector or vector declaration.
/// Since the constructor takes the number of vector elements, the
/// client is responsible for converting the size into the number of elements.
class VectorType : public Type, public llvm::FoldingSetNode {
public:
  enum VectorKind {
    /// not a target-specific vector type
    GenericVector,

    /// is AltiVec vector
    AltiVecVector,

    /// is AltiVec 'vector Pixel'
    AltiVecPixel,

    /// is AltiVec 'vector bool ...'
    AltiVecBool,

    /// is ARM Neon vector
    NeonVector,

    /// is ARM Neon polynomial vector
    NeonPolyVector
  };

protected:
  friend class ASTContext; // ASTContext creates these.

  /// The element type of the vector.
  QualType ElementType;

  VectorType(QualType vecType, unsigned nElements, QualType canonType,
             VectorKind vecKind);

  VectorType(TypeClass tc, QualType vecType, unsigned nElements,
             QualType canonType, VectorKind vecKind);

public:
  QualType getElementType() const { return ElementType; }
  unsigned getNumElements() const { return VectorTypeBits.NumElements; }

  static bool isVectorSizeTooLarge(unsigned NumElements) {
    return NumElements > VectorTypeBitfields::MaxNumElements;
  }

  bool isSugared() const { return false; }
  QualType desugar() const { return QualType(this, 0); }

  VectorKind getVectorKind() const {
    return VectorKind(VectorTypeBits.VecKind);
  }

  void Profile(llvm::FoldingSetNodeID &ID) {
    Profile(ID, getElementType(), getNumElements(),
            getTypeClass(), getVectorKind());
  }

  static void Profile(llvm::FoldingSetNodeID &ID, QualType ElementType,
                      unsigned NumElements, TypeClass TypeClass,
                      VectorKind VecKind) {
    ID.AddPointer(ElementType.getAsOpaquePtr());
    ID.AddInteger(NumElements);
    ID.AddInteger(TypeClass);
    ID.AddInteger(VecKind);
  }

  static bool classof(const Type *T) {
    return T->getTypeClass() == Vector || T->getTypeClass() == ExtVector;
  }
};

/// Represents a vector type where either the type or size is dependent.
////
/// For example:
/// \code
/// template<typename T, int Size>
/// class vector {
///   typedef T __attribute__((vector_size(Size))) type;
/// }
/// \endcode
class DependentVectorType : public Type, public llvm::FoldingSetNode {
  friend class ASTContext;

  const ASTContext &Context;
  QualType ElementType;
  Expr *SizeExpr;
  SourceLocation Loc;

  DependentVectorType(const ASTContext &Context, QualType ElementType,
                           QualType CanonType, Expr *SizeExpr,
                           SourceLocation Loc, VectorType::VectorKind vecKind);

public:
  Expr *getSizeExpr() const { return SizeExpr; }
  QualType getElementType() const { return ElementType; }
  SourceLocation getAttributeLoc() const { return Loc; }
  VectorType::VectorKind getVectorKind() const {
    return VectorType::VectorKind(VectorTypeBits.VecKind);
  }

  bool isSugared() const { return false; }
  QualType desugar() const { return QualType(this, 0); }

  static bool classof(const Type *T) {
    return T->getTypeClass() == DependentVector;
  }

  void Profile(llvm::FoldingSetNodeID &ID) {
    Profile(ID, Context, getElementType(), getSizeExpr(), getVectorKind());
  }

  static void Profile(llvm::FoldingSetNodeID &ID, const ASTContext &Context,
                      QualType ElementType, const Expr *SizeExpr,
                      VectorType::VectorKind VecKind);
};

/// ExtVectorType - Extended vector type. This type is created using
/// __attribute__((ext_vector_type(n)), where "n" is the number of elements.
/// Unlike vector_size, ext_vector_type is only allowed on typedef's. This
/// class enables syntactic extensions, like Vector Components for accessing
/// points (as .xyzw), colors (as .rgba), and textures (modeled after OpenGL
/// Shading Language).
class ExtVectorType : public VectorType {
  friend class ASTContext; // ASTContext creates these.

  ExtVectorType(QualType vecType, unsigned nElements, QualType canonType)
      : VectorType(ExtVector, vecType, nElements, canonType, GenericVector) {}

public:
  static int getPointAccessorIdx(char c) {
    switch (c) {
    default: return -1;
    case 'x': case 'r': return 0;
    case 'y': case 'g': return 1;
    case 'z': case 'b': return 2;
    case 'w': case 'a': return 3;
    }
  }

  static int getNumericAccessorIdx(char c) {
    switch (c) {
      default: return -1;
      case '0': return 0;
      case '1': return 1;
      case '2': return 2;
      case '3': return 3;
      case '4': return 4;
      case '5': return 5;
      case '6': return 6;
      case '7': return 7;
      case '8': return 8;
      case '9': return 9;
      case 'A':
      case 'a': return 10;
      case 'B':
      case 'b': return 11;
      case 'C':
      case 'c': return 12;
      case 'D':
      case 'd': return 13;
      case 'E':
      case 'e': return 14;
      case 'F':
      case 'f': return 15;
    }
  }

  static int getAccessorIdx(char c, bool isNumericAccessor) {
    if (isNumericAccessor)
      return getNumericAccessorIdx(c);
    else
      return getPointAccessorIdx(c);
  }

  bool isAccessorWithinNumElements(char c, bool isNumericAccessor) const {
    if (int idx = getAccessorIdx(c, isNumericAccessor)+1)
      return unsigned(idx-1) < getNumElements();
    return false;
  }

  bool isSugared() const { return false; }
  QualType desugar() const { return QualType(this, 0); }

  static bool classof(const Type *T) {
    return T->getTypeClass() == ExtVector;
  }
};

/// FunctionType - C99 6.7.5.3 - Function Declarators.  This is the common base
/// class of FunctionNoProtoType and FunctionProtoType.
class FunctionType : public Type {
  // The type returned by the function.
  QualType ResultType;

public:
  /// Interesting information about a specific parameter that can't simply
  /// be reflected in parameter's type. This is only used by FunctionProtoType
  /// but is in FunctionType to make this class available during the
  /// specification of the bases of FunctionProtoType.
  ///
  /// It makes sense to model language features this way when there's some
  /// sort of parameter-specific override (such as an attribute) that
  /// affects how the function is called.  For example, the ARC ns_consumed
  /// attribute changes whether a parameter is passed at +0 (the default)
  /// or +1 (ns_consumed).  This must be reflected in the function type,
  /// but isn't really a change to the parameter type.
  ///
  /// One serious disadvantage of modelling language features this way is
  /// that they generally do not work with language features that attempt
  /// to destructure types.  For example, template argument deduction will
  /// not be able to match a parameter declared as
  ///   T (*)(U)
  /// against an argument of type
  ///   void (*)(__attribute__((ns_consumed)) id)
  /// because the substitution of T=void, U=id into the former will
  /// not produce the latter.
  class ExtParameterInfo {
    enum {
      ABIMask = 0x0F,
      IsConsumed = 0x10,
      HasPassObjSize = 0x20,
      IsNoEscape = 0x40,
    };
    unsigned char Data = 0;

  public:
    ExtParameterInfo() = default;

    /// Return the ABI treatment of this parameter.
    ParameterABI getABI() const { return ParameterABI(Data & ABIMask); }
    ExtParameterInfo withABI(ParameterABI kind) const {
      ExtParameterInfo copy = *this;
      copy.Data = (copy.Data & ~ABIMask) | unsigned(kind);
      return copy;
    }

    /// Is this parameter considered "consumed" by Objective-C ARC?
    /// Consumed parameters must have retainable object type.
    bool isConsumed() const { return (Data & IsConsumed); }
    ExtParameterInfo withIsConsumed(bool consumed) const {
      ExtParameterInfo copy = *this;
      if (consumed)
        copy.Data |= IsConsumed;
      else
        copy.Data &= ~IsConsumed;
      return copy;
    }

    bool hasPassObjectSize() const { return Data & HasPassObjSize; }
    ExtParameterInfo withHasPassObjectSize() const {
      ExtParameterInfo Copy = *this;
      Copy.Data |= HasPassObjSize;
      return Copy;
    }

    bool isNoEscape() const { return Data & IsNoEscape; }
    ExtParameterInfo withIsNoEscape(bool NoEscape) const {
      ExtParameterInfo Copy = *this;
      if (NoEscape)
        Copy.Data |= IsNoEscape;
      else
        Copy.Data &= ~IsNoEscape;
      return Copy;
    }

    unsigned char getOpaqueValue() const { return Data; }
    static ExtParameterInfo getFromOpaqueValue(unsigned char data) {
      ExtParameterInfo result;
      result.Data = data;
      return result;
    }

    friend bool operator==(ExtParameterInfo lhs, ExtParameterInfo rhs) {
      return lhs.Data == rhs.Data;
    }

    friend bool operator!=(ExtParameterInfo lhs, ExtParameterInfo rhs) {
      return lhs.Data != rhs.Data;
    }
  };

  /// A class which abstracts out some details necessary for
  /// making a call.
  ///
  /// It is not actually used directly for storing this information in
  /// a FunctionType, although FunctionType does currently use the
  /// same bit-pattern.
  ///
  // If you add a field (say Foo), other than the obvious places (both,
  // constructors, compile failures), what you need to update is
  // * Operator==
  // * getFoo
  // * withFoo
  // * functionType. Add Foo, getFoo.
  // * ASTContext::getFooType
  // * ASTContext::mergeFunctionTypes
  // * FunctionNoProtoType::Profile
  // * FunctionProtoType::Profile
  // * TypePrinter::PrintFunctionProto
  // * AST read and write
  // * Codegen
  class ExtInfo {
    friend class FunctionType;

    // Feel free to rearrange or add bits, but if you go over 12,
    // you'll need to adjust both the Bits field below and
    // Type::FunctionTypeBitfields.

    //   |  CC  |noreturn|produces|nocallersavedregs|regparm|nocfcheck|
    //   |0 .. 4|   5    |    6   |       7         |8 .. 10|    11   |
    //
    // regparm is either 0 (no regparm attribute) or the regparm value+1.
    enum { CallConvMask = 0x1F };
    enum { NoReturnMask = 0x20 };
    enum { ProducesResultMask = 0x40 };
    enum { NoCallerSavedRegsMask = 0x80 };
    enum { NoCfCheckMask = 0x800 };
    enum {
      RegParmMask = ~(CallConvMask | NoReturnMask | ProducesResultMask |
                      NoCallerSavedRegsMask | NoCfCheckMask),
      RegParmOffset = 8
    }; // Assumed to be the last field
    uint16_t Bits = CC_C;

    ExtInfo(unsigned Bits) : Bits(static_cast<uint16_t>(Bits)) {}

   public:
     // Constructor with no defaults. Use this when you know that you
     // have all the elements (when reading an AST file for example).
     ExtInfo(bool noReturn, bool hasRegParm, unsigned regParm, CallingConv cc,
             bool producesResult, bool noCallerSavedRegs, bool NoCfCheck) {
       assert((!hasRegParm || regParm < 7) && "Invalid regparm value");
       Bits = ((unsigned)cc) | (noReturn ? NoReturnMask : 0) |
              (producesResult ? ProducesResultMask : 0) |
              (noCallerSavedRegs ? NoCallerSavedRegsMask : 0) |
              (hasRegParm ? ((regParm + 1) << RegParmOffset) : 0) |
              (NoCfCheck ? NoCfCheckMask : 0);
    }

    // Constructor with all defaults. Use when for example creating a
    // function known to use defaults.
    ExtInfo() = default;

    // Constructor with just the calling convention, which is an important part
    // of the canonical type.
    ExtInfo(CallingConv CC) : Bits(CC) {}

    bool getNoReturn() const { return Bits & NoReturnMask; }
    bool getProducesResult() const { return Bits & ProducesResultMask; }
    bool getNoCallerSavedRegs() const { return Bits & NoCallerSavedRegsMask; }
    bool getNoCfCheck() const { return Bits & NoCfCheckMask; }
    bool getHasRegParm() const { return (Bits >> RegParmOffset) != 0; }

    unsigned getRegParm() const {
      unsigned RegParm = (Bits & RegParmMask) >> RegParmOffset;
      if (RegParm > 0)
        --RegParm;
      return RegParm;
    }

    CallingConv getCC() const { return CallingConv(Bits & CallConvMask); }

    bool operator==(ExtInfo Other) const {
      return Bits == Other.Bits;
    }
    bool operator!=(ExtInfo Other) const {
      return Bits != Other.Bits;
    }

    // Note that we don't have setters. That is by design, use
    // the following with methods instead of mutating these objects.

    ExtInfo withNoReturn(bool noReturn) const {
      if (noReturn)
        return ExtInfo(Bits | NoReturnMask);
      else
        return ExtInfo(Bits & ~NoReturnMask);
    }

    ExtInfo withProducesResult(bool producesResult) const {
      if (producesResult)
        return ExtInfo(Bits | ProducesResultMask);
      else
        return ExtInfo(Bits & ~ProducesResultMask);
    }

    ExtInfo withNoCallerSavedRegs(bool noCallerSavedRegs) const {
      if (noCallerSavedRegs)
        return ExtInfo(Bits | NoCallerSavedRegsMask);
      else
        return ExtInfo(Bits & ~NoCallerSavedRegsMask);
    }

    ExtInfo withNoCfCheck(bool noCfCheck) const {
      if (noCfCheck)
        return ExtInfo(Bits | NoCfCheckMask);
      else
        return ExtInfo(Bits & ~NoCfCheckMask);
    }

    ExtInfo withRegParm(unsigned RegParm) const {
      assert(RegParm < 7 && "Invalid regparm value");
      return ExtInfo((Bits & ~RegParmMask) |
                     ((RegParm + 1) << RegParmOffset));
    }

    ExtInfo withCallingConv(CallingConv cc) const {
      return ExtInfo((Bits & ~CallConvMask) | (unsigned) cc);
    }

    void Profile(llvm::FoldingSetNodeID &ID) const {
      ID.AddInteger(Bits);
    }
  };

  /// A simple holder for a QualType representing a type in an
  /// exception specification. Unfortunately needed by FunctionProtoType
  /// because TrailingObjects cannot handle repeated types.
  struct ExceptionType { QualType Type; };

  /// A simple holder for various uncommon bits which do not fit in
  /// FunctionTypeBitfields. Aligned to alignof(void *) to maintain the
  /// alignment of subsequent objects in TrailingObjects. You must update
  /// hasExtraBitfields in FunctionProtoType after adding extra data here.
  struct alignas(void *) FunctionTypeExtraBitfields {
    /// The number of types in the exception specification.
    /// A whole unsigned is not needed here and according to
    /// [implimits] 8 bits would be enough here.
    unsigned NumExceptionType;
  };

protected:
  FunctionType(TypeClass tc, QualType res,
               QualType Canonical, bool Dependent,
               bool InstantiationDependent,
               bool VariablyModified, bool ContainsUnexpandedParameterPack,
               ExtInfo Info)
      : Type(tc, Canonical, Dependent, InstantiationDependent, VariablyModified,
             ContainsUnexpandedParameterPack),
        ResultType(res) {
    FunctionTypeBits.ExtInfo = Info.Bits;
  }

  Qualifiers getFastTypeQuals() const {
    return Qualifiers::fromFastMask(FunctionTypeBits.FastTypeQuals);
  }

public:
  QualType getReturnType() const { return ResultType; }

  bool getHasRegParm() const { return getExtInfo().getHasRegParm(); }
  unsigned getRegParmType() const { return getExtInfo().getRegParm(); }

  /// Determine whether this function type includes the GNU noreturn
  /// attribute. The C++11 [[noreturn]] attribute does not affect the function
  /// type.
  bool getNoReturnAttr() const { return getExtInfo().getNoReturn(); }

  CallingConv getCallConv() const { return getExtInfo().getCC(); }
  ExtInfo getExtInfo() const { return ExtInfo(FunctionTypeBits.ExtInfo); }

  static_assert((~Qualifiers::FastMask & Qualifiers::CVRMask) == 0,
                "Const, volatile and restrict are assumed to be a subset of "
                "the fast qualifiers.");

  bool isConst() const { return getFastTypeQuals().hasConst(); }
  bool isVolatile() const { return getFastTypeQuals().hasVolatile(); }
  bool isRestrict() const { return getFastTypeQuals().hasRestrict(); }

  /// Determine the type of an expression that calls a function of
  /// this type.
  QualType getCallResultType(const ASTContext &Context) const {
    return getReturnType().getNonLValueExprType(Context);
  }

  static StringRef getNameForCallConv(CallingConv CC);

  static bool classof(const Type *T) {
    return T->getTypeClass() == FunctionNoProto ||
           T->getTypeClass() == FunctionProto;
  }
};

/// Represents a K&R-style 'int foo()' function, which has
/// no information available about its arguments.
class FunctionNoProtoType : public FunctionType, public llvm::FoldingSetNode {
  friend class ASTContext; // ASTContext creates these.

  FunctionNoProtoType(QualType Result, QualType Canonical, ExtInfo Info)
      : FunctionType(FunctionNoProto, Result, Canonical,
                     /*Dependent=*/false, /*InstantiationDependent=*/false,
                     Result->isVariablyModifiedType(),
                     /*ContainsUnexpandedParameterPack=*/false, Info) {}

public:
  // No additional state past what FunctionType provides.

  bool isSugared() const { return false; }
  QualType desugar() const { return QualType(this, 0); }

  void Profile(llvm::FoldingSetNodeID &ID) {
    Profile(ID, getReturnType(), getExtInfo());
  }

  static void Profile(llvm::FoldingSetNodeID &ID, QualType ResultType,
                      ExtInfo Info) {
    Info.Profile(ID);
    ID.AddPointer(ResultType.getAsOpaquePtr());
  }

  static bool classof(const Type *T) {
    return T->getTypeClass() == FunctionNoProto;
  }
};

/// Represents a prototype with parameter type info, e.g.
/// 'int foo(int)' or 'int foo(void)'.  'void' is represented as having no
/// parameters, not as having a single void parameter. Such a type can have
/// an exception specification, but this specification is not part of the
/// canonical type. FunctionProtoType has several trailing objects, some of
/// which optional. For more information about the trailing objects see
/// the first comment inside FunctionProtoType.
class FunctionProtoType final
    : public FunctionType,
      public llvm::FoldingSetNode,
      private llvm::TrailingObjects<
          FunctionProtoType, QualType, BoundsAnnotations,
          FunctionType::FunctionTypeExtraBitfields,
          FunctionType::ExceptionType, Expr *, FunctionDecl *,
          FunctionType::ExtParameterInfo, Qualifiers> {
  friend class ASTContext; // ASTContext creates these.
  friend TrailingObjects;

  // FunctionProtoType is followed by several trailing objects, some of
  // which optional. They are in order:
  //
  // * An array of getNumParams() QualType holding the parameter types.
  //   Always present. Note that for the vast majority of FunctionProtoType,
  //   these will be the only trailing objects.
  //
  // * Optionally an array that holds bounds annotations for parameters.
  //   A nullptr is stored if a parameter has no annotations.
  //
  // * Optionally if some extra data is stored in FunctionTypeExtraBitfields
  //   (see FunctionTypeExtraBitfields and FunctionTypeBitfields):
  //   a single FunctionTypeExtraBitfields. Present if and only if
  //   hasExtraBitfields() is true.
  //
  // * Optionally exactly one of:
  //   * an array of getNumExceptions() ExceptionType,
  //   * a single Expr *,
  //   * a pair of FunctionDecl *,
  //   * a single FunctionDecl *
  //   used to store information about the various types of exception
  //   specification. See getExceptionSpecSize for the details.
  //
  // * Optionally an array of getNumParams() ExtParameterInfo holding
  //   an ExtParameterInfo for each of the parameters. Present if and
  //   only if hasExtParameterInfos() is true.
  //
  // * Optionally a Qualifiers object to represent extra qualifiers that can't
  //   be represented by FunctionTypeBitfields.FastTypeQuals. Present if and only
  //   if hasExtQualifiers() is true.
  //
  // The optional FunctionTypeExtraBitfields has to be before the data
  // related to the exception specification since it contains the number
  // of exception types.
  //
  // We put the ExtParameterInfos last.  If all were equal, it would make
  // more sense to put these before the exception specification, because
  // it's much easier to skip past them compared to the elaborate switch
  // required to skip the exception specification.  However, all is not
  // equal; ExtParameterInfos are used to model very uncommon features,
  // and it's better not to burden the more common paths.

public:
  /// Holds information about the various types of exception specification.
  /// ExceptionSpecInfo is not stored as such in FunctionProtoType but is
  /// used to group together the various bits of information about the
  /// exception specification.
  struct ExceptionSpecInfo {
    /// The kind of exception specification this is.
    ExceptionSpecificationType Type = EST_None;

    /// Explicitly-specified list of exception types.
    ArrayRef<QualType> Exceptions;

    /// Noexcept expression, if this is a computed noexcept specification.
    Expr *NoexceptExpr = nullptr;

    /// The function whose exception specification this is, for
    /// EST_Unevaluated and EST_Uninstantiated.
    FunctionDecl *SourceDecl = nullptr;

    /// The function template whose exception specification this is instantiated
    /// from, for EST_Uninstantiated.
    FunctionDecl *SourceTemplate = nullptr;

    ExceptionSpecInfo() = default;

    ExceptionSpecInfo(ExceptionSpecificationType EST) : Type(EST) {}
  };

  /// Extra information about a function prototype. ExtProtoInfo is not
  /// stored as such in FunctionProtoType but is used to group together
  /// the various bits of extra information about a function prototype.
  struct ExtProtoInfo {
    FunctionType::ExtInfo ExtInfo;
    bool Variadic : 1;
    bool HasTrailingReturn : 1;
    unsigned NumTypeVars : 15;
    bool GenericFunction : 1;
    bool ItypeGenericFunction : 1;
    Qualifiers TypeQuals;
    RefQualifierKind RefQualifier = RQ_None;
    ExceptionSpecInfo ExceptionSpec;
    const ExtParameterInfo *ExtParameterInfos = nullptr;
    const BoundsAnnotations *ParamAnnots = nullptr;
    // The return annotations for a function.
    BoundsAnnotations ReturnAnnots;

    ExtProtoInfo() : Variadic(false), HasTrailingReturn(false),
          NumTypeVars(0), GenericFunction(false), ItypeGenericFunction(false),
          ReturnAnnots() {}

    ExtProtoInfo(CallingConv CC)
        : ExtInfo(CC), Variadic(false), HasTrailingReturn(false), NumTypeVars(0),
          GenericFunction(false), ItypeGenericFunction(false),
          ReturnAnnots() {}

    ExtProtoInfo withExceptionSpec(const ExceptionSpecInfo &ESI) {
      ExtProtoInfo Result(*this);
      Result.ExceptionSpec = ESI;
      return Result;
    }
  };

private:
  /// TODO: Checked C: integrate this better with FunctionTypeBits
  /// and extension objects.

  unsigned NumTypeVars : 15;
  bool GenericFunction : 1;
  bool ItypeGenericFunction : 1;
  /// Whether this function has annotations for parameters.
  unsigned HasParamAnnots : 1;
  // The return annotations for a function.
  const BoundsAnnotations ReturnAnnots;

  unsigned numTrailingObjects(OverloadToken<QualType>) const {
    return getNumParams();
  }

  unsigned numTrailingObjects(OverloadToken<BoundsAnnotations>) const {
    return hasParamAnnots() ? getNumParams() : 0;
  }
  
  unsigned numTrailingObjects(OverloadToken<FunctionTypeExtraBitfields>) const {
    return hasExtraBitfields();
  }

  unsigned numTrailingObjects(OverloadToken<ExceptionType>) const {
    return getExceptionSpecSize().NumExceptionType;
  }

  unsigned numTrailingObjects(OverloadToken<Expr *>) const {
    return getExceptionSpecSize().NumExprPtr;
  }

  unsigned numTrailingObjects(OverloadToken<FunctionDecl *>) const {
    return getExceptionSpecSize().NumFunctionDeclPtr;
  }

  unsigned numTrailingObjects(OverloadToken<ExtParameterInfo>) const {
    return hasExtParameterInfos() ? getNumParams() : 0;
  }

  /// Determine whether there are any argument types that
  /// contain an unexpanded parameter pack.
  static bool containsAnyUnexpandedParameterPack(const QualType *ArgArray,
                                                 unsigned numArgs) {
    for (unsigned Idx = 0; Idx < numArgs; ++Idx)
      if (ArgArray[Idx]->containsUnexpandedParameterPack())
        return true;

    return false;
  }

  FunctionProtoType(QualType result, ArrayRef<QualType> params,
                    QualType canonical, const ExtProtoInfo &epi);

  /// This struct is returned by getExceptionSpecSize and is used to
  /// translate an ExceptionSpecificationType to the number and kind
  /// of trailing objects related to the exception specification.
  struct ExceptionSpecSizeHolder {
    unsigned NumExceptionType;
    unsigned NumExprPtr;
    unsigned NumFunctionDeclPtr;
  };



  /// Return the number and kind of trailing objects
  /// related to the exception specification.
  static ExceptionSpecSizeHolder
  getExceptionSpecSize(ExceptionSpecificationType EST, unsigned NumExceptions) {
    switch (EST) {
    case EST_None:
    case EST_DynamicNone:
    case EST_MSAny:
    case EST_BasicNoexcept:
    case EST_Unparsed:
    case EST_NoThrow:
      return {0, 0, 0};

    case EST_Dynamic:
      return {NumExceptions, 0, 0};

    case EST_DependentNoexcept:
    case EST_NoexceptFalse:
    case EST_NoexceptTrue:
      return {0, 1, 0};

    case EST_Uninstantiated:
      return {0, 0, 2};

    case EST_Unevaluated:
      return {0, 0, 1};
    }
    llvm_unreachable("bad exception specification kind");
  }

  /// Return the number and kind of trailing objects
  /// related to the exception specification.
  ExceptionSpecSizeHolder getExceptionSpecSize() const {
    return getExceptionSpecSize(getExceptionSpecType(), getNumExceptions());
  }

  /// Whether the trailing FunctionTypeExtraBitfields is present.
  static bool hasExtraBitfields(ExceptionSpecificationType EST) {
    // If the exception spec type is EST_Dynamic then we have > 0 exception
    // types and the exact number is stored in FunctionTypeExtraBitfields.
    return EST == EST_Dynamic;
  }

  /// Whether the trailing FunctionTypeExtraBitfields is present.
  bool hasExtraBitfields() const {
    return hasExtraBitfields(getExceptionSpecType());
  }

  bool hasExtQualifiers() const {
    return FunctionTypeBits.HasExtQuals;
  }

public:
  unsigned getNumParams() const { return FunctionTypeBits.NumParams; }

  QualType getParamType(unsigned i) const {
    assert(i < getNumParams() && "invalid parameter index");
    return param_type_begin()[i];
  }

  unsigned getNumTypeVars() const { return NumTypeVars; }
  bool isGenericFunction() const { return GenericFunction; }
  bool isItypeGenericFunction() const { return ItypeGenericFunction; }
  bool isNonGenericFunction() const {
    return !(GenericFunction || ItypeGenericFunction);
  }

  ArrayRef<QualType> getParamTypes() const {
    return llvm::makeArrayRef(param_type_begin(), param_type_end());
  }

  const BoundsAnnotations getParamAnnots(unsigned i) const {
    assert(i < getNumParams() && "invalid parameter index");
    BoundsAnnotations Result;
    if (hasParamAnnots())
      Result = param_annots_begin()[i];
    return Result;
  }

  ExtProtoInfo getExtProtoInfo() const {
    ExtProtoInfo EPI;
    EPI.ExtInfo = getExtInfo();
    EPI.Variadic = isVariadic();
    EPI.HasTrailingReturn = hasTrailingReturn();
    EPI.ExceptionSpec.Type = getExceptionSpecType();
    EPI.TypeQuals = getMethodQuals();
    EPI.RefQualifier = getRefQualifier();
    if (EPI.ExceptionSpec.Type == EST_Dynamic) {
      EPI.ExceptionSpec.Exceptions = exceptions();
    } else if (isComputedNoexcept(EPI.ExceptionSpec.Type)) {
      EPI.ExceptionSpec.NoexceptExpr = getNoexceptExpr();
    } else if (EPI.ExceptionSpec.Type == EST_Uninstantiated) {
      EPI.ExceptionSpec.SourceDecl = getExceptionSpecDecl();
      EPI.ExceptionSpec.SourceTemplate = getExceptionSpecTemplate();
    } else if (EPI.ExceptionSpec.Type == EST_Unevaluated) {
      EPI.ExceptionSpec.SourceDecl = getExceptionSpecDecl();
    }
    EPI.ExtParameterInfos = getExtParameterInfosOrNull();
    EPI.ParamAnnots = hasParamAnnots() ? param_annots_begin() : nullptr;
    EPI.ReturnAnnots = getReturnAnnots();
    EPI.NumTypeVars = getNumTypeVars();
    EPI.GenericFunction = isGenericFunction();
    EPI.ItypeGenericFunction = isItypeGenericFunction();
    return EPI;
  }

  /// Get the kind of exception specification on this function.
  ExceptionSpecificationType getExceptionSpecType() const {
    return static_cast<ExceptionSpecificationType>(
        FunctionTypeBits.ExceptionSpecType);
  }

  /// Return whether this function has any kind of exception spec.
  bool hasExceptionSpec() const { return getExceptionSpecType() != EST_None; }

  /// Return whether this function has a dynamic (throw) exception spec.
  bool hasDynamicExceptionSpec() const {
    return isDynamicExceptionSpec(getExceptionSpecType());
  }

  /// Return whether this function has a noexcept exception spec.
  bool hasNoexceptExceptionSpec() const {
    return isNoexceptExceptionSpec(getExceptionSpecType());
  }

  /// Return whether this function has a dependent exception spec.
  bool hasDependentExceptionSpec() const;

  /// Return whether this function has an instantiation-dependent exception
  /// spec.
  bool hasInstantiationDependentExceptionSpec() const;

  /// Return the number of types in the exception specification.
  unsigned getNumExceptions() const {
    return getExceptionSpecType() == EST_Dynamic
               ? getTrailingObjects<FunctionTypeExtraBitfields>()
                     ->NumExceptionType
               : 0;
  }

  /// Return the ith exception type, where 0 <= i < getNumExceptions().
  QualType getExceptionType(unsigned i) const {
    assert(i < getNumExceptions() && "Invalid exception number!");
    return exception_begin()[i];
  }

  /// Return the expression inside noexcept(expression), or a null pointer
  /// if there is none (because the exception spec is not of this form).
  Expr *getNoexceptExpr() const {
    if (!isComputedNoexcept(getExceptionSpecType()))
      return nullptr;
    return *getTrailingObjects<Expr *>();
  }

  /// If this function type has an exception specification which hasn't
  /// been determined yet (either because it has not been evaluated or because
  /// it has not been instantiated), this is the function whose exception
  /// specification is represented by this type.
  FunctionDecl *getExceptionSpecDecl() const {
    if (getExceptionSpecType() != EST_Uninstantiated &&
        getExceptionSpecType() != EST_Unevaluated)
      return nullptr;
    return getTrailingObjects<FunctionDecl *>()[0];
  }

  /// If this function type has an uninstantiated exception
  /// specification, this is the function whose exception specification
  /// should be instantiated to find the exception specification for
  /// this type.
  FunctionDecl *getExceptionSpecTemplate() const {
    if (getExceptionSpecType() != EST_Uninstantiated)
      return nullptr;
    return getTrailingObjects<FunctionDecl *>()[1];
  }

  /// Determine whether this function type has a non-throwing exception
  /// specification.
  CanThrowResult canThrow() const;

  /// Determine whether this function type has a non-throwing exception
  /// specification. If this depends on template arguments, returns
  /// \c ResultIfDependent.
  bool isNothrow(bool ResultIfDependent = false) const {
    return ResultIfDependent ? canThrow() != CT_Can : canThrow() == CT_Cannot;
  }

  /// Whether this function prototype is variadic.
  bool isVariadic() const { return FunctionTypeBits.Variadic; }

  /// Determines whether this function prototype contains a
  /// parameter pack at the end.
  ///
  /// A function template whose last parameter is a parameter pack can be
  /// called with an arbitrary number of arguments, much like a variadic
  /// function.
  bool isTemplateVariadic() const;

  /// Whether this function prototype has a trailing return type.
  bool hasTrailingReturn() const { return FunctionTypeBits.HasTrailingReturn; }

  Qualifiers getMethodQuals() const {
    if (hasExtQualifiers())
      return *getTrailingObjects<Qualifiers>();
    else
      return getFastTypeQuals();
  }

  bool hasParamAnnots() const { return HasParamAnnots; }

  bool hasReturnAnnots() const {
    return ReturnAnnots.getBoundsExpr() != nullptr ||
           ReturnAnnots.getInteropTypeExpr() != nullptr;
  }

  /// Retrieve the ref-qualifier associated with this function type.
  RefQualifierKind getRefQualifier() const {
    return static_cast<RefQualifierKind>(FunctionTypeBits.RefQualifier);
  }

  using param_type_iterator = const QualType *;
  using param_type_range = llvm::iterator_range<param_type_iterator>;

  param_type_range param_types() const {
    return param_type_range(param_type_begin(), param_type_end());
  }

  param_type_iterator param_type_begin() const {
    return getTrailingObjects<QualType>();
  }

  param_type_iterator param_type_end() const {
    return param_type_begin() + getNumParams();
  }

  // Checked C parameter annotation information.
  typedef const BoundsAnnotations *annots_iterator;

  ArrayRef<BoundsAnnotations> parameter_annots() const {
    return llvm::makeArrayRef(param_annots_begin(),
                              param_annots_end());
  }

  annots_iterator param_annots_begin() const {
     return getTrailingObjects<BoundsAnnotations>();
  }

  annots_iterator param_annots_end() const {
    if (!hasParamAnnots())
      return param_annots_begin();
    else
      return param_annots_begin() + getNumParams();
  }

  // Checked C return annotations information
  const BoundsAnnotations getReturnAnnots() const {
    return ReturnAnnots;
  }

  using exception_iterator = const QualType *;

  ArrayRef<QualType> exceptions() const {
    return llvm::makeArrayRef(exception_begin(), exception_end());
  }

  exception_iterator exception_begin() const {
    return reinterpret_cast<exception_iterator>(
        getTrailingObjects<ExceptionType>());
  }

  exception_iterator exception_end() const {
    return exception_begin() + getNumExceptions();
  }

  /// Is there any interesting extra information for any of the parameters
  /// of this function type?
  bool hasExtParameterInfos() const {
    return FunctionTypeBits.HasExtParameterInfos;
  }

  ArrayRef<ExtParameterInfo> getExtParameterInfos() const {
    assert(hasExtParameterInfos());
    return ArrayRef<ExtParameterInfo>(getTrailingObjects<ExtParameterInfo>(),
                                      getNumParams());
  }

  /// Return a pointer to the beginning of the array of extra parameter
  /// information, if present, or else null if none of the parameters
  /// carry it.  This is equivalent to getExtProtoInfo().ExtParameterInfos.
  const ExtParameterInfo *getExtParameterInfosOrNull() const {
    if (!hasExtParameterInfos())
      return nullptr;
    return getTrailingObjects<ExtParameterInfo>();
  }

  ExtParameterInfo getExtParameterInfo(unsigned I) const {
    assert(I < getNumParams() && "parameter index out of range");
    if (hasExtParameterInfos())
      return getTrailingObjects<ExtParameterInfo>()[I];
    return ExtParameterInfo();
  }

  ParameterABI getParameterABI(unsigned I) const {
    assert(I < getNumParams() && "parameter index out of range");
    if (hasExtParameterInfos())
      return getTrailingObjects<ExtParameterInfo>()[I].getABI();
    return ParameterABI::Ordinary;
  }

  bool isParamConsumed(unsigned I) const {
    assert(I < getNumParams() && "parameter index out of range");
    if (hasExtParameterInfos())
      return getTrailingObjects<ExtParameterInfo>()[I].isConsumed();
    return false;
  }

  bool isSugared() const { return false; }
  QualType desugar() const { return QualType(this, 0); }

  void printExceptionSpecification(raw_ostream &OS,
                                   const PrintingPolicy &Policy) const;

  static bool classof(const Type *T) {
    return T->getTypeClass() == FunctionProto;
  }

  void Profile(llvm::FoldingSetNodeID &ID, const ASTContext &Ctx);
  static void Profile(llvm::FoldingSetNodeID &ID, QualType Result,
                      param_type_iterator ArgTys, unsigned NumArgs,
                      const ExtProtoInfo &EPI, const ASTContext &Context,
                      bool Canonical);
};

/// Represents the dependent type named by a dependently-scoped
/// typename using declaration, e.g.
///   using typename Base<T>::foo;
///
/// Template instantiation turns these into the underlying type.
class UnresolvedUsingType : public Type {
  friend class ASTContext; // ASTContext creates these.

  UnresolvedUsingTypenameDecl *Decl;

  UnresolvedUsingType(const UnresolvedUsingTypenameDecl *D)
      : Type(UnresolvedUsing, QualType(), true, true, false,
             /*ContainsUnexpandedParameterPack=*/false),
        Decl(const_cast<UnresolvedUsingTypenameDecl*>(D)) {}

public:
  UnresolvedUsingTypenameDecl *getDecl() const { return Decl; }

  bool isSugared() const { return false; }
  QualType desugar() const { return QualType(this, 0); }

  static bool classof(const Type *T) {
    return T->getTypeClass() == UnresolvedUsing;
  }

  void Profile(llvm::FoldingSetNodeID &ID) {
    return Profile(ID, Decl);
  }

  static void Profile(llvm::FoldingSetNodeID &ID,
                      UnresolvedUsingTypenameDecl *D) {
    ID.AddPointer(D);
  }
};

class TypeVariableType : public Type, public llvm::FoldingSetNode {
  // Similar to ParmVarDecl's depth. However, instead of keeping track of
  // prototype scope depth, this keeps track of the depth of forany scope.
  unsigned int depth;
  unsigned int index;
  bool isBoundsInterfaceType; // TODO: pack this into a bitfield.
protected:
  TypeVariableType(unsigned int inDepth, unsigned int inIndex, bool inBoundsInterface)
    : Type(TypeVariable, QualType(), false, false, false, false),
    depth(inDepth), index(inIndex), isBoundsInterfaceType(inBoundsInterface) { }
  friend class ASTContext;
public:
  bool isSugared(void) const { return false; }
  QualType desugar(void) const { return QualType(this, 0); }
  unsigned int GetDepth(void) const { return depth; }
  void SetDepth(unsigned int i) { depth = i; }
  unsigned int GetIndex(void) const { return index; }
  void SetIndex(unsigned int i) { index = i; }
  void SetInBoundsInterface (bool isInBoundsInterface) {
    isBoundsInterfaceType = isInBoundsInterface;
  }
  bool IsBoundsInterfaceType () const {
    return isBoundsInterfaceType;
  }

  void Profile(llvm::FoldingSetNodeID &ID) const {
    Profile(ID, depth, index, isBoundsInterfaceType);
  }
  static void Profile(llvm::FoldingSetNodeID &ID, unsigned int inDepth, unsigned int inIndex,
                      bool isBoundsInterfaceType) {
    ID.AddInteger(inDepth);
    ID.AddInteger(inIndex);
    ID.AddBoolean(isBoundsInterfaceType);
  }

  static bool classof(const Type *T) { return T->getTypeClass() == TypeVariable; }
};

class TypedefType : public Type {
  TypedefNameDecl *Decl;

protected:
  friend class ASTContext; // ASTContext creates these.

  TypedefType(TypeClass tc, const TypedefNameDecl *D, QualType can)
      : Type(tc, can, can->isDependentType(),
             can->isInstantiationDependentType(),
             can->isVariablyModifiedType(),
             /*ContainsUnexpandedParameterPack=*/false),
        Decl(const_cast<TypedefNameDecl*>(D)) {
    assert(!isa<TypedefType>(can) && "Invalid canonical type");
  }

public:
  TypedefNameDecl *getDecl() const { return Decl; }

  bool isSugared() const { return true; }
  QualType desugar() const;

  static bool classof(const Type *T) { return T->getTypeClass() == Typedef; }
};

<<<<<<< HEAD
/// Sugar type that represents a type that was qualified by a qualifier written
/// as a macro invocation.
class MacroQualifiedType : public Type {
  friend class ASTContext; // ASTContext creates these.

  QualType UnderlyingTy;
  const IdentifierInfo *MacroII;

  MacroQualifiedType(QualType UnderlyingTy, QualType CanonTy,
                     const IdentifierInfo *MacroII)
      : Type(MacroQualified, CanonTy, UnderlyingTy->isDependentType(),
             UnderlyingTy->isInstantiationDependentType(),
             UnderlyingTy->isVariablyModifiedType(),
             UnderlyingTy->containsUnexpandedParameterPack()),
        UnderlyingTy(UnderlyingTy), MacroII(MacroII) {
    assert(isa<AttributedType>(UnderlyingTy) &&
           "Expected a macro qualified type to only wrap attributed types.");
  }

public:
  const IdentifierInfo *getMacroIdentifier() const { return MacroII; }
  QualType getUnderlyingType() const { return UnderlyingTy; }

  /// Return this attributed type's modified type with no qualifiers attached to
  /// it.
  QualType getModifiedType() const;

  bool isSugared() const { return true; }
  QualType desugar() const;

  static bool classof(const Type *T) {
    return T->getTypeClass() == MacroQualified;
  }
=======
/// (Checked C extension)
/// Represents the type '_Exists(T, InnerType)', where 'T' is a type variable and
/// 'InnerType' is some type that potentially uses 'T'.
/// There are some restrictions on what 'InnerType' can be. These restrictions are enforced
/// via checks in the 'pack' and 'unpack' operations, but they amount to requiring that
/// 'InnerType' is one of:
///   1) another existential type: e.g. '_Exists(T, _Exists(U, struct Foo<T, U>))'
///   2) a type application 'C<T>', where 'C' is a generic struct: e.g. '_Exists(T, struct List<T>)'
///   3) a pointer that satisfies one of 1) - 3)
class ExistentialType : public Type, public llvm::FoldingSetNode {
  /// The type variable that is bound by the existential.
  /// This is of type 'Type' to allow for some polymorphism:
  /// non-canonical existential types will contain a 'TypedefType' here,
  /// while canonical ones will contain the underlying 'TypeVariableType'.
  /// This isn't a 'QualType' because the variable bound by an existential cannot be
  /// qualified.
  const Type *TypeVar = nullptr;
  /// The type wrapped by the existential that potentially uses the bound type variable.
  QualType InnerType;

public:
  ExistentialType(const Type *TypeVar, QualType InnerType, QualType Canon) :
    Type(Existential, Canon, false /* Dependent */ , false /* InstantiationDependent */,
      false /* VariablyModified */, false /* ContainsUnexpandedParameterPack */),
    TypeVar(TypeVar), InnerType(InnerType) {
    if (!TypedefType::classof(TypeVar) && !TypeVariableType::classof(TypeVar)) {
      llvm_unreachable("Type variable should be a 'TypedefType' or 'TypeVariableType'");
    }
  }

  const Type *typeVar() const { return TypeVar; }
  QualType innerType() const { return InnerType; }

  bool isSugared(void) const { return false; }
  QualType desugar(void) const { return QualType(this, 0); }

  // TODO: can't implement 'Profile' because TypedefType doesn't have a 'Profile' method (checkedc issue #661).
  /*
  void Profile(llvm::FoldingSetNodeID &ID) {
    Profile(ID, TypeVar, InnerType);
  }
  static void Profile(llvm::FoldingSetNodeID &ID, const Type *TypeVar, QualType InnerType) {
    if (const auto *TV = TypeVar->getAs<TypedefType>()) TV->Profile(ID);
    else if (const auto *TV = TypeVar->getAs<TypeVariableType>()) TV->Profile(ID);
    InnerType.Profile(ID);
  }
  */

  static bool classof(const Type *T) { return T->getTypeClass() == Existential; }
>>>>>>> cb9e1e3e
};

/// Represents a `typeof` (or __typeof__) expression (a GCC extension).
class TypeOfExprType : public Type {
  Expr *TOExpr;

protected:
  friend class ASTContext; // ASTContext creates these.

  TypeOfExprType(Expr *E, QualType can = QualType());

public:
  Expr *getUnderlyingExpr() const { return TOExpr; }

  /// Remove a single level of sugar.
  QualType desugar() const;

  /// Returns whether this type directly provides sugar.
  bool isSugared() const;

  static bool classof(const Type *T) { return T->getTypeClass() == TypeOfExpr; }
};

/// Internal representation of canonical, dependent
/// `typeof(expr)` types.
///
/// This class is used internally by the ASTContext to manage
/// canonical, dependent types, only. Clients will only see instances
/// of this class via TypeOfExprType nodes.
class DependentTypeOfExprType
  : public TypeOfExprType, public llvm::FoldingSetNode {
  const ASTContext &Context;

public:
  DependentTypeOfExprType(const ASTContext &Context, Expr *E)
      : TypeOfExprType(E), Context(Context) {}

  void Profile(llvm::FoldingSetNodeID &ID) {
    Profile(ID, Context, getUnderlyingExpr());
  }

  static void Profile(llvm::FoldingSetNodeID &ID, const ASTContext &Context,
                      Expr *E);
};

/// Represents `typeof(type)`, a GCC extension.
class TypeOfType : public Type {
  friend class ASTContext; // ASTContext creates these.

  QualType TOType;

  TypeOfType(QualType T, QualType can)
      : Type(TypeOf, can, T->isDependentType(),
             T->isInstantiationDependentType(),
             T->isVariablyModifiedType(),
             T->containsUnexpandedParameterPack()),
        TOType(T) {
    assert(!isa<TypedefType>(can) && "Invalid canonical type");
  }

public:
  QualType getUnderlyingType() const { return TOType; }

  /// Remove a single level of sugar.
  QualType desugar() const { return getUnderlyingType(); }

  /// Returns whether this type directly provides sugar.
  bool isSugared() const { return true; }

  static bool classof(const Type *T) { return T->getTypeClass() == TypeOf; }
};

/// Represents the type `decltype(expr)` (C++11).
class DecltypeType : public Type {
  Expr *E;
  QualType UnderlyingType;

protected:
  friend class ASTContext; // ASTContext creates these.

  DecltypeType(Expr *E, QualType underlyingType, QualType can = QualType());

public:
  Expr *getUnderlyingExpr() const { return E; }
  QualType getUnderlyingType() const { return UnderlyingType; }

  /// Remove a single level of sugar.
  QualType desugar() const;

  /// Returns whether this type directly provides sugar.
  bool isSugared() const;

  static bool classof(const Type *T) { return T->getTypeClass() == Decltype; }
};

/// Internal representation of canonical, dependent
/// decltype(expr) types.
///
/// This class is used internally by the ASTContext to manage
/// canonical, dependent types, only. Clients will only see instances
/// of this class via DecltypeType nodes.
class DependentDecltypeType : public DecltypeType, public llvm::FoldingSetNode {
  const ASTContext &Context;

public:
  DependentDecltypeType(const ASTContext &Context, Expr *E);

  void Profile(llvm::FoldingSetNodeID &ID) {
    Profile(ID, Context, getUnderlyingExpr());
  }

  static void Profile(llvm::FoldingSetNodeID &ID, const ASTContext &Context,
                      Expr *E);
};

/// A unary type transform, which is a type constructed from another.
class UnaryTransformType : public Type {
public:
  enum UTTKind {
    EnumUnderlyingType
  };

private:
  /// The untransformed type.
  QualType BaseType;

  /// The transformed type if not dependent, otherwise the same as BaseType.
  QualType UnderlyingType;

  UTTKind UKind;

protected:
  friend class ASTContext;

  UnaryTransformType(QualType BaseTy, QualType UnderlyingTy, UTTKind UKind,
                     QualType CanonicalTy);

public:
  bool isSugared() const { return !isDependentType(); }
  QualType desugar() const { return UnderlyingType; }

  QualType getUnderlyingType() const { return UnderlyingType; }
  QualType getBaseType() const { return BaseType; }

  UTTKind getUTTKind() const { return UKind; }

  static bool classof(const Type *T) {
    return T->getTypeClass() == UnaryTransform;
  }
};

/// Internal representation of canonical, dependent
/// __underlying_type(type) types.
///
/// This class is used internally by the ASTContext to manage
/// canonical, dependent types, only. Clients will only see instances
/// of this class via UnaryTransformType nodes.
class DependentUnaryTransformType : public UnaryTransformType,
                                    public llvm::FoldingSetNode {
public:
  DependentUnaryTransformType(const ASTContext &C, QualType BaseType,
                              UTTKind UKind);

  void Profile(llvm::FoldingSetNodeID &ID) {
    Profile(ID, getBaseType(), getUTTKind());
  }

  static void Profile(llvm::FoldingSetNodeID &ID, QualType BaseType,
                      UTTKind UKind) {
    ID.AddPointer(BaseType.getAsOpaquePtr());
    ID.AddInteger((unsigned)UKind);
  }
};

class TagType : public Type {
  friend class ASTReader;

  /// Stores the TagDecl associated with this type. The decl may point to any
  /// TagDecl that declares the entity.
  TagDecl *decl;

protected:
  TagType(TypeClass TC, const TagDecl *D, QualType can);

public:
  TagDecl *getDecl() const;

  /// Determines whether this type is in the process of being defined.
  bool isBeingDefined() const;

  static bool classof(const Type *T) {
    return T->getTypeClass() >= TagFirst && T->getTypeClass() <= TagLast;
  }
};

/// A helper class that allows the use of isa/cast/dyncast
/// to detect TagType objects of structs/unions/classes.
class RecordType : public TagType {
protected:
  friend class ASTContext; // ASTContext creates these.

  explicit RecordType(const RecordDecl *D)
      : TagType(Record, reinterpret_cast<const TagDecl*>(D), QualType()) {}
  explicit RecordType(TypeClass TC, RecordDecl *D)
      : TagType(TC, reinterpret_cast<const TagDecl*>(D), QualType()) {}

public:
  RecordDecl *getDecl() const {
    return reinterpret_cast<RecordDecl*>(TagType::getDecl());
  }

  /// Recursively check all fields in the record for const-ness. If any field
  /// is declared const, return true. Otherwise, return false.
  bool hasConstFields() const;

  bool isSugared() const { return false; }
  QualType desugar() const { return QualType(this, 0); }

  static bool classof(const Type *T) { return T->getTypeClass() == Record; }
};

/// A helper class that allows the use of isa/cast/dyncast
/// to detect TagType objects of enums.
class EnumType : public TagType {
  friend class ASTContext; // ASTContext creates these.

  explicit EnumType(const EnumDecl *D)
      : TagType(Enum, reinterpret_cast<const TagDecl*>(D), QualType()) {}

public:
  EnumDecl *getDecl() const {
    return reinterpret_cast<EnumDecl*>(TagType::getDecl());
  }

  bool isSugared() const { return false; }
  QualType desugar() const { return QualType(this, 0); }

  static bool classof(const Type *T) { return T->getTypeClass() == Enum; }
};

/// An attributed type is a type to which a type attribute has been applied.
///
/// The "modified type" is the fully-sugared type to which the attributed
/// type was applied; generally it is not canonically equivalent to the
/// attributed type. The "equivalent type" is the minimally-desugared type
/// which the type is canonically equivalent to.
///
/// For example, in the following attributed type:
///     int32_t __attribute__((vector_size(16)))
///   - the modified type is the TypedefType for int32_t
///   - the equivalent type is VectorType(16, int32_t)
///   - the canonical type is VectorType(16, int)
class AttributedType : public Type, public llvm::FoldingSetNode {
public:
  using Kind = attr::Kind;

private:
  friend class ASTContext; // ASTContext creates these

  QualType ModifiedType;
  QualType EquivalentType;

  AttributedType(QualType canon, attr::Kind attrKind, QualType modified,
                 QualType equivalent)
      : Type(Attributed, canon, equivalent->isDependentType(),
             equivalent->isInstantiationDependentType(),
             equivalent->isVariablyModifiedType(),
             equivalent->containsUnexpandedParameterPack()),
        ModifiedType(modified), EquivalentType(equivalent) {
    AttributedTypeBits.AttrKind = attrKind;
  }

public:
  Kind getAttrKind() const {
    return static_cast<Kind>(AttributedTypeBits.AttrKind);
  }

  QualType getModifiedType() const { return ModifiedType; }
  QualType getEquivalentType() const { return EquivalentType; }

  bool isSugared() const { return true; }
  QualType desugar() const { return getEquivalentType(); }

  /// Does this attribute behave like a type qualifier?
  ///
  /// A type qualifier adjusts a type to provide specialized rules for
  /// a specific object, like the standard const and volatile qualifiers.
  /// This includes attributes controlling things like nullability,
  /// address spaces, and ARC ownership.  The value of the object is still
  /// largely described by the modified type.
  ///
  /// In contrast, many type attributes "rewrite" their modified type to
  /// produce a fundamentally different type, not necessarily related in any
  /// formalizable way to the original type.  For example, calling convention
  /// and vector attributes are not simple type qualifiers.
  ///
  /// Type qualifiers are often, but not always, reflected in the canonical
  /// type.
  bool isQualifier() const;

  bool isMSTypeSpec() const;

  bool isCallingConv() const;

  llvm::Optional<NullabilityKind> getImmediateNullability() const;

  /// Retrieve the attribute kind corresponding to the given
  /// nullability kind.
  static Kind getNullabilityAttrKind(NullabilityKind kind) {
    switch (kind) {
    case NullabilityKind::NonNull:
      return attr::TypeNonNull;

    case NullabilityKind::Nullable:
      return attr::TypeNullable;

    case NullabilityKind::Unspecified:
      return attr::TypeNullUnspecified;
    }
    llvm_unreachable("Unknown nullability kind.");
  }

  /// Strip off the top-level nullability annotation on the given
  /// type, if it's there.
  ///
  /// \param T The type to strip. If the type is exactly an
  /// AttributedType specifying nullability (without looking through
  /// type sugar), the nullability is returned and this type changed
  /// to the underlying modified type.
  ///
  /// \returns the top-level nullability, if present.
  static Optional<NullabilityKind> stripOuterNullability(QualType &T);

  void Profile(llvm::FoldingSetNodeID &ID) {
    Profile(ID, getAttrKind(), ModifiedType, EquivalentType);
  }

  static void Profile(llvm::FoldingSetNodeID &ID, Kind attrKind,
                      QualType modified, QualType equivalent) {
    ID.AddInteger(attrKind);
    ID.AddPointer(modified.getAsOpaquePtr());
    ID.AddPointer(equivalent.getAsOpaquePtr());
  }

  static bool classof(const Type *T) {
    return T->getTypeClass() == Attributed;
  }
};

class TemplateTypeParmType : public Type, public llvm::FoldingSetNode {
  friend class ASTContext; // ASTContext creates these

  // Helper data collector for canonical types.
  struct CanonicalTTPTInfo {
    unsigned Depth : 15;
    unsigned ParameterPack : 1;
    unsigned Index : 16;
  };

  union {
    // Info for the canonical type.
    CanonicalTTPTInfo CanTTPTInfo;

    // Info for the non-canonical type.
    TemplateTypeParmDecl *TTPDecl;
  };

  /// Build a non-canonical type.
  TemplateTypeParmType(TemplateTypeParmDecl *TTPDecl, QualType Canon)
      : Type(TemplateTypeParm, Canon, /*Dependent=*/true,
             /*InstantiationDependent=*/true,
             /*VariablyModified=*/false,
             Canon->containsUnexpandedParameterPack()),
        TTPDecl(TTPDecl) {}

  /// Build the canonical type.
  TemplateTypeParmType(unsigned D, unsigned I, bool PP)
      : Type(TemplateTypeParm, QualType(this, 0),
             /*Dependent=*/true,
             /*InstantiationDependent=*/true,
             /*VariablyModified=*/false, PP) {
    CanTTPTInfo.Depth = D;
    CanTTPTInfo.Index = I;
    CanTTPTInfo.ParameterPack = PP;
  }

  const CanonicalTTPTInfo& getCanTTPTInfo() const {
    QualType Can = getCanonicalTypeInternal();
    return Can->castAs<TemplateTypeParmType>()->CanTTPTInfo;
  }

public:
  unsigned getDepth() const { return getCanTTPTInfo().Depth; }
  unsigned getIndex() const { return getCanTTPTInfo().Index; }
  bool isParameterPack() const { return getCanTTPTInfo().ParameterPack; }

  TemplateTypeParmDecl *getDecl() const {
    return isCanonicalUnqualified() ? nullptr : TTPDecl;
  }

  IdentifierInfo *getIdentifier() const;

  bool isSugared() const { return false; }
  QualType desugar() const { return QualType(this, 0); }

  void Profile(llvm::FoldingSetNodeID &ID) {
    Profile(ID, getDepth(), getIndex(), isParameterPack(), getDecl());
  }

  static void Profile(llvm::FoldingSetNodeID &ID, unsigned Depth,
                      unsigned Index, bool ParameterPack,
                      TemplateTypeParmDecl *TTPDecl) {
    ID.AddInteger(Depth);
    ID.AddInteger(Index);
    ID.AddBoolean(ParameterPack);
    ID.AddPointer(TTPDecl);
  }

  static bool classof(const Type *T) {
    return T->getTypeClass() == TemplateTypeParm;
  }
};

/// Represents the result of substituting a type for a template
/// type parameter.
///
/// Within an instantiated template, all template type parameters have
/// been replaced with these.  They are used solely to record that a
/// type was originally written as a template type parameter;
/// therefore they are never canonical.
class SubstTemplateTypeParmType : public Type, public llvm::FoldingSetNode {
  friend class ASTContext;

  // The original type parameter.
  const TemplateTypeParmType *Replaced;

  SubstTemplateTypeParmType(const TemplateTypeParmType *Param, QualType Canon)
      : Type(SubstTemplateTypeParm, Canon, Canon->isDependentType(),
             Canon->isInstantiationDependentType(),
             Canon->isVariablyModifiedType(),
             Canon->containsUnexpandedParameterPack()),
        Replaced(Param) {}

public:
  /// Gets the template parameter that was substituted for.
  const TemplateTypeParmType *getReplacedParameter() const {
    return Replaced;
  }

  /// Gets the type that was substituted for the template
  /// parameter.
  QualType getReplacementType() const {
    return getCanonicalTypeInternal();
  }

  bool isSugared() const { return true; }
  QualType desugar() const { return getReplacementType(); }

  void Profile(llvm::FoldingSetNodeID &ID) {
    Profile(ID, getReplacedParameter(), getReplacementType());
  }

  static void Profile(llvm::FoldingSetNodeID &ID,
                      const TemplateTypeParmType *Replaced,
                      QualType Replacement) {
    ID.AddPointer(Replaced);
    ID.AddPointer(Replacement.getAsOpaquePtr());
  }

  static bool classof(const Type *T) {
    return T->getTypeClass() == SubstTemplateTypeParm;
  }
};

/// Represents the result of substituting a set of types for a template
/// type parameter pack.
///
/// When a pack expansion in the source code contains multiple parameter packs
/// and those parameter packs correspond to different levels of template
/// parameter lists, this type node is used to represent a template type
/// parameter pack from an outer level, which has already had its argument pack
/// substituted but that still lives within a pack expansion that itself
/// could not be instantiated. When actually performing a substitution into
/// that pack expansion (e.g., when all template parameters have corresponding
/// arguments), this type will be replaced with the \c SubstTemplateTypeParmType
/// at the current pack substitution index.
class SubstTemplateTypeParmPackType : public Type, public llvm::FoldingSetNode {
  friend class ASTContext;

  /// The original type parameter.
  const TemplateTypeParmType *Replaced;

  /// A pointer to the set of template arguments that this
  /// parameter pack is instantiated with.
  const TemplateArgument *Arguments;

  SubstTemplateTypeParmPackType(const TemplateTypeParmType *Param,
                                QualType Canon,
                                const TemplateArgument &ArgPack);

public:
  IdentifierInfo *getIdentifier() const { return Replaced->getIdentifier(); }

  /// Gets the template parameter that was substituted for.
  const TemplateTypeParmType *getReplacedParameter() const {
    return Replaced;
  }

  unsigned getNumArgs() const {
    return SubstTemplateTypeParmPackTypeBits.NumArgs;
  }

  bool isSugared() const { return false; }
  QualType desugar() const { return QualType(this, 0); }

  TemplateArgument getArgumentPack() const;

  void Profile(llvm::FoldingSetNodeID &ID);
  static void Profile(llvm::FoldingSetNodeID &ID,
                      const TemplateTypeParmType *Replaced,
                      const TemplateArgument &ArgPack);

  static bool classof(const Type *T) {
    return T->getTypeClass() == SubstTemplateTypeParmPack;
  }
};

/// Common base class for placeholders for types that get replaced by
/// placeholder type deduction: C++11 auto, C++14 decltype(auto), C++17 deduced
/// class template types, and (eventually) constrained type names from the C++
/// Concepts TS.
///
/// These types are usually a placeholder for a deduced type. However, before
/// the initializer is attached, or (usually) if the initializer is
/// type-dependent, there is no deduced type and the type is canonical. In
/// the latter case, it is also a dependent type.
class DeducedType : public Type {
protected:
  DeducedType(TypeClass TC, QualType DeducedAsType, bool IsDependent,
              bool IsInstantiationDependent, bool ContainsParameterPack)
      : Type(TC,
             // FIXME: Retain the sugared deduced type?
             DeducedAsType.isNull() ? QualType(this, 0)
                                    : DeducedAsType.getCanonicalType(),
             IsDependent, IsInstantiationDependent,
             /*VariablyModified=*/false, ContainsParameterPack) {
    if (!DeducedAsType.isNull()) {
      if (DeducedAsType->isDependentType())
        setDependent();
      if (DeducedAsType->isInstantiationDependentType())
        setInstantiationDependent();
      if (DeducedAsType->containsUnexpandedParameterPack())
        setContainsUnexpandedParameterPack();
    }
  }

public:
  bool isSugared() const { return !isCanonicalUnqualified(); }
  QualType desugar() const { return getCanonicalTypeInternal(); }

  /// Get the type deduced for this placeholder type, or null if it's
  /// either not been deduced or was deduced to a dependent type.
  QualType getDeducedType() const {
    return !isCanonicalUnqualified() ? getCanonicalTypeInternal() : QualType();
  }
  bool isDeduced() const {
    return !isCanonicalUnqualified() || isDependentType();
  }

  static bool classof(const Type *T) {
    return T->getTypeClass() == Auto ||
           T->getTypeClass() == DeducedTemplateSpecialization;
  }
};

/// Represents a C++11 auto or C++14 decltype(auto) type.
class AutoType : public DeducedType, public llvm::FoldingSetNode {
  friend class ASTContext; // ASTContext creates these

  AutoType(QualType DeducedAsType, AutoTypeKeyword Keyword,
           bool IsDeducedAsDependent, bool IsDeducedAsPack)
      : DeducedType(Auto, DeducedAsType, IsDeducedAsDependent,
                    IsDeducedAsDependent, IsDeducedAsPack) {
    AutoTypeBits.Keyword = (unsigned)Keyword;
  }

public:
  bool isDecltypeAuto() const {
    return getKeyword() == AutoTypeKeyword::DecltypeAuto;
  }

  AutoTypeKeyword getKeyword() const {
    return (AutoTypeKeyword)AutoTypeBits.Keyword;
  }

  void Profile(llvm::FoldingSetNodeID &ID) {
    Profile(ID, getDeducedType(), getKeyword(), isDependentType(),
            containsUnexpandedParameterPack());
  }

  static void Profile(llvm::FoldingSetNodeID &ID, QualType Deduced,
                      AutoTypeKeyword Keyword, bool IsDependent, bool IsPack) {
    ID.AddPointer(Deduced.getAsOpaquePtr());
    ID.AddInteger((unsigned)Keyword);
    ID.AddBoolean(IsDependent);
    ID.AddBoolean(IsPack);
  }

  static bool classof(const Type *T) {
    return T->getTypeClass() == Auto;
  }
};

/// Represents a C++17 deduced template specialization type.
class DeducedTemplateSpecializationType : public DeducedType,
                                          public llvm::FoldingSetNode {
  friend class ASTContext; // ASTContext creates these

  /// The name of the template whose arguments will be deduced.
  TemplateName Template;

  DeducedTemplateSpecializationType(TemplateName Template,
                                    QualType DeducedAsType,
                                    bool IsDeducedAsDependent)
      : DeducedType(DeducedTemplateSpecialization, DeducedAsType,
                    IsDeducedAsDependent || Template.isDependent(),
                    IsDeducedAsDependent || Template.isInstantiationDependent(),
                    Template.containsUnexpandedParameterPack()),
        Template(Template) {}

public:
  /// Retrieve the name of the template that we are deducing.
  TemplateName getTemplateName() const { return Template;}

  void Profile(llvm::FoldingSetNodeID &ID) {
    Profile(ID, getTemplateName(), getDeducedType(), isDependentType());
  }

  static void Profile(llvm::FoldingSetNodeID &ID, TemplateName Template,
                      QualType Deduced, bool IsDependent) {
    Template.Profile(ID);
    ID.AddPointer(Deduced.getAsOpaquePtr());
    ID.AddBoolean(IsDependent);
  }

  static bool classof(const Type *T) {
    return T->getTypeClass() == DeducedTemplateSpecialization;
  }
};

/// Represents a type template specialization; the template
/// must be a class template, a type alias template, or a template
/// template parameter.  A template which cannot be resolved to one of
/// these, e.g. because it is written with a dependent scope
/// specifier, is instead represented as a
/// @c DependentTemplateSpecializationType.
///
/// A non-dependent template specialization type is always "sugar",
/// typically for a \c RecordType.  For example, a class template
/// specialization type of \c vector<int> will refer to a tag type for
/// the instantiation \c std::vector<int, std::allocator<int>>
///
/// Template specializations are dependent if either the template or
/// any of the template arguments are dependent, in which case the
/// type may also be canonical.
///
/// Instances of this type are allocated with a trailing array of
/// TemplateArguments, followed by a QualType representing the
/// non-canonical aliased type when the template is a type alias
/// template.
class alignas(8) TemplateSpecializationType
    : public Type,
      public llvm::FoldingSetNode {
  friend class ASTContext; // ASTContext creates these

  /// The name of the template being specialized.  This is
  /// either a TemplateName::Template (in which case it is a
  /// ClassTemplateDecl*, a TemplateTemplateParmDecl*, or a
  /// TypeAliasTemplateDecl*), a
  /// TemplateName::SubstTemplateTemplateParmPack, or a
  /// TemplateName::SubstTemplateTemplateParm (in which case the
  /// replacement must, recursively, be one of these).
  TemplateName Template;

  TemplateSpecializationType(TemplateName T,
                             ArrayRef<TemplateArgument> Args,
                             QualType Canon,
                             QualType Aliased);

public:
  /// Determine whether any of the given template arguments are dependent.
  static bool anyDependentTemplateArguments(ArrayRef<TemplateArgumentLoc> Args,
                                            bool &InstantiationDependent);

  static bool anyDependentTemplateArguments(const TemplateArgumentListInfo &,
                                            bool &InstantiationDependent);

  /// True if this template specialization type matches a current
  /// instantiation in the context in which it is found.
  bool isCurrentInstantiation() const {
    return isa<InjectedClassNameType>(getCanonicalTypeInternal());
  }

  /// Determine if this template specialization type is for a type alias
  /// template that has been substituted.
  ///
  /// Nearly every template specialization type whose template is an alias
  /// template will be substituted. However, this is not the case when
  /// the specialization contains a pack expansion but the template alias
  /// does not have a corresponding parameter pack, e.g.,
  ///
  /// \code
  /// template<typename T, typename U, typename V> struct S;
  /// template<typename T, typename U> using A = S<T, int, U>;
  /// template<typename... Ts> struct X {
  ///   typedef A<Ts...> type; // not a type alias
  /// };
  /// \endcode
  bool isTypeAlias() const { return TemplateSpecializationTypeBits.TypeAlias; }

  /// Get the aliased type, if this is a specialization of a type alias
  /// template.
  QualType getAliasedType() const {
    assert(isTypeAlias() && "not a type alias template specialization");
    return *reinterpret_cast<const QualType*>(end());
  }

  using iterator = const TemplateArgument *;

  iterator begin() const { return getArgs(); }
  iterator end() const; // defined inline in TemplateBase.h

  /// Retrieve the name of the template that we are specializing.
  TemplateName getTemplateName() const { return Template; }

  /// Retrieve the template arguments.
  const TemplateArgument *getArgs() const {
    return reinterpret_cast<const TemplateArgument *>(this + 1);
  }

  /// Retrieve the number of template arguments.
  unsigned getNumArgs() const {
    return TemplateSpecializationTypeBits.NumArgs;
  }

  /// Retrieve a specific template argument as a type.
  /// \pre \c isArgType(Arg)
  const TemplateArgument &getArg(unsigned Idx) const; // in TemplateBase.h

  ArrayRef<TemplateArgument> template_arguments() const {
    return {getArgs(), getNumArgs()};
  }

  bool isSugared() const {
    return !isDependentType() || isCurrentInstantiation() || isTypeAlias();
  }

  QualType desugar() const {
    return isTypeAlias() ? getAliasedType() : getCanonicalTypeInternal();
  }

  void Profile(llvm::FoldingSetNodeID &ID, const ASTContext &Ctx) {
    Profile(ID, Template, template_arguments(), Ctx);
    if (isTypeAlias())
      getAliasedType().Profile(ID);
  }

  static void Profile(llvm::FoldingSetNodeID &ID, TemplateName T,
                      ArrayRef<TemplateArgument> Args,
                      const ASTContext &Context);

  static bool classof(const Type *T) {
    return T->getTypeClass() == TemplateSpecialization;
  }
};

/// Print a template argument list, including the '<' and '>'
/// enclosing the template arguments.
void printTemplateArgumentList(raw_ostream &OS,
                               ArrayRef<TemplateArgument> Args,
                               const PrintingPolicy &Policy);

void printTemplateArgumentList(raw_ostream &OS,
                               ArrayRef<TemplateArgumentLoc> Args,
                               const PrintingPolicy &Policy);

void printTemplateArgumentList(raw_ostream &OS,
                               const TemplateArgumentListInfo &Args,
                               const PrintingPolicy &Policy);

/// The injected class name of a C++ class template or class
/// template partial specialization.  Used to record that a type was
/// spelled with a bare identifier rather than as a template-id; the
/// equivalent for non-templated classes is just RecordType.
///
/// Injected class name types are always dependent.  Template
/// instantiation turns these into RecordTypes.
///
/// Injected class name types are always canonical.  This works
/// because it is impossible to compare an injected class name type
/// with the corresponding non-injected template type, for the same
/// reason that it is impossible to directly compare template
/// parameters from different dependent contexts: injected class name
/// types can only occur within the scope of a particular templated
/// declaration, and within that scope every template specialization
/// will canonicalize to the injected class name (when appropriate
/// according to the rules of the language).
class InjectedClassNameType : public Type {
  friend class ASTContext; // ASTContext creates these.
  friend class ASTNodeImporter;
  friend class ASTReader; // FIXME: ASTContext::getInjectedClassNameType is not
                          // currently suitable for AST reading, too much
                          // interdependencies.

  CXXRecordDecl *Decl;

  /// The template specialization which this type represents.
  /// For example, in
  ///   template <class T> class A { ... };
  /// this is A<T>, whereas in
  ///   template <class X, class Y> class A<B<X,Y> > { ... };
  /// this is A<B<X,Y> >.
  ///
  /// It is always unqualified, always a template specialization type,
  /// and always dependent.
  QualType InjectedType;

  InjectedClassNameType(CXXRecordDecl *D, QualType TST)
      : Type(InjectedClassName, QualType(), /*Dependent=*/true,
             /*InstantiationDependent=*/true,
             /*VariablyModified=*/false,
             /*ContainsUnexpandedParameterPack=*/false),
        Decl(D), InjectedType(TST) {
    assert(isa<TemplateSpecializationType>(TST));
    assert(!TST.hasQualifiers());
    assert(TST->isDependentType());
  }

public:
  QualType getInjectedSpecializationType() const { return InjectedType; }

  const TemplateSpecializationType *getInjectedTST() const {
    return cast<TemplateSpecializationType>(InjectedType.getTypePtr());
  }

  TemplateName getTemplateName() const {
    return getInjectedTST()->getTemplateName();
  }

  CXXRecordDecl *getDecl() const;

  bool isSugared() const { return false; }
  QualType desugar() const { return QualType(this, 0); }

  static bool classof(const Type *T) {
    return T->getTypeClass() == InjectedClassName;
  }
};

/// The kind of a tag type.
enum TagTypeKind {
  /// The "struct" keyword.
  TTK_Struct,

  /// The "__interface" keyword.
  TTK_Interface,

  /// The "union" keyword.
  TTK_Union,

  /// The "class" keyword.
  TTK_Class,

  /// The "enum" keyword.
  TTK_Enum
};

/// The elaboration keyword that precedes a qualified type name or
/// introduces an elaborated-type-specifier.
enum ElaboratedTypeKeyword {
  /// The "struct" keyword introduces the elaborated-type-specifier.
  ETK_Struct,

  /// The "__interface" keyword introduces the elaborated-type-specifier.
  ETK_Interface,

  /// The "union" keyword introduces the elaborated-type-specifier.
  ETK_Union,

  /// The "class" keyword introduces the elaborated-type-specifier.
  ETK_Class,

  /// The "enum" keyword introduces the elaborated-type-specifier.
  ETK_Enum,

  /// The "typename" keyword precedes the qualified type name, e.g.,
  /// \c typename T::type.
  ETK_Typename,

  /// No keyword precedes the qualified type name.
  ETK_None
};

/// A helper class for Type nodes having an ElaboratedTypeKeyword.
/// The keyword in stored in the free bits of the base class.
/// Also provides a few static helpers for converting and printing
/// elaborated type keyword and tag type kind enumerations.
class TypeWithKeyword : public Type {
protected:
  TypeWithKeyword(ElaboratedTypeKeyword Keyword, TypeClass tc,
                  QualType Canonical, bool Dependent,
                  bool InstantiationDependent, bool VariablyModified,
                  bool ContainsUnexpandedParameterPack)
      : Type(tc, Canonical, Dependent, InstantiationDependent, VariablyModified,
             ContainsUnexpandedParameterPack) {
    TypeWithKeywordBits.Keyword = Keyword;
  }

public:
  ElaboratedTypeKeyword getKeyword() const {
    return static_cast<ElaboratedTypeKeyword>(TypeWithKeywordBits.Keyword);
  }

  /// Converts a type specifier (DeclSpec::TST) into an elaborated type keyword.
  static ElaboratedTypeKeyword getKeywordForTypeSpec(unsigned TypeSpec);

  /// Converts a type specifier (DeclSpec::TST) into a tag type kind.
  /// It is an error to provide a type specifier which *isn't* a tag kind here.
  static TagTypeKind getTagTypeKindForTypeSpec(unsigned TypeSpec);

  /// Converts a TagTypeKind into an elaborated type keyword.
  static ElaboratedTypeKeyword getKeywordForTagTypeKind(TagTypeKind Tag);

  /// Converts an elaborated type keyword into a TagTypeKind.
  /// It is an error to provide an elaborated type keyword
  /// which *isn't* a tag kind here.
  static TagTypeKind getTagTypeKindForKeyword(ElaboratedTypeKeyword Keyword);

  static bool KeywordIsTagTypeKind(ElaboratedTypeKeyword Keyword);

  static StringRef getKeywordName(ElaboratedTypeKeyword Keyword);

  static StringRef getTagTypeKindName(TagTypeKind Kind) {
    return getKeywordName(getKeywordForTagTypeKind(Kind));
  }

  class CannotCastToThisType {};
  static CannotCastToThisType classof(const Type *);
};

/// Represents a type that was referred to using an elaborated type
/// keyword, e.g., struct S, or via a qualified name, e.g., N::M::type,
/// or both.
///
/// This type is used to keep track of a type name as written in the
/// source code, including tag keywords and any nested-name-specifiers.
/// The type itself is always "sugar", used to express what was written
/// in the source code but containing no additional semantic information.
class ElaboratedType final
    : public TypeWithKeyword,
      public llvm::FoldingSetNode,
      private llvm::TrailingObjects<ElaboratedType, TagDecl *> {
  friend class ASTContext; // ASTContext creates these
  friend TrailingObjects;

  /// The nested name specifier containing the qualifier.
  NestedNameSpecifier *NNS;

  /// The type that this qualified name refers to.
  QualType NamedType;

  /// The (re)declaration of this tag type owned by this occurrence is stored
  /// as a trailing object if there is one. Use getOwnedTagDecl to obtain
  /// it, or obtain a null pointer if there is none.

  ElaboratedType(ElaboratedTypeKeyword Keyword, NestedNameSpecifier *NNS,
                 QualType NamedType, QualType CanonType, TagDecl *OwnedTagDecl)
      : TypeWithKeyword(Keyword, Elaborated, CanonType,
                        NamedType->isDependentType(),
                        NamedType->isInstantiationDependentType(),
                        NamedType->isVariablyModifiedType(),
                        NamedType->containsUnexpandedParameterPack()),
        NNS(NNS), NamedType(NamedType) {
    ElaboratedTypeBits.HasOwnedTagDecl = false;
    if (OwnedTagDecl) {
      ElaboratedTypeBits.HasOwnedTagDecl = true;
      *getTrailingObjects<TagDecl *>() = OwnedTagDecl;
    }
    assert(!(Keyword == ETK_None && NNS == nullptr) &&
           "ElaboratedType cannot have elaborated type keyword "
           "and name qualifier both null.");
  }

public:
  /// Retrieve the qualification on this type.
  NestedNameSpecifier *getQualifier() const { return NNS; }

  /// Retrieve the type named by the qualified-id.
  QualType getNamedType() const { return NamedType; }

  /// Remove a single level of sugar.
  QualType desugar() const { return getNamedType(); }

  /// Returns whether this type directly provides sugar.
  bool isSugared() const { return true; }

  /// Return the (re)declaration of this type owned by this occurrence of this
  /// type, or nullptr if there is none.
  TagDecl *getOwnedTagDecl() const {
    return ElaboratedTypeBits.HasOwnedTagDecl ? *getTrailingObjects<TagDecl *>()
                                              : nullptr;
  }

  void Profile(llvm::FoldingSetNodeID &ID) {
    Profile(ID, getKeyword(), NNS, NamedType, getOwnedTagDecl());
  }

  static void Profile(llvm::FoldingSetNodeID &ID, ElaboratedTypeKeyword Keyword,
                      NestedNameSpecifier *NNS, QualType NamedType,
                      TagDecl *OwnedTagDecl) {
    ID.AddInteger(Keyword);
    ID.AddPointer(NNS);
    NamedType.Profile(ID);
    ID.AddPointer(OwnedTagDecl);
  }

  static bool classof(const Type *T) { return T->getTypeClass() == Elaborated; }
};

/// Represents a qualified type name for which the type name is
/// dependent.
///
/// DependentNameType represents a class of dependent types that involve a
/// possibly dependent nested-name-specifier (e.g., "T::") followed by a
/// name of a type. The DependentNameType may start with a "typename" (for a
/// typename-specifier), "class", "struct", "union", or "enum" (for a
/// dependent elaborated-type-specifier), or nothing (in contexts where we
/// know that we must be referring to a type, e.g., in a base class specifier).
/// Typically the nested-name-specifier is dependent, but in MSVC compatibility
/// mode, this type is used with non-dependent names to delay name lookup until
/// instantiation.
class DependentNameType : public TypeWithKeyword, public llvm::FoldingSetNode {
  friend class ASTContext; // ASTContext creates these

  /// The nested name specifier containing the qualifier.
  NestedNameSpecifier *NNS;

  /// The type that this typename specifier refers to.
  const IdentifierInfo *Name;

  DependentNameType(ElaboratedTypeKeyword Keyword, NestedNameSpecifier *NNS,
                    const IdentifierInfo *Name, QualType CanonType)
      : TypeWithKeyword(Keyword, DependentName, CanonType, /*Dependent=*/true,
                        /*InstantiationDependent=*/true,
                        /*VariablyModified=*/false,
                        NNS->containsUnexpandedParameterPack()),
        NNS(NNS), Name(Name) {}

public:
  /// Retrieve the qualification on this type.
  NestedNameSpecifier *getQualifier() const { return NNS; }

  /// Retrieve the type named by the typename specifier as an identifier.
  ///
  /// This routine will return a non-NULL identifier pointer when the
  /// form of the original typename was terminated by an identifier,
  /// e.g., "typename T::type".
  const IdentifierInfo *getIdentifier() const {
    return Name;
  }

  bool isSugared() const { return false; }
  QualType desugar() const { return QualType(this, 0); }

  void Profile(llvm::FoldingSetNodeID &ID) {
    Profile(ID, getKeyword(), NNS, Name);
  }

  static void Profile(llvm::FoldingSetNodeID &ID, ElaboratedTypeKeyword Keyword,
                      NestedNameSpecifier *NNS, const IdentifierInfo *Name) {
    ID.AddInteger(Keyword);
    ID.AddPointer(NNS);
    ID.AddPointer(Name);
  }

  static bool classof(const Type *T) {
    return T->getTypeClass() == DependentName;
  }
};

/// Represents a template specialization type whose template cannot be
/// resolved, e.g.
///   A<T>::template B<T>
class alignas(8) DependentTemplateSpecializationType
    : public TypeWithKeyword,
      public llvm::FoldingSetNode {
  friend class ASTContext; // ASTContext creates these

  /// The nested name specifier containing the qualifier.
  NestedNameSpecifier *NNS;

  /// The identifier of the template.
  const IdentifierInfo *Name;

  DependentTemplateSpecializationType(ElaboratedTypeKeyword Keyword,
                                      NestedNameSpecifier *NNS,
                                      const IdentifierInfo *Name,
                                      ArrayRef<TemplateArgument> Args,
                                      QualType Canon);

  const TemplateArgument *getArgBuffer() const {
    return reinterpret_cast<const TemplateArgument*>(this+1);
  }

  TemplateArgument *getArgBuffer() {
    return reinterpret_cast<TemplateArgument*>(this+1);
  }

public:
  NestedNameSpecifier *getQualifier() const { return NNS; }
  const IdentifierInfo *getIdentifier() const { return Name; }

  /// Retrieve the template arguments.
  const TemplateArgument *getArgs() const {
    return getArgBuffer();
  }

  /// Retrieve the number of template arguments.
  unsigned getNumArgs() const {
    return DependentTemplateSpecializationTypeBits.NumArgs;
  }

  const TemplateArgument &getArg(unsigned Idx) const; // in TemplateBase.h

  ArrayRef<TemplateArgument> template_arguments() const {
    return {getArgs(), getNumArgs()};
  }

  using iterator = const TemplateArgument *;

  iterator begin() const { return getArgs(); }
  iterator end() const; // inline in TemplateBase.h

  bool isSugared() const { return false; }
  QualType desugar() const { return QualType(this, 0); }

  void Profile(llvm::FoldingSetNodeID &ID, const ASTContext &Context) {
    Profile(ID, Context, getKeyword(), NNS, Name, {getArgs(), getNumArgs()});
  }

  static void Profile(llvm::FoldingSetNodeID &ID,
                      const ASTContext &Context,
                      ElaboratedTypeKeyword Keyword,
                      NestedNameSpecifier *Qualifier,
                      const IdentifierInfo *Name,
                      ArrayRef<TemplateArgument> Args);

  static bool classof(const Type *T) {
    return T->getTypeClass() == DependentTemplateSpecialization;
  }
};

/// Represents a pack expansion of types.
///
/// Pack expansions are part of C++11 variadic templates. A pack
/// expansion contains a pattern, which itself contains one or more
/// "unexpanded" parameter packs. When instantiated, a pack expansion
/// produces a series of types, each instantiated from the pattern of
/// the expansion, where the Ith instantiation of the pattern uses the
/// Ith arguments bound to each of the unexpanded parameter packs. The
/// pack expansion is considered to "expand" these unexpanded
/// parameter packs.
///
/// \code
/// template<typename ...Types> struct tuple;
///
/// template<typename ...Types>
/// struct tuple_of_references {
///   typedef tuple<Types&...> type;
/// };
/// \endcode
///
/// Here, the pack expansion \c Types&... is represented via a
/// PackExpansionType whose pattern is Types&.
class PackExpansionType : public Type, public llvm::FoldingSetNode {
  friend class ASTContext; // ASTContext creates these

  /// The pattern of the pack expansion.
  QualType Pattern;

  PackExpansionType(QualType Pattern, QualType Canon,
                    Optional<unsigned> NumExpansions)
      : Type(PackExpansion, Canon, /*Dependent=*/Pattern->isDependentType(),
             /*InstantiationDependent=*/true,
             /*VariablyModified=*/Pattern->isVariablyModifiedType(),
             /*ContainsUnexpandedParameterPack=*/false),
        Pattern(Pattern) {
    PackExpansionTypeBits.NumExpansions =
        NumExpansions ? *NumExpansions + 1 : 0;
  }

public:
  /// Retrieve the pattern of this pack expansion, which is the
  /// type that will be repeatedly instantiated when instantiating the
  /// pack expansion itself.
  QualType getPattern() const { return Pattern; }

  /// Retrieve the number of expansions that this pack expansion will
  /// generate, if known.
  Optional<unsigned> getNumExpansions() const {
    if (PackExpansionTypeBits.NumExpansions)
      return PackExpansionTypeBits.NumExpansions - 1;
    return None;
  }

  bool isSugared() const { return !Pattern->isDependentType(); }
  QualType desugar() const { return isSugared() ? Pattern : QualType(this, 0); }

  void Profile(llvm::FoldingSetNodeID &ID) {
    Profile(ID, getPattern(), getNumExpansions());
  }

  static void Profile(llvm::FoldingSetNodeID &ID, QualType Pattern,
                      Optional<unsigned> NumExpansions) {
    ID.AddPointer(Pattern.getAsOpaquePtr());
    ID.AddBoolean(NumExpansions.hasValue());
    if (NumExpansions)
      ID.AddInteger(*NumExpansions);
  }

  static bool classof(const Type *T) {
    return T->getTypeClass() == PackExpansion;
  }
};

/// This class wraps the list of protocol qualifiers. For types that can
/// take ObjC protocol qualifers, they can subclass this class.
template <class T>
class ObjCProtocolQualifiers {
protected:
  ObjCProtocolQualifiers() = default;

  ObjCProtocolDecl * const *getProtocolStorage() const {
    return const_cast<ObjCProtocolQualifiers*>(this)->getProtocolStorage();
  }

  ObjCProtocolDecl **getProtocolStorage() {
    return static_cast<T*>(this)->getProtocolStorageImpl();
  }

  void setNumProtocols(unsigned N) {
    static_cast<T*>(this)->setNumProtocolsImpl(N);
  }

  void initialize(ArrayRef<ObjCProtocolDecl *> protocols) {
    setNumProtocols(protocols.size());
    assert(getNumProtocols() == protocols.size() &&
           "bitfield overflow in protocol count");
    if (!protocols.empty())
      memcpy(getProtocolStorage(), protocols.data(),
             protocols.size() * sizeof(ObjCProtocolDecl*));
  }

public:
  using qual_iterator = ObjCProtocolDecl * const *;
  using qual_range = llvm::iterator_range<qual_iterator>;

  qual_range quals() const { return qual_range(qual_begin(), qual_end()); }
  qual_iterator qual_begin() const { return getProtocolStorage(); }
  qual_iterator qual_end() const { return qual_begin() + getNumProtocols(); }

  bool qual_empty() const { return getNumProtocols() == 0; }

  /// Return the number of qualifying protocols in this type, or 0 if
  /// there are none.
  unsigned getNumProtocols() const {
    return static_cast<const T*>(this)->getNumProtocolsImpl();
  }

  /// Fetch a protocol by index.
  ObjCProtocolDecl *getProtocol(unsigned I) const {
    assert(I < getNumProtocols() && "Out-of-range protocol access");
    return qual_begin()[I];
  }

  /// Retrieve all of the protocol qualifiers.
  ArrayRef<ObjCProtocolDecl *> getProtocols() const {
    return ArrayRef<ObjCProtocolDecl *>(qual_begin(), getNumProtocols());
  }
};

/// Represents a type parameter type in Objective C. It can take
/// a list of protocols.
class ObjCTypeParamType : public Type,
                          public ObjCProtocolQualifiers<ObjCTypeParamType>,
                          public llvm::FoldingSetNode {
  friend class ASTContext;
  friend class ObjCProtocolQualifiers<ObjCTypeParamType>;

  /// The number of protocols stored on this type.
  unsigned NumProtocols : 6;

  ObjCTypeParamDecl *OTPDecl;

  /// The protocols are stored after the ObjCTypeParamType node. In the
  /// canonical type, the list of protocols are sorted alphabetically
  /// and uniqued.
  ObjCProtocolDecl **getProtocolStorageImpl();

  /// Return the number of qualifying protocols in this interface type,
  /// or 0 if there are none.
  unsigned getNumProtocolsImpl() const {
    return NumProtocols;
  }

  void setNumProtocolsImpl(unsigned N) {
    NumProtocols = N;
  }

  ObjCTypeParamType(const ObjCTypeParamDecl *D,
                    QualType can,
                    ArrayRef<ObjCProtocolDecl *> protocols);

public:
  bool isSugared() const { return true; }
  QualType desugar() const { return getCanonicalTypeInternal(); }

  static bool classof(const Type *T) {
    return T->getTypeClass() == ObjCTypeParam;
  }

  void Profile(llvm::FoldingSetNodeID &ID);
  static void Profile(llvm::FoldingSetNodeID &ID,
                      const ObjCTypeParamDecl *OTPDecl,
                      ArrayRef<ObjCProtocolDecl *> protocols);

  ObjCTypeParamDecl *getDecl() const { return OTPDecl; }
};

/// Represents a class type in Objective C.
///
/// Every Objective C type is a combination of a base type, a set of
/// type arguments (optional, for parameterized classes) and a list of
/// protocols.
///
/// Given the following declarations:
/// \code
///   \@class C<T>;
///   \@protocol P;
/// \endcode
///
/// 'C' is an ObjCInterfaceType C.  It is sugar for an ObjCObjectType
/// with base C and no protocols.
///
/// 'C<P>' is an unspecialized ObjCObjectType with base C and protocol list [P].
/// 'C<C*>' is a specialized ObjCObjectType with type arguments 'C*' and no
/// protocol list.
/// 'C<C*><P>' is a specialized ObjCObjectType with base C, type arguments 'C*',
/// and protocol list [P].
///
/// 'id' is a TypedefType which is sugar for an ObjCObjectPointerType whose
/// pointee is an ObjCObjectType with base BuiltinType::ObjCIdType
/// and no protocols.
///
/// 'id<P>' is an ObjCObjectPointerType whose pointee is an ObjCObjectType
/// with base BuiltinType::ObjCIdType and protocol list [P].  Eventually
/// this should get its own sugar class to better represent the source.
class ObjCObjectType : public Type,
                       public ObjCProtocolQualifiers<ObjCObjectType> {
  friend class ObjCProtocolQualifiers<ObjCObjectType>;

  // ObjCObjectType.NumTypeArgs - the number of type arguments stored
  // after the ObjCObjectPointerType node.
  // ObjCObjectType.NumProtocols - the number of protocols stored
  // after the type arguments of ObjCObjectPointerType node.
  //
  // These protocols are those written directly on the type.  If
  // protocol qualifiers ever become additive, the iterators will need
  // to get kindof complicated.
  //
  // In the canonical object type, these are sorted alphabetically
  // and uniqued.

  /// Either a BuiltinType or an InterfaceType or sugar for either.
  QualType BaseType;

  /// Cached superclass type.
  mutable llvm::PointerIntPair<const ObjCObjectType *, 1, bool>
    CachedSuperClassType;

  QualType *getTypeArgStorage();
  const QualType *getTypeArgStorage() const {
    return const_cast<ObjCObjectType *>(this)->getTypeArgStorage();
  }

  ObjCProtocolDecl **getProtocolStorageImpl();
  /// Return the number of qualifying protocols in this interface type,
  /// or 0 if there are none.
  unsigned getNumProtocolsImpl() const {
    return ObjCObjectTypeBits.NumProtocols;
  }
  void setNumProtocolsImpl(unsigned N) {
    ObjCObjectTypeBits.NumProtocols = N;
  }

protected:
  enum Nonce_ObjCInterface { Nonce_ObjCInterface };

  ObjCObjectType(QualType Canonical, QualType Base,
                 ArrayRef<QualType> typeArgs,
                 ArrayRef<ObjCProtocolDecl *> protocols,
                 bool isKindOf);

  ObjCObjectType(enum Nonce_ObjCInterface)
        : Type(ObjCInterface, QualType(), false, false, false, false),
          BaseType(QualType(this_(), 0)) {
    ObjCObjectTypeBits.NumProtocols = 0;
    ObjCObjectTypeBits.NumTypeArgs = 0;
    ObjCObjectTypeBits.IsKindOf = 0;
  }

  void computeSuperClassTypeSlow() const;

public:
  /// Gets the base type of this object type.  This is always (possibly
  /// sugar for) one of:
  ///  - the 'id' builtin type (as opposed to the 'id' type visible to the
  ///    user, which is a typedef for an ObjCObjectPointerType)
  ///  - the 'Class' builtin type (same caveat)
  ///  - an ObjCObjectType (currently always an ObjCInterfaceType)
  QualType getBaseType() const { return BaseType; }

  bool isObjCId() const {
    return getBaseType()->isSpecificBuiltinType(BuiltinType::ObjCId);
  }

  bool isObjCClass() const {
    return getBaseType()->isSpecificBuiltinType(BuiltinType::ObjCClass);
  }

  bool isObjCUnqualifiedId() const { return qual_empty() && isObjCId(); }
  bool isObjCUnqualifiedClass() const { return qual_empty() && isObjCClass(); }
  bool isObjCUnqualifiedIdOrClass() const {
    if (!qual_empty()) return false;
    if (const BuiltinType *T = getBaseType()->getAs<BuiltinType>())
      return T->getKind() == BuiltinType::ObjCId ||
             T->getKind() == BuiltinType::ObjCClass;
    return false;
  }
  bool isObjCQualifiedId() const { return !qual_empty() && isObjCId(); }
  bool isObjCQualifiedClass() const { return !qual_empty() && isObjCClass(); }

  /// Gets the interface declaration for this object type, if the base type
  /// really is an interface.
  ObjCInterfaceDecl *getInterface() const;

  /// Determine whether this object type is "specialized", meaning
  /// that it has type arguments.
  bool isSpecialized() const;

  /// Determine whether this object type was written with type arguments.
  bool isSpecializedAsWritten() const {
    return ObjCObjectTypeBits.NumTypeArgs > 0;
  }

  /// Determine whether this object type is "unspecialized", meaning
  /// that it has no type arguments.
  bool isUnspecialized() const { return !isSpecialized(); }

  /// Determine whether this object type is "unspecialized" as
  /// written, meaning that it has no type arguments.
  bool isUnspecializedAsWritten() const { return !isSpecializedAsWritten(); }

  /// Retrieve the type arguments of this object type (semantically).
  ArrayRef<QualType> getTypeArgs() const;

  /// Retrieve the type arguments of this object type as they were
  /// written.
  ArrayRef<QualType> getTypeArgsAsWritten() const {
    return llvm::makeArrayRef(getTypeArgStorage(),
                              ObjCObjectTypeBits.NumTypeArgs);
  }

  /// Whether this is a "__kindof" type as written.
  bool isKindOfTypeAsWritten() const { return ObjCObjectTypeBits.IsKindOf; }

  /// Whether this ia a "__kindof" type (semantically).
  bool isKindOfType() const;

  /// Retrieve the type of the superclass of this object type.
  ///
  /// This operation substitutes any type arguments into the
  /// superclass of the current class type, potentially producing a
  /// specialization of the superclass type. Produces a null type if
  /// there is no superclass.
  QualType getSuperClassType() const {
    if (!CachedSuperClassType.getInt())
      computeSuperClassTypeSlow();

    assert(CachedSuperClassType.getInt() && "Superclass not set?");
    return QualType(CachedSuperClassType.getPointer(), 0);
  }

  /// Strip off the Objective-C "kindof" type and (with it) any
  /// protocol qualifiers.
  QualType stripObjCKindOfTypeAndQuals(const ASTContext &ctx) const;

  bool isSugared() const { return false; }
  QualType desugar() const { return QualType(this, 0); }

  static bool classof(const Type *T) {
    return T->getTypeClass() == ObjCObject ||
           T->getTypeClass() == ObjCInterface;
  }
};

/// A class providing a concrete implementation
/// of ObjCObjectType, so as to not increase the footprint of
/// ObjCInterfaceType.  Code outside of ASTContext and the core type
/// system should not reference this type.
class ObjCObjectTypeImpl : public ObjCObjectType, public llvm::FoldingSetNode {
  friend class ASTContext;

  // If anyone adds fields here, ObjCObjectType::getProtocolStorage()
  // will need to be modified.

  ObjCObjectTypeImpl(QualType Canonical, QualType Base,
                     ArrayRef<QualType> typeArgs,
                     ArrayRef<ObjCProtocolDecl *> protocols,
                     bool isKindOf)
      : ObjCObjectType(Canonical, Base, typeArgs, protocols, isKindOf) {}

public:
  void Profile(llvm::FoldingSetNodeID &ID);
  static void Profile(llvm::FoldingSetNodeID &ID,
                      QualType Base,
                      ArrayRef<QualType> typeArgs,
                      ArrayRef<ObjCProtocolDecl *> protocols,
                      bool isKindOf);
};

inline QualType *ObjCObjectType::getTypeArgStorage() {
  return reinterpret_cast<QualType *>(static_cast<ObjCObjectTypeImpl*>(this)+1);
}

inline ObjCProtocolDecl **ObjCObjectType::getProtocolStorageImpl() {
    return reinterpret_cast<ObjCProtocolDecl**>(
             getTypeArgStorage() + ObjCObjectTypeBits.NumTypeArgs);
}

inline ObjCProtocolDecl **ObjCTypeParamType::getProtocolStorageImpl() {
    return reinterpret_cast<ObjCProtocolDecl**>(
             static_cast<ObjCTypeParamType*>(this)+1);
}

/// Interfaces are the core concept in Objective-C for object oriented design.
/// They basically correspond to C++ classes.  There are two kinds of interface
/// types: normal interfaces like `NSString`, and qualified interfaces, which
/// are qualified with a protocol list like `NSString<NSCopyable, NSAmazing>`.
///
/// ObjCInterfaceType guarantees the following properties when considered
/// as a subtype of its superclass, ObjCObjectType:
///   - There are no protocol qualifiers.  To reinforce this, code which
///     tries to invoke the protocol methods via an ObjCInterfaceType will
///     fail to compile.
///   - It is its own base type.  That is, if T is an ObjCInterfaceType*,
///     T->getBaseType() == QualType(T, 0).
class ObjCInterfaceType : public ObjCObjectType {
  friend class ASTContext; // ASTContext creates these.
  friend class ASTReader;
  friend class ObjCInterfaceDecl;

  mutable ObjCInterfaceDecl *Decl;

  ObjCInterfaceType(const ObjCInterfaceDecl *D)
      : ObjCObjectType(Nonce_ObjCInterface),
        Decl(const_cast<ObjCInterfaceDecl*>(D)) {}

public:
  /// Get the declaration of this interface.
  ObjCInterfaceDecl *getDecl() const { return Decl; }

  bool isSugared() const { return false; }
  QualType desugar() const { return QualType(this, 0); }

  static bool classof(const Type *T) {
    return T->getTypeClass() == ObjCInterface;
  }

  // Nonsense to "hide" certain members of ObjCObjectType within this
  // class.  People asking for protocols on an ObjCInterfaceType are
  // not going to get what they want: ObjCInterfaceTypes are
  // guaranteed to have no protocols.
  enum {
    qual_iterator,
    qual_begin,
    qual_end,
    getNumProtocols,
    getProtocol
  };
};

inline ObjCInterfaceDecl *ObjCObjectType::getInterface() const {
  QualType baseType = getBaseType();
  while (const auto *ObjT = baseType->getAs<ObjCObjectType>()) {
    if (const auto *T = dyn_cast<ObjCInterfaceType>(ObjT))
      return T->getDecl();

    baseType = ObjT->getBaseType();
  }

  return nullptr;
}

/// Represents a pointer to an Objective C object.
///
/// These are constructed from pointer declarators when the pointee type is
/// an ObjCObjectType (or sugar for one).  In addition, the 'id' and 'Class'
/// types are typedefs for these, and the protocol-qualified types 'id<P>'
/// and 'Class<P>' are translated into these.
///
/// Pointers to pointers to Objective C objects are still PointerTypes;
/// only the first level of pointer gets it own type implementation.
class ObjCObjectPointerType : public Type, public llvm::FoldingSetNode {
  friend class ASTContext; // ASTContext creates these.

  QualType PointeeType;

  ObjCObjectPointerType(QualType Canonical, QualType Pointee)
      : Type(ObjCObjectPointer, Canonical,
             Pointee->isDependentType(),
             Pointee->isInstantiationDependentType(),
             Pointee->isVariablyModifiedType(),
             Pointee->containsUnexpandedParameterPack()),
        PointeeType(Pointee) {}

public:
  /// Gets the type pointed to by this ObjC pointer.
  /// The result will always be an ObjCObjectType or sugar thereof.
  QualType getPointeeType() const { return PointeeType; }

  /// Gets the type pointed to by this ObjC pointer.  Always returns non-null.
  ///
  /// This method is equivalent to getPointeeType() except that
  /// it discards any typedefs (or other sugar) between this
  /// type and the "outermost" object type.  So for:
  /// \code
  ///   \@class A; \@protocol P; \@protocol Q;
  ///   typedef A<P> AP;
  ///   typedef A A1;
  ///   typedef A1<P> A1P;
  ///   typedef A1P<Q> A1PQ;
  /// \endcode
  /// For 'A*', getObjectType() will return 'A'.
  /// For 'A<P>*', getObjectType() will return 'A<P>'.
  /// For 'AP*', getObjectType() will return 'A<P>'.
  /// For 'A1*', getObjectType() will return 'A'.
  /// For 'A1<P>*', getObjectType() will return 'A1<P>'.
  /// For 'A1P*', getObjectType() will return 'A1<P>'.
  /// For 'A1PQ*', getObjectType() will return 'A1<Q>', because
  ///   adding protocols to a protocol-qualified base discards the
  ///   old qualifiers (for now).  But if it didn't, getObjectType()
  ///   would return 'A1P<Q>' (and we'd have to make iterating over
  ///   qualifiers more complicated).
  const ObjCObjectType *getObjectType() const {
    return PointeeType->castAs<ObjCObjectType>();
  }

  /// If this pointer points to an Objective C
  /// \@interface type, gets the type for that interface.  Any protocol
  /// qualifiers on the interface are ignored.
  ///
  /// \return null if the base type for this pointer is 'id' or 'Class'
  const ObjCInterfaceType *getInterfaceType() const;

  /// If this pointer points to an Objective \@interface
  /// type, gets the declaration for that interface.
  ///
  /// \return null if the base type for this pointer is 'id' or 'Class'
  ObjCInterfaceDecl *getInterfaceDecl() const {
    return getObjectType()->getInterface();
  }

  /// True if this is equivalent to the 'id' type, i.e. if
  /// its object type is the primitive 'id' type with no protocols.
  bool isObjCIdType() const {
    return getObjectType()->isObjCUnqualifiedId();
  }

  /// True if this is equivalent to the 'Class' type,
  /// i.e. if its object tive is the primitive 'Class' type with no protocols.
  bool isObjCClassType() const {
    return getObjectType()->isObjCUnqualifiedClass();
  }

  /// True if this is equivalent to the 'id' or 'Class' type,
  bool isObjCIdOrClassType() const {
    return getObjectType()->isObjCUnqualifiedIdOrClass();
  }

  /// True if this is equivalent to 'id<P>' for some non-empty set of
  /// protocols.
  bool isObjCQualifiedIdType() const {
    return getObjectType()->isObjCQualifiedId();
  }

  /// True if this is equivalent to 'Class<P>' for some non-empty set of
  /// protocols.
  bool isObjCQualifiedClassType() const {
    return getObjectType()->isObjCQualifiedClass();
  }

  /// Whether this is a "__kindof" type.
  bool isKindOfType() const { return getObjectType()->isKindOfType(); }

  /// Whether this type is specialized, meaning that it has type arguments.
  bool isSpecialized() const { return getObjectType()->isSpecialized(); }

  /// Whether this type is specialized, meaning that it has type arguments.
  bool isSpecializedAsWritten() const {
    return getObjectType()->isSpecializedAsWritten();
  }

  /// Whether this type is unspecialized, meaning that is has no type arguments.
  bool isUnspecialized() const { return getObjectType()->isUnspecialized(); }

  /// Determine whether this object type is "unspecialized" as
  /// written, meaning that it has no type arguments.
  bool isUnspecializedAsWritten() const { return !isSpecializedAsWritten(); }

  /// Retrieve the type arguments for this type.
  ArrayRef<QualType> getTypeArgs() const {
    return getObjectType()->getTypeArgs();
  }

  /// Retrieve the type arguments for this type.
  ArrayRef<QualType> getTypeArgsAsWritten() const {
    return getObjectType()->getTypeArgsAsWritten();
  }

  /// An iterator over the qualifiers on the object type.  Provided
  /// for convenience.  This will always iterate over the full set of
  /// protocols on a type, not just those provided directly.
  using qual_iterator = ObjCObjectType::qual_iterator;
  using qual_range = llvm::iterator_range<qual_iterator>;

  qual_range quals() const { return qual_range(qual_begin(), qual_end()); }

  qual_iterator qual_begin() const {
    return getObjectType()->qual_begin();
  }

  qual_iterator qual_end() const {
    return getObjectType()->qual_end();
  }

  bool qual_empty() const { return getObjectType()->qual_empty(); }

  /// Return the number of qualifying protocols on the object type.
  unsigned getNumProtocols() const {
    return getObjectType()->getNumProtocols();
  }

  /// Retrieve a qualifying protocol by index on the object type.
  ObjCProtocolDecl *getProtocol(unsigned I) const {
    return getObjectType()->getProtocol(I);
  }

  bool isSugared() const { return false; }
  QualType desugar() const { return QualType(this, 0); }

  /// Retrieve the type of the superclass of this object pointer type.
  ///
  /// This operation substitutes any type arguments into the
  /// superclass of the current class type, potentially producing a
  /// pointer to a specialization of the superclass type. Produces a
  /// null type if there is no superclass.
  QualType getSuperClassType() const;

  /// Strip off the Objective-C "kindof" type and (with it) any
  /// protocol qualifiers.
  const ObjCObjectPointerType *stripObjCKindOfTypeAndQuals(
                                 const ASTContext &ctx) const;

  void Profile(llvm::FoldingSetNodeID &ID) {
    Profile(ID, getPointeeType());
  }

  static void Profile(llvm::FoldingSetNodeID &ID, QualType T) {
    ID.AddPointer(T.getAsOpaquePtr());
  }

  static bool classof(const Type *T) {
    return T->getTypeClass() == ObjCObjectPointer;
  }
};

class AtomicType : public Type, public llvm::FoldingSetNode {
  friend class ASTContext; // ASTContext creates these.

  QualType ValueType;

  AtomicType(QualType ValTy, QualType Canonical)
      : Type(Atomic, Canonical, ValTy->isDependentType(),
             ValTy->isInstantiationDependentType(),
             ValTy->isVariablyModifiedType(),
             ValTy->containsUnexpandedParameterPack()),
        ValueType(ValTy) {}

public:
  /// Gets the type contained by this atomic type, i.e.
  /// the type returned by performing an atomic load of this atomic type.
  QualType getValueType() const { return ValueType; }

  bool isSugared() const { return false; }
  QualType desugar() const { return QualType(this, 0); }

  void Profile(llvm::FoldingSetNodeID &ID) {
    Profile(ID, getValueType());
  }

  static void Profile(llvm::FoldingSetNodeID &ID, QualType T) {
    ID.AddPointer(T.getAsOpaquePtr());
  }

  static bool classof(const Type *T) {
    return T->getTypeClass() == Atomic;
  }
};

/// PipeType - OpenCL20.
class PipeType : public Type, public llvm::FoldingSetNode {
  friend class ASTContext; // ASTContext creates these.

  QualType ElementType;
  bool isRead;

  PipeType(QualType elemType, QualType CanonicalPtr, bool isRead)
      : Type(Pipe, CanonicalPtr, elemType->isDependentType(),
             elemType->isInstantiationDependentType(),
             elemType->isVariablyModifiedType(),
             elemType->containsUnexpandedParameterPack()),
        ElementType(elemType), isRead(isRead) {}

public:
  QualType getElementType() const { return ElementType; }

  bool isSugared() const { return false; }

  QualType desugar() const { return QualType(this, 0); }

  void Profile(llvm::FoldingSetNodeID &ID) {
    Profile(ID, getElementType(), isReadOnly());
  }

  static void Profile(llvm::FoldingSetNodeID &ID, QualType T, bool isRead) {
    ID.AddPointer(T.getAsOpaquePtr());
    ID.AddBoolean(isRead);
  }

  static bool classof(const Type *T) {
    return T->getTypeClass() == Pipe;
  }

  bool isReadOnly() const { return isRead; }
};

/// A qualifier set is used to build a set of qualifiers.
class QualifierCollector : public Qualifiers {
public:
  QualifierCollector(Qualifiers Qs = Qualifiers()) : Qualifiers(Qs) {}

  /// Collect any qualifiers on the given type and return an
  /// unqualified type.  The qualifiers are assumed to be consistent
  /// with those already in the type.
  const Type *strip(QualType type) {
    addFastQualifiers(type.getLocalFastQualifiers());
    if (!type.hasLocalNonFastQualifiers())
      return type.getTypePtrUnsafe();

    const ExtQuals *extQuals = type.getExtQualsUnsafe();
    addConsistentQualifiers(extQuals->getQualifiers());
    return extQuals->getBaseType();
  }

  /// Apply the collected qualifiers to the given type.
  QualType apply(const ASTContext &Context, QualType QT) const;

  /// Apply the collected qualifiers to the given type.
  QualType apply(const ASTContext &Context, const Type* T) const;
};

// Inline function definitions.

inline SplitQualType SplitQualType::getSingleStepDesugaredType() const {
  SplitQualType desugar =
    Ty->getLocallyUnqualifiedSingleStepDesugaredType().split();
  desugar.Quals.addConsistentQualifiers(Quals);
  return desugar;
}

inline const Type *QualType::getTypePtr() const {
  return getCommonPtr()->BaseType;
}

inline const Type *QualType::getTypePtrOrNull() const {
  return (isNull() ? nullptr : getCommonPtr()->BaseType);
}

inline SplitQualType QualType::split() const {
  if (!hasLocalNonFastQualifiers())
    return SplitQualType(getTypePtrUnsafe(),
                         Qualifiers::fromFastMask(getLocalFastQualifiers()));

  const ExtQuals *eq = getExtQualsUnsafe();
  Qualifiers qs = eq->getQualifiers();
  qs.addFastQualifiers(getLocalFastQualifiers());
  return SplitQualType(eq->getBaseType(), qs);
}

inline Qualifiers QualType::getLocalQualifiers() const {
  Qualifiers Quals;
  if (hasLocalNonFastQualifiers())
    Quals = getExtQualsUnsafe()->getQualifiers();
  Quals.addFastQualifiers(getLocalFastQualifiers());
  return Quals;
}

inline Qualifiers QualType::getQualifiers() const {
  Qualifiers quals = getCommonPtr()->CanonicalType.getLocalQualifiers();
  quals.addFastQualifiers(getLocalFastQualifiers());
  return quals;
}

inline unsigned QualType::getCVRQualifiers() const {
  unsigned cvr = getCommonPtr()->CanonicalType.getLocalCVRQualifiers();
  cvr |= getLocalCVRQualifiers();
  return cvr;
}

inline QualType QualType::getCanonicalType() const {
  QualType canon = getCommonPtr()->CanonicalType;
  return canon.withFastQualifiers(getLocalFastQualifiers());
}

inline bool QualType::isCanonical() const {
  return getTypePtr()->isCanonicalUnqualified();
}

inline bool QualType::isCanonicalAsParam() const {
  if (!isCanonical()) return false;
  if (hasLocalQualifiers()) return false;

  const Type *T = getTypePtr();
  if (T->isVariablyModifiedType() && T->hasSizedVLAType())
    return false;

  return !isa<FunctionType>(T) && !isa<ArrayType>(T);
}

inline bool QualType::isConstQualified() const {
  return isLocalConstQualified() ||
         getCommonPtr()->CanonicalType.isLocalConstQualified();
}

inline bool QualType::isRestrictQualified() const {
  return isLocalRestrictQualified() ||
         getCommonPtr()->CanonicalType.isLocalRestrictQualified();
}


inline bool QualType::isVolatileQualified() const {
  return isLocalVolatileQualified() ||
         getCommonPtr()->CanonicalType.isLocalVolatileQualified();
}

inline bool QualType::hasQualifiers() const {
  return hasLocalQualifiers() ||
         getCommonPtr()->CanonicalType.hasLocalQualifiers();
}

inline QualType QualType::getUnqualifiedType() const {
  if (!getTypePtr()->getCanonicalTypeInternal().hasLocalQualifiers())
    return QualType(getTypePtr(), 0);

  return QualType(getSplitUnqualifiedTypeImpl(*this).Ty, 0);
}

inline SplitQualType QualType::getSplitUnqualifiedType() const {
  if (!getTypePtr()->getCanonicalTypeInternal().hasLocalQualifiers())
    return split();

  return getSplitUnqualifiedTypeImpl(*this);
}

inline void QualType::removeLocalConst() {
  removeLocalFastQualifiers(Qualifiers::Const);
}

inline void QualType::removeLocalRestrict() {
  removeLocalFastQualifiers(Qualifiers::Restrict);
}

inline void QualType::removeLocalVolatile() {
  removeLocalFastQualifiers(Qualifiers::Volatile);
}

inline void QualType::removeLocalCVRQualifiers(unsigned Mask) {
  assert(!(Mask & ~Qualifiers::CVRMask) && "mask has non-CVR bits");
  static_assert((int)Qualifiers::CVRMask == (int)Qualifiers::FastMask,
                "Fast bits differ from CVR bits!");

  // Fast path: we don't need to touch the slow qualifiers.
  removeLocalFastQualifiers(Mask);
}

/// Return the address space of this type.
inline LangAS QualType::getAddressSpace() const {
  return getQualifiers().getAddressSpace();
}

/// Return the gc attribute of this type.
inline Qualifiers::GC QualType::getObjCGCAttr() const {
  return getQualifiers().getObjCGCAttr();
}

inline bool QualType::hasNonTrivialToPrimitiveDefaultInitializeCUnion() const {
  if (auto *RD = getTypePtr()->getBaseElementTypeUnsafe()->getAsRecordDecl())
    return hasNonTrivialToPrimitiveDefaultInitializeCUnion(RD);
  return false;
}

inline bool QualType::hasNonTrivialToPrimitiveDestructCUnion() const {
  if (auto *RD = getTypePtr()->getBaseElementTypeUnsafe()->getAsRecordDecl())
    return hasNonTrivialToPrimitiveDestructCUnion(RD);
  return false;
}

inline bool QualType::hasNonTrivialToPrimitiveCopyCUnion() const {
  if (auto *RD = getTypePtr()->getBaseElementTypeUnsafe()->getAsRecordDecl())
    return hasNonTrivialToPrimitiveCopyCUnion(RD);
  return false;
}

inline FunctionType::ExtInfo getFunctionExtInfo(const Type &t) {
  if (const auto *PT = t.getAs<PointerType>()) {
    if (const auto *FT = PT->getPointeeType()->getAs<FunctionType>())
      return FT->getExtInfo();
  } else if (const auto *FT = t.getAs<FunctionType>())
    return FT->getExtInfo();

  return FunctionType::ExtInfo();
}

inline FunctionType::ExtInfo getFunctionExtInfo(QualType t) {
  return getFunctionExtInfo(*t);
}

/// Determine whether this type is more
/// qualified than the Other type. For example, "const volatile int"
/// is more qualified than "const int", "volatile int", and
/// "int". However, it is not more qualified than "const volatile
/// int".
inline bool QualType::isMoreQualifiedThan(QualType other) const {
  Qualifiers MyQuals = getQualifiers();
  Qualifiers OtherQuals = other.getQualifiers();
  return (MyQuals != OtherQuals && MyQuals.compatiblyIncludes(OtherQuals));
}

/// Determine whether this type is at last
/// as qualified as the Other type. For example, "const volatile
/// int" is at least as qualified as "const int", "volatile int",
/// "int", and "const volatile int".
inline bool QualType::isAtLeastAsQualifiedAs(QualType other) const {
  Qualifiers OtherQuals = other.getQualifiers();

  // Ignore __unaligned qualifier if this type is a void.
  if (getUnqualifiedType()->isVoidType())
    OtherQuals.removeUnaligned();

  return getQualifiers().compatiblyIncludes(OtherQuals);
}

/// If Type is a reference type (e.g., const
/// int&), returns the type that the reference refers to ("const
/// int"). Otherwise, returns the type itself. This routine is used
/// throughout Sema to implement C++ 5p6:
///
///   If an expression initially has the type "reference to T" (8.3.2,
///   8.5.3), the type is adjusted to "T" prior to any further
///   analysis, the expression designates the object or function
///   denoted by the reference, and the expression is an lvalue.
inline QualType QualType::getNonReferenceType() const {
  if (const auto *RefType = (*this)->getAs<ReferenceType>())
    return RefType->getPointeeType();
  else
    return *this;
}

inline bool QualType::isCForbiddenLValueType() const {
  return ((getTypePtr()->isVoidType() && !hasQualifiers()) ||
          getTypePtr()->isFunctionType());
}

/// Tests whether the type is categorized as a fundamental type.
///
/// \returns True for types specified in C++0x [basic.fundamental].
inline bool Type::isFundamentalType() const {
  return isVoidType() ||
         // FIXME: It's really annoying that we don't have an
         // 'isArithmeticType()' which agrees with the standard definition.
         (isArithmeticType() && !isEnumeralType());
}

/// Tests whether the type is categorized as a compound type.
///
/// \returns True for types specified in C++0x [basic.compound].
inline bool Type::isCompoundType() const {
  // C++0x [basic.compound]p1:
  //   Compound types can be constructed in the following ways:
  //    -- arrays of objects of a given type [...];
  return isArrayType() ||
  //    -- functions, which have parameters of given types [...];
         isFunctionType() ||
  //    -- pointers to void or objects or functions [...];
         isPointerType() ||
  //    -- references to objects or functions of a given type. [...]
         isReferenceType() ||
  //    -- classes containing a sequence of objects of various types, [...];
         isRecordType() ||
  //    -- unions, which are classes capable of containing objects of different
  //               types at different times;
         isUnionType() ||
  //    -- enumerations, which comprise a set of named constant values. [...];
         isEnumeralType() ||
  //    -- pointers to non-static class members, [...].
         isMemberPointerType();
}

inline bool Type::isFunctionType() const {
  return isa<FunctionType>(CanonicalType);
}

inline bool Type::isGenericFunctionType() const {
   if (const FunctionProtoType *FPT = getAs<FunctionProtoType>())
     return FPT->isGenericFunction();
   return false;
}

inline bool Type::isItypeGenericFunctionType() const {
   if (const FunctionProtoType *FPT = getAs<FunctionProtoType>())
     return FPT->isItypeGenericFunction();
   return false;
}

inline bool Type::isPointerType() const {
  return isa<PointerType>(CanonicalType);
}

inline bool Type::isCheckedPointerType() const {
  if (const PointerType *T = getAs<PointerType>())
    return T->isChecked();
  return false;
}

inline bool Type::isUncheckedPointerType() const {
  if (const PointerType *T = getAs<PointerType>())
    return T->isUnchecked();
  return false;
}

inline bool Type::isCheckedPointerPtrType() const {
  if (const PointerType *T = getAs<PointerType>())
    return T->getKind() == CheckedPointerKind::Ptr;
  return false;
}

inline bool Type::isCheckedPointerArrayType() const {
  if (const PointerType *T = getAs<PointerType>())
    return T->getKind() == CheckedPointerKind::Array ||
           T->getKind() == CheckedPointerKind::NtArray;
  return false;
}

inline bool Type::isExactlyCheckedPointerArrayType() const {
  if (const PointerType *T = getAs<PointerType>())
    return T->getKind() == CheckedPointerKind::Array;
  return false;
}

inline bool Type::isCheckedPointerNtArrayType() const {
  if (const PointerType *T = getAs<PointerType>())
    return T->getKind() == CheckedPointerKind::NtArray;
  return false;
}

inline bool Type::isAnyPointerType() const {
  return isPointerType() || isObjCObjectPointerType();
}

inline bool Type::isBlockPointerType() const {
  return isa<BlockPointerType>(CanonicalType);
}

inline bool Type::isReferenceType() const {
  return isa<ReferenceType>(CanonicalType);
}

inline bool Type::isLValueReferenceType() const {
  return isa<LValueReferenceType>(CanonicalType);
}

inline bool Type::isRValueReferenceType() const {
  return isa<RValueReferenceType>(CanonicalType);
}

inline bool Type::isFunctionPointerType() const {
  if (const auto *T = getAs<PointerType>())
    return T->getPointeeType()->isFunctionType();
  else
    return false;
}

inline bool Type::isFunctionReferenceType() const {
  if (const auto *T = getAs<ReferenceType>())
    return T->getPointeeType()->isFunctionType();
  else
    return false;
}

inline bool Type::isMemberPointerType() const {
  return isa<MemberPointerType>(CanonicalType);
}

inline bool Type::isMemberFunctionPointerType() const {
  if (const auto *T = getAs<MemberPointerType>())
    return T->isMemberFunctionPointer();
  else
    return false;
}

inline bool Type::isMemberDataPointerType() const {
  if (const auto *T = getAs<MemberPointerType>())
    return T->isMemberDataPointer();
  else
    return false;
}

inline bool Type::isArrayType() const {
  return isa<ArrayType>(CanonicalType);
}

inline bool Type::isConstantArrayType() const {
  return isa<ConstantArrayType>(CanonicalType);
}

inline bool Type::isIncompleteArrayType() const {
  return isa<IncompleteArrayType>(CanonicalType);
}

inline bool Type::isVariableArrayType() const {
  return isa<VariableArrayType>(CanonicalType);
}

inline bool Type::isDependentSizedArrayType() const {
  return isa<DependentSizedArrayType>(CanonicalType);
}

inline bool Type::isCheckedArrayType() const {
  if (const ArrayType *T = dyn_cast<ArrayType>(CanonicalType))
    return T->isChecked();
  else
    return false;
}
inline bool Type::isUncheckedArrayType() const {
  if (const ArrayType *T = dyn_cast<ArrayType>(CanonicalType))
    return T->isUnchecked();
  else
    return false;
}
inline bool Type::isExactlyCheckedArrayType() const {
  if (const ArrayType *T = dyn_cast<ArrayType>(CanonicalType))
    return T->isExactlyChecked();
  else
    return false;
}
inline bool Type::isNtCheckedArrayType() const {
  if (const ArrayType *T = dyn_cast<ArrayType>(CanonicalType))
    return T->isNtChecked();
  else
    return false;
}

inline bool Type::isBuiltinType() const {
  return isa<BuiltinType>(CanonicalType);
}

inline bool Type::isRecordType() const {
  return isa<RecordType>(CanonicalType);
}

inline bool Type::isExistentialType() const {
  return isa<ExistentialType>(CanonicalType);
}

inline bool Type::isEnumeralType() const {
  return isa<EnumType>(CanonicalType);
}

inline bool Type::isAnyComplexType() const {
  return isa<ComplexType>(CanonicalType);
}

inline bool Type::isVectorType() const {
  return isa<VectorType>(CanonicalType);
}

inline bool Type::isExtVectorType() const {
  return isa<ExtVectorType>(CanonicalType);
}

inline bool Type::isDependentAddressSpaceType() const {
  return isa<DependentAddressSpaceType>(CanonicalType);
}

inline bool Type::isObjCObjectPointerType() const {
  return isa<ObjCObjectPointerType>(CanonicalType);
}

inline bool Type::isObjCObjectType() const {
  return isa<ObjCObjectType>(CanonicalType);
}

inline bool Type::isObjCObjectOrInterfaceType() const {
  return isa<ObjCInterfaceType>(CanonicalType) ||
    isa<ObjCObjectType>(CanonicalType);
}

inline bool Type::isAtomicType() const {
  return isa<AtomicType>(CanonicalType);
}

inline bool Type::isObjCQualifiedIdType() const {
  if (const auto *OPT = getAs<ObjCObjectPointerType>())
    return OPT->isObjCQualifiedIdType();
  return false;
}

inline bool Type::isObjCQualifiedClassType() const {
  if (const auto *OPT = getAs<ObjCObjectPointerType>())
    return OPT->isObjCQualifiedClassType();
  return false;
}

inline bool Type::isObjCIdType() const {
  if (const auto *OPT = getAs<ObjCObjectPointerType>())
    return OPT->isObjCIdType();
  return false;
}

inline bool Type::isObjCClassType() const {
  if (const auto *OPT = getAs<ObjCObjectPointerType>())
    return OPT->isObjCClassType();
  return false;
}

inline bool Type::isObjCSelType() const {
  if (const auto *OPT = getAs<PointerType>())
    return OPT->getPointeeType()->isSpecificBuiltinType(BuiltinType::ObjCSel);
  return false;
}

inline bool Type::isObjCBuiltinType() const {
  return isObjCIdType() || isObjCClassType() || isObjCSelType();
}

inline bool Type::isDecltypeType() const {
  return isa<DecltypeType>(this);
}

#define IMAGE_TYPE(ImgType, Id, SingletonId, Access, Suffix) \
  inline bool Type::is##Id##Type() const { \
    return isSpecificBuiltinType(BuiltinType::Id); \
  }
#include "clang/Basic/OpenCLImageTypes.def"

inline bool Type::isSamplerT() const {
  return isSpecificBuiltinType(BuiltinType::OCLSampler);
}

inline bool Type::isEventT() const {
  return isSpecificBuiltinType(BuiltinType::OCLEvent);
}

inline bool Type::isClkEventT() const {
  return isSpecificBuiltinType(BuiltinType::OCLClkEvent);
}

inline bool Type::isQueueT() const {
  return isSpecificBuiltinType(BuiltinType::OCLQueue);
}

inline bool Type::isReserveIDT() const {
  return isSpecificBuiltinType(BuiltinType::OCLReserveID);
}

inline bool Type::isImageType() const {
#define IMAGE_TYPE(ImgType, Id, SingletonId, Access, Suffix) is##Id##Type() ||
  return
#include "clang/Basic/OpenCLImageTypes.def"
      false; // end boolean or operation
}

inline bool Type::isPipeType() const {
  return isa<PipeType>(CanonicalType);
}

#define EXT_OPAQUE_TYPE(ExtType, Id, Ext) \
  inline bool Type::is##Id##Type() const { \
    return isSpecificBuiltinType(BuiltinType::Id); \
  }
#include "clang/Basic/OpenCLExtensionTypes.def"

inline bool Type::isOCLIntelSubgroupAVCType() const {
#define INTEL_SUBGROUP_AVC_TYPE(ExtType, Id) \
  isOCLIntelSubgroupAVC##Id##Type() ||
  return
#include "clang/Basic/OpenCLExtensionTypes.def"
    false; // end of boolean or operation
}

inline bool Type::isOCLExtOpaqueType() const {
#define EXT_OPAQUE_TYPE(ExtType, Id, Ext) is##Id##Type() ||
  return
#include "clang/Basic/OpenCLExtensionTypes.def"
    false; // end of boolean or operation
}

inline bool Type::isOpenCLSpecificType() const {
  return isSamplerT() || isEventT() || isImageType() || isClkEventT() ||
         isQueueT() || isReserveIDT() || isPipeType() || isOCLExtOpaqueType();
}

inline bool Type::isTemplateTypeParmType() const {
  return isa<TemplateTypeParmType>(CanonicalType);
}

inline bool Type::isSpecificBuiltinType(unsigned K) const {
  if (const BuiltinType *BT = getAs<BuiltinType>())
    if (BT->getKind() == (BuiltinType::Kind) K)
      return true;
  return false;
}

inline bool Type::isPlaceholderType() const {
  if (const auto *BT = dyn_cast<BuiltinType>(this))
    return BT->isPlaceholderType();
  return false;
}

inline const BuiltinType *Type::getAsPlaceholderType() const {
  if (const auto *BT = dyn_cast<BuiltinType>(this))
    if (BT->isPlaceholderType())
      return BT;
  return nullptr;
}

inline bool Type::isSpecificPlaceholderType(unsigned K) const {
  assert(BuiltinType::isPlaceholderTypeKind((BuiltinType::Kind) K));
  if (const auto *BT = dyn_cast<BuiltinType>(this))
    return (BT->getKind() == (BuiltinType::Kind) K);
  return false;
}

inline bool Type::isNonOverloadPlaceholderType() const {
  if (const auto *BT = dyn_cast<BuiltinType>(this))
    return BT->isNonOverloadPlaceholderType();
  return false;
}

inline bool Type::isVoidType() const {
  if (const auto *BT = dyn_cast<BuiltinType>(CanonicalType))
    return BT->getKind() == BuiltinType::Void;
  return false;
}

inline bool Type::isHalfType() const {
  if (const auto *BT = dyn_cast<BuiltinType>(CanonicalType))
    return BT->getKind() == BuiltinType::Half;
  // FIXME: Should we allow complex __fp16? Probably not.
  return false;
}

inline bool Type::isFloat16Type() const {
  if (const auto *BT = dyn_cast<BuiltinType>(CanonicalType))
    return BT->getKind() == BuiltinType::Float16;
  return false;
}

inline bool Type::isFloat128Type() const {
  if (const auto *BT = dyn_cast<BuiltinType>(CanonicalType))
    return BT->getKind() == BuiltinType::Float128;
  return false;
}

inline bool Type::isNullPtrType() const {
  if (const auto *BT = getAs<BuiltinType>())
    return BT->getKind() == BuiltinType::NullPtr;
  return false;
}

bool IsEnumDeclComplete(EnumDecl *);
bool IsEnumDeclScoped(EnumDecl *);

inline bool Type::isIntegerType() const {
  if (const auto *BT = dyn_cast<BuiltinType>(CanonicalType))
    return BT->getKind() >= BuiltinType::Bool &&
           BT->getKind() <= BuiltinType::Int128;
  if (const EnumType *ET = dyn_cast<EnumType>(CanonicalType)) {
    // Incomplete enum types are not treated as integer types.
    // FIXME: In C++, enum types are never integer types.
    return IsEnumDeclComplete(ET->getDecl()) &&
      !IsEnumDeclScoped(ET->getDecl());
  }
  return false;
}

inline bool Type::isFixedPointType() const {
  if (const auto *BT = dyn_cast<BuiltinType>(CanonicalType)) {
    return BT->getKind() >= BuiltinType::ShortAccum &&
           BT->getKind() <= BuiltinType::SatULongFract;
  }
  return false;
}

inline bool Type::isFixedPointOrIntegerType() const {
  return isFixedPointType() || isIntegerType();
}

inline bool Type::isSaturatedFixedPointType() const {
  if (const auto *BT = dyn_cast<BuiltinType>(CanonicalType)) {
    return BT->getKind() >= BuiltinType::SatShortAccum &&
           BT->getKind() <= BuiltinType::SatULongFract;
  }
  return false;
}

inline bool Type::isUnsaturatedFixedPointType() const {
  return isFixedPointType() && !isSaturatedFixedPointType();
}

inline bool Type::isSignedFixedPointType() const {
  if (const auto *BT = dyn_cast<BuiltinType>(CanonicalType)) {
    return ((BT->getKind() >= BuiltinType::ShortAccum &&
             BT->getKind() <= BuiltinType::LongAccum) ||
            (BT->getKind() >= BuiltinType::ShortFract &&
             BT->getKind() <= BuiltinType::LongFract) ||
            (BT->getKind() >= BuiltinType::SatShortAccum &&
             BT->getKind() <= BuiltinType::SatLongAccum) ||
            (BT->getKind() >= BuiltinType::SatShortFract &&
             BT->getKind() <= BuiltinType::SatLongFract));
  }
  return false;
}

inline bool Type::isUnsignedFixedPointType() const {
  return isFixedPointType() && !isSignedFixedPointType();
}

inline bool Type::isScalarType() const {
  if (const auto *BT = dyn_cast<BuiltinType>(CanonicalType))
    return BT->getKind() > BuiltinType::Void &&
           BT->getKind() <= BuiltinType::NullPtr;
  if (const EnumType *ET = dyn_cast<EnumType>(CanonicalType))
    // Enums are scalar types, but only if they are defined.  Incomplete enums
    // are not treated as scalar types.
    return IsEnumDeclComplete(ET->getDecl());
  return isa<PointerType>(CanonicalType) ||
         isa<BlockPointerType>(CanonicalType) ||
         isa<MemberPointerType>(CanonicalType) ||
         isa<ComplexType>(CanonicalType) ||
         isa<ObjCObjectPointerType>(CanonicalType);
}

inline bool Type::isIntegralOrEnumerationType() const {
  if (const auto *BT = dyn_cast<BuiltinType>(CanonicalType))
    return BT->getKind() >= BuiltinType::Bool &&
           BT->getKind() <= BuiltinType::Int128;

  // Check for a complete enum type; incomplete enum types are not properly an
  // enumeration type in the sense required here.
  if (const auto *ET = dyn_cast<EnumType>(CanonicalType))
    return IsEnumDeclComplete(ET->getDecl());

  return false;
}

inline bool Type::isBooleanType() const {
  if (const auto *BT = dyn_cast<BuiltinType>(CanonicalType))
    return BT->getKind() == BuiltinType::Bool;
  return false;
}

inline bool Type::isUndeducedType() const {
  auto *DT = getContainedDeducedType();
  return DT && !DT->isDeduced();
}

/// Determines whether this is a type for which one can define
/// an overloaded operator.
inline bool Type::isOverloadableType() const {
  return isDependentType() || isRecordType() || isEnumeralType();
}

/// Determines whether this type can decay to a pointer type.
inline bool Type::canDecayToPointerType() const {
  return isFunctionType() || isArrayType();
}

inline bool Type::hasPointerRepresentation() const {
  return (isPointerType() || isReferenceType() || isBlockPointerType() ||
          isObjCObjectPointerType() || isNullPtrType());
}

inline bool Type::hasObjCPointerRepresentation() const {
  return isObjCObjectPointerType();
}

inline const Type *Type::getBaseElementTypeUnsafe() const {
  const Type *type = this;
  while (const ArrayType *arrayType = type->getAsArrayTypeUnsafe())
    type = arrayType->getElementType().getTypePtr();
  return type;
}

inline const Type *Type::getPointeeOrArrayElementType() const {
  const Type *type = this;
  if (type->isAnyPointerType())
    return type->getPointeeType().getTypePtr();
  else if (type->isArrayType())
    return type->getBaseElementTypeUnsafe();
  return type;
}

/// Insertion operator for diagnostics. This allows sending Qualifiers into a
/// diagnostic with <<.
inline const DiagnosticBuilder &operator<<(const DiagnosticBuilder &DB,
                                           Qualifiers Q) {
  DB.AddTaggedVal(Q.getAsOpaqueValue(),
                  DiagnosticsEngine::ArgumentKind::ak_qual);
  return DB;
}

/// Insertion operator for partial diagnostics. This allows sending Qualifiers
/// into a diagnostic with <<.
inline const PartialDiagnostic &operator<<(const PartialDiagnostic &PD,
                                           Qualifiers Q) {
  PD.AddTaggedVal(Q.getAsOpaqueValue(),
                  DiagnosticsEngine::ArgumentKind::ak_qual);
  return PD;
}

/// Insertion operator for diagnostics.  This allows sending QualType's into a
/// diagnostic with <<.
inline const DiagnosticBuilder &operator<<(const DiagnosticBuilder &DB,
                                           QualType T) {
  DB.AddTaggedVal(reinterpret_cast<intptr_t>(T.getAsOpaquePtr()),
                  DiagnosticsEngine::ak_qualtype);
  return DB;
}

/// Insertion operator for partial diagnostics.  This allows sending QualType's
/// into a diagnostic with <<.
inline const PartialDiagnostic &operator<<(const PartialDiagnostic &PD,
                                           QualType T) {
  PD.AddTaggedVal(reinterpret_cast<intptr_t>(T.getAsOpaquePtr()),
                  DiagnosticsEngine::ak_qualtype);
  return PD;
}

// Helper class template that is used by Type::getAs to ensure that one does
// not try to look through a qualified type to get to an array type.
template <typename T>
using TypeIsArrayType =
    std::integral_constant<bool, std::is_same<T, ArrayType>::value ||
                                     std::is_base_of<ArrayType, T>::value>;

// Member-template getAs<specific type>'.
template <typename T> const T *Type::getAs() const {
  static_assert(!TypeIsArrayType<T>::value,
                "ArrayType cannot be used with getAs!");

  // If this is directly a T type, return it.
  if (const auto *Ty = dyn_cast<T>(this))
    return Ty;

  // If the canonical form of this type isn't the right kind, reject it.
  if (!isa<T>(CanonicalType))
    return nullptr;

  // If this is a typedef for the type, strip the typedef off without
  // losing all typedef information.
  return cast<T>(getUnqualifiedDesugaredType());
}

template <typename T> const T *Type::getAsAdjusted() const {
  static_assert(!TypeIsArrayType<T>::value, "ArrayType cannot be used with getAsAdjusted!");

  // If this is directly a T type, return it.
  if (const auto *Ty = dyn_cast<T>(this))
    return Ty;

  // If the canonical form of this type isn't the right kind, reject it.
  if (!isa<T>(CanonicalType))
    return nullptr;

  // Strip off type adjustments that do not modify the underlying nature of the
  // type.
  const Type *Ty = this;
  while (Ty) {
    if (const auto *A = dyn_cast<AttributedType>(Ty))
      Ty = A->getModifiedType().getTypePtr();
    else if (const auto *E = dyn_cast<ElaboratedType>(Ty))
      Ty = E->desugar().getTypePtr();
    else if (const auto *P = dyn_cast<ParenType>(Ty))
      Ty = P->desugar().getTypePtr();
    else if (const auto *A = dyn_cast<AdjustedType>(Ty))
      Ty = A->desugar().getTypePtr();
    else if (const auto *M = dyn_cast<MacroQualifiedType>(Ty))
      Ty = M->desugar().getTypePtr();
    else
      break;
  }

  // Just because the canonical type is correct does not mean we can use cast<>,
  // since we may not have stripped off all the sugar down to the base type.
  return dyn_cast<T>(Ty);
}

inline const ArrayType *Type::getAsArrayTypeUnsafe() const {
  // If this is directly an array type, return it.
  if (const auto *arr = dyn_cast<ArrayType>(this))
    return arr;

  // If the canonical form of this type isn't the right kind, reject it.
  if (!isa<ArrayType>(CanonicalType))
    return nullptr;

  // If this is a typedef for the type, strip the typedef off without
  // losing all typedef information.
  return cast<ArrayType>(getUnqualifiedDesugaredType());
}

template <typename T> const T *Type::castAs() const {
  static_assert(!TypeIsArrayType<T>::value,
                "ArrayType cannot be used with castAs!");

  if (const auto *ty = dyn_cast<T>(this)) return ty;
  assert(isa<T>(CanonicalType));
  return cast<T>(getUnqualifiedDesugaredType());
}

inline const ArrayType *Type::castAsArrayTypeUnsafe() const {
  assert(isa<ArrayType>(CanonicalType));
  if (const auto *arr = dyn_cast<ArrayType>(this)) return arr;
  return cast<ArrayType>(getUnqualifiedDesugaredType());
}

DecayedType::DecayedType(QualType OriginalType, QualType DecayedPtr,
                         QualType CanonicalPtr)
    : AdjustedType(Decayed, OriginalType, DecayedPtr, CanonicalPtr) {
#ifndef NDEBUG
  QualType Adjusted = getAdjustedType();
  (void)AttributedType::stripOuterNullability(Adjusted);
  assert(isa<PointerType>(Adjusted));
#endif
}

QualType DecayedType::getPointeeType() const {
  QualType Decayed = getDecayedType();
  (void)AttributedType::stripOuterNullability(Decayed);
  return cast<PointerType>(Decayed)->getPointeeType();
}

// Get the decimal string representation of a fixed point type, represented
// as a scaled integer.
// TODO: At some point, we should change the arguments to instead just accept an
// APFixedPoint instead of APSInt and scale.
void FixedPointValueToString(SmallVectorImpl<char> &Str, llvm::APSInt Val,
                             unsigned Scale);

} // namespace clang

#endif // LLVM_CLANG_AST_TYPE_H<|MERGE_RESOLUTION|>--- conflicted
+++ resolved
@@ -4474,41 +4474,6 @@
   static bool classof(const Type *T) { return T->getTypeClass() == Typedef; }
 };
 
-<<<<<<< HEAD
-/// Sugar type that represents a type that was qualified by a qualifier written
-/// as a macro invocation.
-class MacroQualifiedType : public Type {
-  friend class ASTContext; // ASTContext creates these.
-
-  QualType UnderlyingTy;
-  const IdentifierInfo *MacroII;
-
-  MacroQualifiedType(QualType UnderlyingTy, QualType CanonTy,
-                     const IdentifierInfo *MacroII)
-      : Type(MacroQualified, CanonTy, UnderlyingTy->isDependentType(),
-             UnderlyingTy->isInstantiationDependentType(),
-             UnderlyingTy->isVariablyModifiedType(),
-             UnderlyingTy->containsUnexpandedParameterPack()),
-        UnderlyingTy(UnderlyingTy), MacroII(MacroII) {
-    assert(isa<AttributedType>(UnderlyingTy) &&
-           "Expected a macro qualified type to only wrap attributed types.");
-  }
-
-public:
-  const IdentifierInfo *getMacroIdentifier() const { return MacroII; }
-  QualType getUnderlyingType() const { return UnderlyingTy; }
-
-  /// Return this attributed type's modified type with no qualifiers attached to
-  /// it.
-  QualType getModifiedType() const;
-
-  bool isSugared() const { return true; }
-  QualType desugar() const;
-
-  static bool classof(const Type *T) {
-    return T->getTypeClass() == MacroQualified;
-  }
-=======
 /// (Checked C extension)
 /// Represents the type '_Exists(T, InnerType)', where 'T' is a type variable and
 /// 'InnerType' is some type that potentially uses 'T'.
@@ -4558,7 +4523,41 @@
   */
 
   static bool classof(const Type *T) { return T->getTypeClass() == Existential; }
->>>>>>> cb9e1e3e
+};
+
+/// Sugar type that represents a type that was qualified by a qualifier written
+/// as a macro invocation.
+class MacroQualifiedType : public Type {
+  friend class ASTContext; // ASTContext creates these.
+
+  QualType UnderlyingTy;
+  const IdentifierInfo *MacroII;
+
+  MacroQualifiedType(QualType UnderlyingTy, QualType CanonTy,
+                     const IdentifierInfo *MacroII)
+      : Type(MacroQualified, CanonTy, UnderlyingTy->isDependentType(),
+             UnderlyingTy->isInstantiationDependentType(),
+             UnderlyingTy->isVariablyModifiedType(),
+             UnderlyingTy->containsUnexpandedParameterPack()),
+        UnderlyingTy(UnderlyingTy), MacroII(MacroII) {
+    assert(isa<AttributedType>(UnderlyingTy) &&
+           "Expected a macro qualified type to only wrap attributed types.");
+  }
+
+public:
+  const IdentifierInfo *getMacroIdentifier() const { return MacroII; }
+  QualType getUnderlyingType() const { return UnderlyingTy; }
+
+  /// Return this attributed type's modified type with no qualifiers attached to
+  /// it.
+  QualType getModifiedType() const;
+
+  bool isSugared() const { return true; }
+  QualType desugar() const;
+
+  static bool classof(const Type *T) {
+    return T->getTypeClass() == MacroQualified;
+  }
 };
 
 /// Represents a `typeof` (or __typeof__) expression (a GCC extension).

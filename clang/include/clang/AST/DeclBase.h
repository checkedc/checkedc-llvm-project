--- conflicted
+++ resolved
@@ -1549,7 +1549,7 @@
   };
 
   /// Number of non-inherited bits in FunctionDeclBitfields.
-  enum { NumFunctionDeclBits = 31 };
+  enum { NumFunctionDeclBits = 25 };
 
   /// Stores the bits used by CXXConstructorDecl. If modified
   /// NumCXXConstructorDeclBits and the accessor
@@ -1566,11 +1566,7 @@
     /// exactly 64 bits and thus the width of NumCtorInitializers
     /// will need to be shrunk if some bit is added to NumDeclContextBitfields,
     /// NumFunctionDeclBitfields or CXXConstructorDeclBitfields.
-<<<<<<< HEAD
     uint64_t NumCtorInitializers : 23;
-=======
-    uint64_t NumCtorInitializers : 19;
->>>>>>> cb9e1e3e
     uint64_t IsInheritingConstructor : 1;
 
     /// Whether this constructor has a trail-allocated explicit specifier.
@@ -1581,13 +1577,9 @@
   };
 
   /// Number of non-inherited bits in CXXConstructorDeclBitfields.
-<<<<<<< HEAD
   enum {
     NumCXXConstructorDeclBits = 64 - NumDeclContextBits - NumFunctionDeclBits
   };
-=======
-  enum { NumCXXConstructorDeclBits = 20 };
->>>>>>> cb9e1e3e
 
   /// Stores the bits used by ObjCMethodDecl.
   /// If modified NumObjCMethodDeclBits and the accessor

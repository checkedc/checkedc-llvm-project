--- conflicted
+++ resolved
@@ -1431,7 +1431,6 @@
   "expected 'auto' or 'decltype(auto)' after concept name">;
 }
 
-<<<<<<< HEAD
 def warn_max_tokens : Warning<
   "the number of preprocessor source tokens (%0) exceeds this token limit (%1)">,
   InGroup<MaxTokens>, DefaultIgnore;
@@ -1441,7 +1440,7 @@
   InGroup<MaxTokens>, DefaultIgnore;
 
 def note_max_tokens_total_override : Note<"total token limit set here">;
-=======
+
 // Checked C parsing errors
 def err_expected_bounds_expr : Error<
   "expected bounds expression">;
@@ -1511,6 +1510,5 @@
 def err_pragma_checked_scope_invalid_argument : Error<
   "unexpected argument '%0' to '#pragma CHECKED_SCOPE'; "
   "expected 'on','off', '_Bounds_only', 'push', or 'pop'">;
->>>>>>> 5b343589
 
 } // end of Parser diagnostics
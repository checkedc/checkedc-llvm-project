//=--CheckedRegions.h---------------------------------------------*- C++-*-===//
//
// Part of the LLVM Project, under the Apache License v2.0 with LLVM Exceptions.
// See https://llvm.org/LICENSE.txt for license information.
// SPDX-License-Identifier: Apache-2.0 WITH LLVM-exception
//
//===----------------------------------------------------------------------===//
// This class contains functions and classes that deal with
// adding the _Checked and _Unchecked annotations to code
// when enabled with the -addcr flag
//===----------------------------------------------------------------------===//

#ifndef _CHECKEDREGIONS_H
#define _CHECKEDREGIONS_H

#include <utility>

#include "clang/AST/Decl.h"
#include "clang/AST/Stmt.h"
#include "clang/AST/ASTContext.h"
#include "clang/Rewrite/Core/Rewriter.h"

#include "ProgramInfo.h"


typedef enum { 
  IS_UNCHECKED,
  IS_CHECKED,
  IS_CONTAINED,
} AnnotationNeeded;

class CheckedRegionAdder : public clang::RecursiveASTVisitor<CheckedRegionAdder>
{
  public:
    explicit CheckedRegionAdder(clang::ASTContext *_C, clang::Rewriter &_R,
                                std::map<llvm::FoldingSetNodeID,
                                         AnnotationNeeded> &M)
        : Context(_C), Writer(_R), Map(M) {}

    bool VisitCompoundStmt(clang::CompoundStmt *S);
    bool VisitCallExpr(clang::CallExpr *C);

  private:
    std::pair<const clang::CompoundStmt*, int>
        findParentCompound(const clang::ast_type_traits::DynTypedNode &N, int);
    bool isParentChecked(const clang::ast_type_traits::DynTypedNode &N);
    bool isWrittenChecked(const clang::CompoundStmt*);
    bool isFunctionBody(clang::CompoundStmt *S);
    clang::ASTContext* Context;
    clang::Rewriter& Writer;
    std::map<llvm::FoldingSetNodeID, AnnotationNeeded> &Map;
};

class CheckedRegionFinder : public clang::RecursiveASTVisitor<CheckedRegionFinder>
{
  public:
    explicit CheckedRegionFinder(clang::ASTContext *_C, clang::Rewriter &_R, ProgramInfo &_I,
                                std::set<llvm::FoldingSetNodeID> &S,
                                 std::map<llvm::FoldingSetNodeID, AnnotationNeeded> &M,
                                 bool EW)
      : Context(_C), Writer(_R), Info(_I), Seen(S), Map(M), EmitWarnings(EW) {}
    bool Wild = false;

    bool VisitForStmt(clang::ForStmt *S);
    bool VisitSwitchStmt(clang::SwitchStmt *S);
    bool VisitIfStmt(clang::IfStmt *S);
    bool VisitWhileStmt(clang::WhileStmt *S);
    bool VisitDoStmt(clang::DoStmt *S);
    bool VisitCompoundStmt(clang::CompoundStmt *S);
    bool VisitStmtExpr(clang::StmtExpr *SE);
    bool VisitCStyleCastExpr(clang::CStyleCastExpr *E);
    bool VisitCallExpr(clang::CallExpr *C);
    bool VisitVarDecl(clang::VarDecl *VD);
    bool VisitParmVarDecl(clang::ParmVarDecl *PVD);
    bool VisitMemberExpr(clang::MemberExpr *E);
    bool VisitDeclRefExpr(clang::DeclRefExpr*);




  private:
    void handleChildren(const clang::Stmt::child_range &Stmts);
    void markChecked(clang::CompoundStmt *S, int LocalWild);
    bool isInStatementPosition(clang::CallExpr *C);
    bool hasUncheckedParameters(clang::CompoundStmt *S);
    bool containsUncheckedPtr(clang::QualType Qt);
    bool containsUncheckedPtrAcc(clang::QualType Qt, std::set<std::string> &Seen);
    bool isUncheckedStruct(clang::QualType Qt, std::set<std::string> &Seen);
<<<<<<< HEAD
    bool isWild(const std::set<ConstraintVariable*>&);
    bool isWild(const std::set<FVConstraint*>*);
    void emitCauseDiagnostic(PersistentSourceLoc*);
=======
    bool isWild(CVarOption CVar);
>>>>>>> b1ed301f

    clang::ASTContext* Context;
    clang::Rewriter& Writer;
    ProgramInfo& Info;
    std::set<llvm::FoldingSetNodeID>& Seen;
    std::map<llvm::FoldingSetNodeID, AnnotationNeeded>& Map;
    std::set<PersistentSourceLoc*> Emitted;
    bool EmitWarnings;

};



#endif //_CHECKEDREGIONS_H<|MERGE_RESOLUTION|>--- conflicted
+++ resolved
@@ -86,13 +86,8 @@
     bool containsUncheckedPtr(clang::QualType Qt);
     bool containsUncheckedPtrAcc(clang::QualType Qt, std::set<std::string> &Seen);
     bool isUncheckedStruct(clang::QualType Qt, std::set<std::string> &Seen);
-<<<<<<< HEAD
-    bool isWild(const std::set<ConstraintVariable*>&);
-    bool isWild(const std::set<FVConstraint*>*);
     void emitCauseDiagnostic(PersistentSourceLoc*);
-=======
     bool isWild(CVarOption CVar);
->>>>>>> b1ed301f
 
     clang::ASTContext* Context;
     clang::Rewriter& Writer;

--- conflicted
+++ resolved
@@ -31,32 +31,8 @@
   return x;
 }
 
-<<<<<<< HEAD
 typedef int* integer;
 //CHECK: typedef _Ptr<int> integer;
-int foo(void) { 
-    //CHECK: int foo(void) {
-    int x = 3;
-    intptr p = &x;
-    //CHECK: intptr p = &x;
-    PP pp = &p;
-    //CHECK: PP pp = &p;
-    A a = { &x, 3, pp };
-    //CHECK: A a = { &x, 3, pp };
-    bad b = (int*) 3;
-    //CHECK: bad b = (int*) 3;
-    badP b2 = (intptr*) 3;
-    typedef int nat;
-    const nat z = 3;
-    const nat* cnstp = &z;
-    //CHECK: _Ptr<const nat> cnstp = &z;
-    int w = 34;
-    const integer c = &w;
-    //CHECK: const integer c = &w;
-
-
-    return *p;
-=======
 int foo(void) {
   //CHECK: int foo(void) {
   int x = 3;
@@ -69,9 +45,16 @@
   bad b = (int *)3;
   //CHECK: bad b = (int *)3;
   badP b2 = (intptr *)3;
+    typedef int nat;
+    const nat z = 3;
+    const nat* cnstp = &z;
+    //CHECK: _Ptr<const nat> cnstp = &z;
+    int w = 34;
+    const integer c = &w;
+    //CHECK: const integer c = &w;
+
 
   return *p;
->>>>>>> d1ae89cc
 }
 
 typedef int *startswild;
@@ -88,9 +71,8 @@
 typedef int *intptr;
 //CHECK: typedef _Ptr<int> intptr;
 void barfoo(intptr x) {
-<<<<<<< HEAD
-//CHECK: void barfoo(intptr x) _Checked {
-	  *x = 5;
+  //CHECK: void barfoo(intptr x) _Checked {
+  *x = 5;
 }
 
 #define MYDECL typedef int* ZZZ;
@@ -99,18 +81,8 @@
   int x = 3;
   ZZZ z = &x;
 }
-
 typedef int * * const a;
 //CHECK: typedef const _Ptr<_Ptr<int>> a;
 void xxx(void) {
   a b;
-}
-
-
-
-
-=======
-  //CHECK: void barfoo(intptr x) _Checked {
-  *x = 5;
-}
->>>>>>> d1ae89cc
+}
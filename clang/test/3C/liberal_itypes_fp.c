--- conflicted
+++ resolved
@@ -96,7 +96,6 @@
 //CHECK: int fptr_itype(void((*f)(int *)) : itype(_Ptr<void(_Ptr<int>)>));
 
 void fptr_itype_test(void) {
-<<<<<<< HEAD
   _Ptr<int(_Ptr<int>)> fptr1 = ((void *)0);
   //CHECK: _Ptr<int(_Ptr<int>)> fptr1 = ((void *)0);
   baz(fptr1);
@@ -107,17 +106,6 @@
   baz(fptr2);
   //CHECK: baz(fptr2);
 }
-=======
-    _Ptr<int (_Ptr<int>)> fptr1 = ((void *)0);
-    //CHECK: _Ptr<int (_Ptr<int>)> fptr1 = ((void *)0);
-    baz(fptr1);
-    //CHECK: baz(fptr1);
-
-    int (*fptr2)(int *);
-    //CHECK: _Ptr<int (_Ptr<int> )> fptr2 = ((void *)0);
-    baz(fptr2);
-    //CHECK: baz(fptr2);
-}
 
 void fn_ptrptr(int **a) { *a = 1; }
 void fptr_ptrptr_test() {
@@ -125,5 +113,4 @@
 }
 //CHECK: void fn_ptrptr(int **a : itype(_Ptr<_Ptr<int>>)) { *a = 1; }
 //CHECK: void fptr_ptrptr_test() _Checked {
-//CHECK:   _Ptr<void (int ** : itype(_Ptr<_Ptr<int>>))> fn = &fn_ptrptr;
->>>>>>> ad4c801a
+//CHECK:   _Ptr<void (int ** : itype(_Ptr<_Ptr<int>>))> fn = &fn_ptrptr;
--- conflicted
+++ resolved
@@ -105,13 +105,8 @@
 }
 
 int * sus(int (*) (int), int (*) (int));
-<<<<<<< HEAD
-	//CHECK_NOALL: int * sus(int (*x)(int), _Ptr<int (int )> y);
-	//CHECK_ALL: _Array_ptr<int> sus(int (*x)(int), _Ptr<int (int )> y) : count(5);
-=======
 	//CHECK_NOALL: int * sus(int (*x) (int), _Ptr<int (int )> y);
-	//CHECK_ALL: _Array_ptr<int> sus(int (*x) (int), _Ptr<int (int )> y);
->>>>>>> 7571045f
+	//CHECK_ALL: _Array_ptr<int> sus(int (*x) (int), _Ptr<int (int )> y) : count(5);
 
 int * foo() {
 	//CHECK_NOALL: int * foo(void) {
@@ -123,11 +118,7 @@
 	//CHECK: _Ptr<int (int )> y = sub1; 
         int *z = sus(x, y);
 	//CHECK_NOALL: int *z = sus(x, y);
-<<<<<<< HEAD
 	//CHECK_ALL: _Array_ptr<int> z : count(5) =  sus(x, y);
-=======
-	//CHECK_ALL: _Array_ptr<int> z = sus(x, y);
->>>>>>> 7571045f
         
 return z; }
 
@@ -147,13 +138,8 @@
 return z; }
 
 int * sus(int (*x) (int), int (*y) (int)) {
-<<<<<<< HEAD
-	//CHECK_NOALL: int * sus(int (*x)(int), _Ptr<int (int )> y) {
-	//CHECK_ALL: _Array_ptr<int> sus(int (*x)(int), _Ptr<int (int )> y) : count(5) {
-=======
 	//CHECK_NOALL: int * sus(int (*x) (int), _Ptr<int (int )> y) {
-	//CHECK_ALL: _Array_ptr<int> sus(int (*x) (int), _Ptr<int (int )> y) {
->>>>>>> 7571045f
+	//CHECK_ALL: _Array_ptr<int> sus(int (*x) (int), _Ptr<int (int )> y) : count(5) {
  
         x = (int (*) (int)) 5;
 	//CHECK: x = (int (*) (int)) 5;

// RUN: cconv-standalone -base-dir=%S -addcr -alltypes -output-postfix=checkedALL2 %S/arrsafemulti1.c %s
// RUN: cconv-standalone -base-dir=%S -addcr -output-postfix=checkedNOALL2 %S/arrsafemulti1.c %s
// RUN: %clang -c %S/arrsafemulti1.checkedNOALL2.c %S/arrsafemulti2.checkedNOALL2.c
// RUN: FileCheck -match-full-lines -check-prefixes="CHECK_NOALL","CHECK" --input-file %S/arrsafemulti2.checkedNOALL2.c %s
// RUN: FileCheck -match-full-lines -check-prefixes="CHECK_ALL","CHECK" --input-file %S/arrsafemulti2.checkedALL2.c %s
// RUN: cconv-standalone -base-dir=%S -alltypes -output-postfix=checked2 %S/arrsafemulti1.c %s
// RUN: cconv-standalone -base-dir=%S -alltypes -output-postfix=convert_again %S/arrsafemulti1.checked2.c %S/arrsafemulti2.checked2.c
// RUN: diff %S/arrsafemulti1.checked2.convert_again.c %S/arrsafemulti1.checked2.c
// RUN: diff %S/arrsafemulti2.checked2.convert_again.c %S/arrsafemulti2.checked2.c
// RUN: rm %S/arrsafemulti1.checkedALL2.c %S/arrsafemulti2.checkedALL2.c
// RUN: rm %S/arrsafemulti1.checkedNOALL2.c %S/arrsafemulti2.checkedNOALL2.c
// RUN: rm %S/arrsafemulti1.checked2.c %S/arrsafemulti2.checked2.c %S/arrsafemulti1.checked2.convert_again.c %S/arrsafemulti2.checked2.convert_again.c


/*********************************************************************************/

/*This file tests three functions: two callers bar and foo, and a callee sus*/
/*In particular, this file tests: arrays through a for loop and pointer
arithmetic to assign into it*/
/*For robustness, this test is identical to arrprotosafe.c and arrsafe.c except in that
the callee and callers are split amongst two files to see how
the tool performs conversions*/
/*In this test, foo, bar, and sus will all treat their return values safely*/

/*********************************************************************************/


#include <stddef.h>
extern _Itype_for_any(T) void *calloc(size_t nmemb, size_t size) : itype(_Array_ptr<T>) byte_count(nmemb * size);
extern _Itype_for_any(T) void free(void *pointer : itype(_Array_ptr<T>) byte_count(0));
extern _Itype_for_any(T) void *malloc(size_t size) : itype(_Array_ptr<T>) byte_count(size);
extern _Itype_for_any(T) void *realloc(void *pointer : itype(_Array_ptr<T>) byte_count(1), size_t size) : itype(_Array_ptr<T>) byte_count(size);
extern int printf(const char * restrict format : itype(restrict _Nt_array_ptr<const char>), ...);
extern _Unchecked char *strcpy(char * restrict dest, const char * restrict src : itype(restrict _Nt_array_ptr<const char>));

struct general { 
    int data; 
    struct general *next;
	//CHECK: _Ptr<struct general> next;
};

struct warr { 
    int data1[5];
	//CHECK_NOALL: int data1[5];
	//CHECK_ALL: int data1 _Checked[5];
    char *name;
	//CHECK: _Ptr<char> name;
};

struct fptrarr { 
    int *values; 
	//CHECK: _Ptr<int> values; 
    char *name;
	//CHECK: _Ptr<char> name;
    int (*mapper)(int);
	//CHECK: _Ptr<int (int )> mapper;
};

struct fptr { 
    int *value; 
	//CHECK: _Ptr<int> value; 
    int (*func)(int);
	//CHECK: _Ptr<int (int )> func;
};  

struct arrfptr { 
    int args[5]; 
	//CHECK_NOALL: int args[5]; 
	//CHECK_ALL: int args _Checked[5]; 
    int (*funcs[5]) (int);
	//CHECK_NOALL: int (*funcs[5]) (int);
	//CHECK_ALL: _Ptr<int (int )> funcs _Checked[5];
};

int add1(int x) { 
	//CHECK: int add1(int x) _Checked { 
    return x+1;
} 

int sub1(int x) { 
	//CHECK: int sub1(int x) _Checked { 
    return x-1; 
} 

int fact(int n) { 
	//CHECK: int fact(int n) _Checked { 
    if(n==0) { 
        return 1;
    } 
    return n*fact(n-1);
} 

int fib(int n) { 
	//CHECK: int fib(int n) _Checked { 
    if(n==0) { return 0; } 
    if(n==1) { return 1; } 
    return fib(n-1) + fib(n-2);
} 

int zerohuh(int n) { 
	//CHECK: int zerohuh(int n) _Checked { 
    return !n;
}

int *mul2(int *x) { 
	//CHECK: _Ptr<int> mul2(_Ptr<int> x) _Checked { 
    *x *= 2; 
    return x;
}

int * sus(int * x, int * y) {
<<<<<<< HEAD
	//CHECK_NOALL: int * sus(int *x, _Ptr<int> y) {
	//CHECK_ALL: _Array_ptr<int> sus(int *x, _Ptr<int> y) : count(5) {
=======
	//CHECK_NOALL: int * sus(int * x, _Ptr<int> y) {
	//CHECK_ALL: _Array_ptr<int> sus(int * x, _Ptr<int> y) {
>>>>>>> 7571045f
x = (int *) 5;
	//CHECK: x = (int *) 5;
        int *z = calloc(5, sizeof(int)); 
	//CHECK_NOALL: int *z = calloc<int>(5, sizeof(int)); 
	//CHECK_ALL: _Array_ptr<int> z : count(5) = calloc<int>(5, sizeof(int)); 
        int i, fac;
        int *p;
	//CHECK_NOALL: int *p;
	//CHECK_ALL: _Array_ptr<int> p = ((void *)0);
        for(i = 0, p = z, fac = 1; i < 5; ++i, p++, fac *= i) 
        { *p = fac; }
	//CHECK_NOALL: { *p = fac; }
	//CHECK_ALL: _Checked { *p = fac; }
return z; }<|MERGE_RESOLUTION|>--- conflicted
+++ resolved
@@ -109,13 +109,8 @@
 }
 
 int * sus(int * x, int * y) {
-<<<<<<< HEAD
-	//CHECK_NOALL: int * sus(int *x, _Ptr<int> y) {
-	//CHECK_ALL: _Array_ptr<int> sus(int *x, _Ptr<int> y) : count(5) {
-=======
 	//CHECK_NOALL: int * sus(int * x, _Ptr<int> y) {
-	//CHECK_ALL: _Array_ptr<int> sus(int * x, _Ptr<int> y) {
->>>>>>> 7571045f
+	//CHECK_ALL: _Array_ptr<int> sus(int * x, _Ptr<int> y) : count(5) {
 x = (int *) 5;
 	//CHECK: x = (int *) 5;
         int *z = calloc(5, sizeof(int)); 

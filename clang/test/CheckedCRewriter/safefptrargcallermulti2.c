--- conflicted
+++ resolved
@@ -133,8 +133,4 @@
 //CHECK_NOALL: int * sus(int (*x)(int), _Ptr<int (int )> y) {
 //CHECK_NOALL:         int *z = calloc<int>(5, sizeof(int));
 //CHECK_ALL: _Nt_array_ptr<int> sus(int (*x)(int), _Ptr<int (int )> y) {
-<<<<<<< HEAD
-//CHECK_ALL:         _Nt_array_ptr<int> z =  calloc<int>(5, sizeof(int));
-=======
-//CHECK_ALL:         _Nt_array_ptr<int> z : count(5) =  calloc(5, sizeof(int));
->>>>>>> b4b3171f
+//CHECK_ALL:         _Nt_array_ptr<int> z : count(5) =  calloc<int>(5, sizeof(int));
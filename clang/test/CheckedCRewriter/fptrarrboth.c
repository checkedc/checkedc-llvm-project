--- conflicted
+++ resolved
@@ -110,11 +110,7 @@
 	//CHECK: x = (int *) 5;
         int **z = calloc(5, sizeof(int *)); 
 	//CHECK_NOALL: int **z = calloc<int *>(5, sizeof(int *)); 
-<<<<<<< HEAD
 	//CHECK_ALL: _Array_ptr<_Array_ptr<int>> z =  calloc<_Array_ptr<int>>(5, sizeof(int *)); 
-=======
-	//CHECK_ALL: _Array_ptr<_Array_ptr<int>> z : count(5) = calloc<_Array_ptr<int>>(5, sizeof(int *)); 
->>>>>>> 7571045f
         int * (*mul2ptr) (int *) = mul2;
 	//CHECK_NOALL: _Ptr<int * (int *)> mul2ptr = mul2;
 	//CHECK_ALL: _Ptr<_Array_ptr<int> (_Array_ptr<int> )> mul2ptr = mul2;

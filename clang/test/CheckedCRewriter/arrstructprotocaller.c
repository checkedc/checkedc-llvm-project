// RUN: cconv-standalone -alltypes -addcr %s -- | FileCheck -match-full-lines -check-prefixes="CHECK_ALL","CHECK" %s
// RUN: cconv-standalone -addcr %s -- | FileCheck -match-full-lines -check-prefixes="CHECK_NOALL","CHECK" %s
// RUN: cconv-standalone -addcr %s -- | %clang -c -fcheckedc-extension -x c -o /dev/null -

// RUN: cconv-standalone -alltypes -output-postfix=checked %s
// RUN: cconv-standalone -alltypes %S/arrstructprotocaller.checked.c -- | diff %S/arrstructprotocaller.checked.c -
// RUN: rm %S/arrstructprotocaller.checked.c


/*********************************************************************************/

/*This file tests three functions: two callers bar and foo, and a callee sus*/
/*In particular, this file tests: arrays and structs, specifically by using an array to
traverse through the values of a struct*/
/*For robustness, this test is identical to arrstructcaller.c except in that
a prototype for sus is available, and is called by foo and bar,
while the definition for sus appears below them*/
/*In this test, foo and sus will treat their return values safely, but bar will
not, through invalid pointer arithmetic, an unsafe cast, etc.*/

/*********************************************************************************/


#include <stddef.h>
extern _Itype_for_any(T) void *calloc(size_t nmemb, size_t size) : itype(_Array_ptr<T>) byte_count(nmemb * size);
extern _Itype_for_any(T) void free(void *pointer : itype(_Array_ptr<T>) byte_count(0));
extern _Itype_for_any(T) void *malloc(size_t size) : itype(_Array_ptr<T>) byte_count(size);
extern _Itype_for_any(T) void *realloc(void *pointer : itype(_Array_ptr<T>) byte_count(1), size_t size) : itype(_Array_ptr<T>) byte_count(size);
extern int printf(const char * restrict format : itype(restrict _Nt_array_ptr<const char>), ...);
extern _Unchecked char *strcpy(char * restrict dest, const char * restrict src : itype(restrict _Nt_array_ptr<const char>));

struct general { 
    int data; 
    struct general *next;
	//CHECK: _Ptr<struct general> next;
};

struct warr { 
    int data1[5];
	//CHECK_NOALL: int data1[5];
	//CHECK_ALL: int data1 _Checked[5];
    char *name;
	//CHECK: _Ptr<char> name;
};

struct fptrarr { 
    int *values; 
	//CHECK: _Ptr<int> values; 
    char *name;
	//CHECK: _Ptr<char> name;
    int (*mapper)(int);
	//CHECK: _Ptr<int (int )> mapper;
};

struct fptr { 
    int *value; 
	//CHECK: _Ptr<int> value; 
    int (*func)(int);
	//CHECK: _Ptr<int (int )> func;
};  

struct arrfptr { 
    int args[5]; 
	//CHECK_NOALL: int args[5]; 
	//CHECK_ALL: int args _Checked[5]; 
    int (*funcs[5]) (int);
	//CHECK_NOALL: int (*funcs[5]) (int);
	//CHECK_ALL: _Ptr<int (int )> funcs _Checked[5];
};

int add1(int x) { 
	//CHECK: int add1(int x) _Checked { 
    return x+1;
} 

int sub1(int x) { 
	//CHECK: int sub1(int x) _Checked { 
    return x-1; 
} 

int fact(int n) { 
	//CHECK: int fact(int n) _Checked { 
    if(n==0) { 
        return 1;
    } 
    return n*fact(n-1);
} 

int fib(int n) { 
	//CHECK: int fib(int n) _Checked { 
    if(n==0) { return 0; } 
    if(n==1) { return 1; } 
    return fib(n-1) + fib(n-2);
} 

int zerohuh(int n) { 
	//CHECK: int zerohuh(int n) _Checked { 
    return !n;
}

int *mul2(int *x) { 
	//CHECK: _Ptr<int> mul2(_Ptr<int> x) _Checked { 
    *x *= 2; 
    return x;
}

int * sus(struct general *, struct general *);
<<<<<<< HEAD
	//CHECK_NOALL: int * sus(struct general *x, _Ptr<struct general> y);
	//CHECK_ALL: _Array_ptr<int> sus(struct general *x, _Ptr<struct general> y) : count(5);
=======
	//CHECK_NOALL: int * sus(struct general * x, _Ptr<struct general> y);
	//CHECK_ALL: _Array_ptr<int> sus(struct general * x, _Ptr<struct general> y);
>>>>>>> 7571045f

int * foo() {
	//CHECK_NOALL: int * foo(void) {
	//CHECK_ALL: _Array_ptr<int> foo(void) : count(5) {
        struct general * x = malloc(sizeof(struct general));
	//CHECK: struct general * x = malloc<struct general>(sizeof(struct general));
        struct general * y = malloc(sizeof(struct general));
	//CHECK: _Ptr<struct general> y = malloc<struct general>(sizeof(struct general));
        
        struct general *curr = y;
	//CHECK: _Ptr<struct general> curr = y;
        int i;
        for(i = 1; i < 5; i++, curr = curr->next) { 
            curr->data = i;
            curr->next = malloc(sizeof(struct general));
            curr->next->data = i+1;
        }
        int * z = sus(x, y);
	//CHECK_NOALL: int * z = sus(x, y);
<<<<<<< HEAD
	//CHECK_ALL: _Array_ptr<int> z : count(5) =  sus(x, y);
=======
	//CHECK_ALL: _Array_ptr<int> z = sus(x, y);
>>>>>>> 7571045f
return z; }

int * bar() {
	//CHECK_NOALL: int * bar(void) {
	//CHECK_ALL: _Array_ptr<int> bar(void) {
        struct general * x = malloc(sizeof(struct general));
	//CHECK: struct general * x = malloc<struct general>(sizeof(struct general));
        struct general * y = malloc(sizeof(struct general));
	//CHECK: _Ptr<struct general> y = malloc<struct general>(sizeof(struct general));
        
        struct general *curr = y;
	//CHECK: _Ptr<struct general> curr = y;
        int i;
        for(i = 1; i < 5; i++, curr = curr->next) { 
            curr->data = i;
            curr->next = malloc(sizeof(struct general));
            curr->next->data = i+1;
        }
        int * z = sus(x, y);
	//CHECK_NOALL: int * z = sus(x, y);
	//CHECK_ALL: _Array_ptr<int> z = sus(x, y);
z += 2;
return z; }

int * sus(struct general * x, struct general * y) {
<<<<<<< HEAD
	//CHECK_NOALL: int * sus(struct general *x, _Ptr<struct general> y) {
	//CHECK_ALL: _Array_ptr<int> sus(struct general *x, _Ptr<struct general> y) : count(5) {
=======
	//CHECK_NOALL: int * sus(struct general * x, _Ptr<struct general> y) {
	//CHECK_ALL: _Array_ptr<int> sus(struct general * x, _Ptr<struct general> y) {
>>>>>>> 7571045f
x = (struct general *) 5;
	//CHECK: x = (struct general *) 5;
        int *z = calloc(5, sizeof(int)); 
	//CHECK_NOALL: int *z = calloc<int>(5, sizeof(int)); 
	//CHECK_ALL: _Array_ptr<int> z : count(5) = calloc<int>(5, sizeof(int)); 
        struct general *p = y;
	//CHECK: _Ptr<struct general> p = y;
        int i;
        for(i = 0; i < 5; p = p->next, i++) { 
	//CHECK_NOALL: for(i = 0; i < 5; p = p->next, i++) { 
	//CHECK_ALL: for(i = 0; i < 5; p = p->next, i++) _Checked { 
            z[i] = p->data; 
        } 
        
return z; }<|MERGE_RESOLUTION|>--- conflicted
+++ resolved
@@ -105,13 +105,8 @@
 }
 
 int * sus(struct general *, struct general *);
-<<<<<<< HEAD
-	//CHECK_NOALL: int * sus(struct general *x, _Ptr<struct general> y);
-	//CHECK_ALL: _Array_ptr<int> sus(struct general *x, _Ptr<struct general> y) : count(5);
-=======
 	//CHECK_NOALL: int * sus(struct general * x, _Ptr<struct general> y);
-	//CHECK_ALL: _Array_ptr<int> sus(struct general * x, _Ptr<struct general> y);
->>>>>>> 7571045f
+	//CHECK_ALL: _Array_ptr<int> sus(struct general * x, _Ptr<struct general> y) : count(5);
 
 int * foo() {
 	//CHECK_NOALL: int * foo(void) {
@@ -131,11 +126,7 @@
         }
         int * z = sus(x, y);
 	//CHECK_NOALL: int * z = sus(x, y);
-<<<<<<< HEAD
 	//CHECK_ALL: _Array_ptr<int> z : count(5) =  sus(x, y);
-=======
-	//CHECK_ALL: _Array_ptr<int> z = sus(x, y);
->>>>>>> 7571045f
 return z; }
 
 int * bar() {
@@ -161,13 +152,8 @@
 return z; }
 
 int * sus(struct general * x, struct general * y) {
-<<<<<<< HEAD
-	//CHECK_NOALL: int * sus(struct general *x, _Ptr<struct general> y) {
-	//CHECK_ALL: _Array_ptr<int> sus(struct general *x, _Ptr<struct general> y) : count(5) {
-=======
 	//CHECK_NOALL: int * sus(struct general * x, _Ptr<struct general> y) {
-	//CHECK_ALL: _Array_ptr<int> sus(struct general * x, _Ptr<struct general> y) {
->>>>>>> 7571045f
+	//CHECK_ALL: _Array_ptr<int> sus(struct general * x, _Ptr<struct general> y) : count(5) {
 x = (struct general *) 5;
 	//CHECK: x = (struct general *) 5;
         int *z = calloc(5, sizeof(int)); 

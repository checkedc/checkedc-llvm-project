--- conflicted
+++ resolved
@@ -31,15 +31,6 @@
 // CHECK:  11: struct LUQ var = {getUQ(), .uq.q.a = 100};
 // CHECK:  12: 1
 // CHECK:  13: 2
-<<<<<<< HEAD
-// CHECK:  14: {[B1.12], [B1.13]}
-// CHECK:  17: /*no init*/
-// CHECK:  18: /*no init*/
-// CHECK:  19: 3
-// CHECK:  20: {[B1.17], [B1.18], [B1.19]}
-// CHECK:  21: {/*base*/[B1.16], /*updater*/[B1.20]} 
-// CHECK:  23: struct Q s[] = {[0] = (struct Q){1, 2}, [0].c = 3};
-=======
 // CHECK:  14: /*implicit*/(int)0
 // CHECK:  15: {[B1.12], [B1.13]}
 // CHECK:  19: /*no init*/
@@ -47,5 +38,4 @@
 // CHECK:  21: 3
 // CHECK:  22: {[B1.19], [B1.20], [B1.21]}
 // CHECK:  23: {/*base*/[B1.18], /*updater*/[B1.22]} 
-// CHECK:  25: struct Q s[] = {[0] = (struct Q){1, 2}, [0].c = 3};
->>>>>>> 5b343589
+// CHECK:  25: struct Q s[] = {[0] = (struct Q){1, 2}, [0].c = 3};
--- conflicted
+++ resolved
@@ -197,14 +197,11 @@
     }
 }
 
-<<<<<<< HEAD
 void DeclRewriter::rewriteTypedefDecl(TypedefDeclReplacement *TDR, RSet &ToRewrite) {
   rewriteSingleDecl(TDR, ToRewrite);
 }
 
 
-=======
->>>>>>> bc253878
 template <typename DRType>
 void DeclRewriter::rewriteFieldOrVarDecl(DRType *N, RSet &ToRewrite) {
   static_assert(std::is_same<DRType, FieldDeclReplacement>::value ||

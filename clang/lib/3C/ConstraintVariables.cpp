--- conflicted
+++ resolved
@@ -114,7 +114,6 @@
 
 PointerVariableConstraint::PointerVariableConstraint(DeclaratorDecl *D,
                                                      ProgramInfo &I,
-<<<<<<< HEAD
                                                      const ASTContext &C) :
         PointerVariableConstraint(D->getType(), D, D->getName(),
                                   I, C) { }
@@ -166,22 +165,6 @@
 };
 
 
-PointerVariableConstraint::PointerVariableConstraint(const QualType &QT,
-                                                     DeclaratorDecl *D,
-                                                     std::string N,
-                                                     ProgramInfo &I,
-                                                     const ASTContext &C,
-                                                     std::string *inFunc,
-                                                     bool Generic) :
-        ConstraintVariable(ConstraintVariable::PointerVariable,
-                           tyToStr(QT.getTypePtr()),N), FV(nullptr),
-        partOFFuncPrototype(inFunc != nullptr), Parent(nullptr),
-        IsGeneric(Generic)
-{
-=======
-                                                     const ASTContext &C)
-    : PointerVariableConstraint(D->getType(), D, D->getName(), I, C) {}
-
 PointerVariableConstraint::PointerVariableConstraint(
     const QualType &QT, DeclaratorDecl *D, std::string N, ProgramInfo &I,
     const ASTContext &C, std::string *InFunc, bool Generic)
@@ -189,7 +172,6 @@
                          tyToStr(QT.getTypePtr()), N),
       FV(nullptr), PartOfFuncPrototype(InFunc != nullptr), Parent(nullptr),
       IsGeneric(Generic) {
->>>>>>> bc253878
   QualType QTy = QT;
   const Type *Ty = QTy.getTypePtr();
   auto &CS = I.getConstraints();
@@ -635,23 +617,14 @@
 // Mesh resolved constraints with the PointerVariableConstraints set of
 // variables and potentially nested function pointer declaration. Produces a
 // string that can be replaced in the source code.
-<<<<<<< HEAD
-std::string
-PointerVariableConstraint::mkString(const EnvironmentMap &E,
-                                    bool EmitName,
-                                    bool ForItype,
-                                    bool EmitPointee,
-                                    bool UnmaskTypedef) const {
-
-  if (IsTypedef && !UnmaskTypedef) {
-    return typedefString + (EmitName && getName() != RETVAR ? (" " + getName()) : " ");
-  }
-
-=======
+
 std::string PointerVariableConstraint::mkString(const EnvironmentMap &E,
                                                 bool EmitName, bool ForItype,
                                                 bool EmitPointee) const {
->>>>>>> bc253878
+  if (IsTypedef && !UnmaskTypedef) {
+    return typedefString + (EmitName && getName() != RETVAR ? (" " + getName()) : " ");
+  }
+
   std::ostringstream Ss;
   // This deque will store all the type strings that need to pushed
   // to the end of the type string. This is typically things like
@@ -675,23 +648,15 @@
     EmittedName = true;
   uint32_t TypeIdx = 0;
 
-<<<<<<< HEAD
-  auto It = vars.begin();
+  auto It = Vars.begin();
   auto i = 0;
-=======
-  auto It = Vars.begin();
->>>>>>> bc253878
   // Skip over first pointer level if only emitting pointee string.
   // This is needed when inserting type arguments.
   if (EmitPointee)
     ++It;
-<<<<<<< HEAD
-  // Interate through the vars(), but if we have an internal typedef, then stop once you reach the 
+  // Interate through the vars(), but if we have an internal typedef, then stop once you reach the
   // typedef's level
   for (; It != vars.end() && IMPLIES(typedeflevelinfo.hasTypedef, i < typedeflevelinfo.typedefLevel); ++It, i++) {  
-=======
-  for (; It != Vars.end(); ++It) {
->>>>>>> bc253878
     const auto &V = *It;
     ConstAtom *C = nullptr;
     if (ConstAtom *CA = dyn_cast<ConstAtom>(V)) {
@@ -1334,17 +1299,9 @@
   return Ret;
 }
 
-<<<<<<< HEAD
-std::string
-FunctionVariableConstraint::mkString(const EnvironmentMap &E,
-                                     bool EmitName, bool ForItype,
-                                     bool EmitPointee,
-                                     bool UnmaskTypedef) const {
-=======
 std::string FunctionVariableConstraint::mkString(const EnvironmentMap &E,
                                                  bool EmitName, bool ForItype,
-                                                 bool EmitPointee) const {
->>>>>>> bc253878
+                                                 bool EmitPointee, bool UnmaskTypedef) const {
   std::string Ret = "";
   Ret = ReturnVar->mkString(E);
   Ret = Ret + "(";

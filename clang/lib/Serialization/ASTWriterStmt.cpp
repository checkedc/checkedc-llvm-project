//===--- ASTWriterStmt.cpp - Statement and Expression Serialization -------===//
//
// Part of the LLVM Project, under the Apache License v2.0 with LLVM Exceptions.
// See https://llvm.org/LICENSE.txt for license information.
// SPDX-License-Identifier: Apache-2.0 WITH LLVM-exception
//
//===----------------------------------------------------------------------===//
///
/// \file
/// Implements serialization for Statements and Expressions.
///
//===----------------------------------------------------------------------===//

#include "clang/Serialization/ASTWriter.h"
#include "clang/AST/ASTContext.h"
#include "clang/AST/DeclCXX.h"
#include "clang/AST/DeclObjC.h"
#include "clang/AST/DeclTemplate.h"
#include "clang/AST/StmtVisitor.h"
#include "clang/Lex/Token.h"
#include "llvm/Bitstream/BitstreamWriter.h"
using namespace clang;

//===----------------------------------------------------------------------===//
// Statement/expression serialization
//===----------------------------------------------------------------------===//

namespace clang {

  class ASTStmtWriter : public StmtVisitor<ASTStmtWriter, void> {
    ASTWriter &Writer;
    ASTRecordWriter Record;

    serialization::StmtCode Code;
    unsigned AbbrevToUse;

  public:
    ASTStmtWriter(ASTWriter &Writer, ASTWriter::RecordData &Record)
        : Writer(Writer), Record(Writer, Record),
          Code(serialization::STMT_NULL_PTR), AbbrevToUse(0) {}

    ASTStmtWriter(const ASTStmtWriter&) = delete;

    uint64_t Emit() {
      assert(Code != serialization::STMT_NULL_PTR &&
             "unhandled sub-statement writing AST file");
      return Record.EmitStmt(Code, AbbrevToUse);
    }

    void AddTemplateKWAndArgsInfo(const ASTTemplateKWAndArgsInfo &ArgInfo,
                                  const TemplateArgumentLoc *Args);

    void VisitStmt(Stmt *S);
#define STMT(Type, Base) \
    void Visit##Type(Type *);
#include "clang/AST/StmtNodes.inc"
  };
}

void ASTStmtWriter::AddTemplateKWAndArgsInfo(
    const ASTTemplateKWAndArgsInfo &ArgInfo, const TemplateArgumentLoc *Args) {
  Record.AddSourceLocation(ArgInfo.TemplateKWLoc);
  Record.AddSourceLocation(ArgInfo.LAngleLoc);
  Record.AddSourceLocation(ArgInfo.RAngleLoc);
  for (unsigned i = 0; i != ArgInfo.NumTemplateArgs; ++i)
    Record.AddTemplateArgumentLoc(Args[i]);
}

void ASTStmtWriter::VisitStmt(Stmt *S) {
  Record.push_back(S->StmtBits.IsOMPStructuredBlock);
}

void ASTStmtWriter::VisitNullStmt(NullStmt *S) {
  VisitStmt(S);
  Record.AddSourceLocation(S->getSemiLoc());
  Record.push_back(S->NullStmtBits.HasLeadingEmptyMacro);
  Code = serialization::STMT_NULL;
}

void ASTStmtWriter::VisitCompoundStmt(CompoundStmt *S) {
  VisitStmt(S);
  Record.push_back(S->size());
  Record.push_back(S->getCheckedSpecifier());
  Record.push_back(S->getWrittenCheckedSpecifier());
  for (auto *CS : S->body())
    Record.AddStmt(CS);
  Record.AddSourceLocation(S->getLBracLoc());
  Record.AddSourceLocation(S->getRBracLoc());
  Record.AddSourceLocation(S->getCheckedSpecifierLoc());
  Record.AddSourceLocation(S->getSpecifierModifierLoc());
  Code = serialization::STMT_COMPOUND;
}

void ASTStmtWriter::VisitSwitchCase(SwitchCase *S) {
  VisitStmt(S);
  Record.push_back(Writer.getSwitchCaseID(S));
  Record.AddSourceLocation(S->getKeywordLoc());
  Record.AddSourceLocation(S->getColonLoc());
}

void ASTStmtWriter::VisitCaseStmt(CaseStmt *S) {
  VisitSwitchCase(S);
  Record.push_back(S->caseStmtIsGNURange());
  Record.AddStmt(S->getLHS());
  Record.AddStmt(S->getSubStmt());
  if (S->caseStmtIsGNURange()) {
    Record.AddStmt(S->getRHS());
    Record.AddSourceLocation(S->getEllipsisLoc());
  }
  Code = serialization::STMT_CASE;
}

void ASTStmtWriter::VisitDefaultStmt(DefaultStmt *S) {
  VisitSwitchCase(S);
  Record.AddStmt(S->getSubStmt());
  Code = serialization::STMT_DEFAULT;
}

void ASTStmtWriter::VisitLabelStmt(LabelStmt *S) {
  VisitStmt(S);
  Record.AddDeclRef(S->getDecl());
  Record.AddStmt(S->getSubStmt());
  Record.AddSourceLocation(S->getIdentLoc());
  Code = serialization::STMT_LABEL;
}

void ASTStmtWriter::VisitAttributedStmt(AttributedStmt *S) {
  VisitStmt(S);
  Record.push_back(S->getAttrs().size());
  Record.AddAttributes(S->getAttrs());
  Record.AddStmt(S->getSubStmt());
  Record.AddSourceLocation(S->getAttrLoc());
  Code = serialization::STMT_ATTRIBUTED;
}

void ASTStmtWriter::VisitIfStmt(IfStmt *S) {
  VisitStmt(S);

  bool HasElse = S->getElse() != nullptr;
  bool HasVar = S->getConditionVariableDeclStmt() != nullptr;
  bool HasInit = S->getInit() != nullptr;

  Record.push_back(S->isConstexpr());
  Record.push_back(HasElse);
  Record.push_back(HasVar);
  Record.push_back(HasInit);

  Record.AddStmt(S->getCond());
  Record.AddStmt(S->getThen());
  if (HasElse)
    Record.AddStmt(S->getElse());
  if (HasVar)
    Record.AddDeclRef(S->getConditionVariable());
  if (HasInit)
    Record.AddStmt(S->getInit());

  Record.AddSourceLocation(S->getIfLoc());
  if (HasElse)
    Record.AddSourceLocation(S->getElseLoc());

  Code = serialization::STMT_IF;
}

void ASTStmtWriter::VisitSwitchStmt(SwitchStmt *S) {
  VisitStmt(S);

  bool HasInit = S->getInit() != nullptr;
  bool HasVar = S->getConditionVariableDeclStmt() != nullptr;
  Record.push_back(HasInit);
  Record.push_back(HasVar);
  Record.push_back(S->isAllEnumCasesCovered());

  Record.AddStmt(S->getCond());
  Record.AddStmt(S->getBody());
  if (HasInit)
    Record.AddStmt(S->getInit());
  if (HasVar)
    Record.AddDeclRef(S->getConditionVariable());

  Record.AddSourceLocation(S->getSwitchLoc());

  for (SwitchCase *SC = S->getSwitchCaseList(); SC;
       SC = SC->getNextSwitchCase())
    Record.push_back(Writer.RecordSwitchCaseID(SC));
  Code = serialization::STMT_SWITCH;
}

void ASTStmtWriter::VisitWhileStmt(WhileStmt *S) {
  VisitStmt(S);

  bool HasVar = S->getConditionVariableDeclStmt() != nullptr;
  Record.push_back(HasVar);

  Record.AddStmt(S->getCond());
  Record.AddStmt(S->getBody());
  if (HasVar)
    Record.AddDeclRef(S->getConditionVariable());

  Record.AddSourceLocation(S->getWhileLoc());
  Code = serialization::STMT_WHILE;
}

void ASTStmtWriter::VisitDoStmt(DoStmt *S) {
  VisitStmt(S);
  Record.AddStmt(S->getCond());
  Record.AddStmt(S->getBody());
  Record.AddSourceLocation(S->getDoLoc());
  Record.AddSourceLocation(S->getWhileLoc());
  Record.AddSourceLocation(S->getRParenLoc());
  Code = serialization::STMT_DO;
}

void ASTStmtWriter::VisitForStmt(ForStmt *S) {
  VisitStmt(S);
  Record.AddStmt(S->getInit());
  Record.AddStmt(S->getCond());
  Record.AddDeclRef(S->getConditionVariable());
  Record.AddStmt(S->getInc());
  Record.AddStmt(S->getBody());
  Record.AddSourceLocation(S->getForLoc());
  Record.AddSourceLocation(S->getLParenLoc());
  Record.AddSourceLocation(S->getRParenLoc());
  Code = serialization::STMT_FOR;
}

void ASTStmtWriter::VisitGotoStmt(GotoStmt *S) {
  VisitStmt(S);
  Record.AddDeclRef(S->getLabel());
  Record.AddSourceLocation(S->getGotoLoc());
  Record.AddSourceLocation(S->getLabelLoc());
  Code = serialization::STMT_GOTO;
}

void ASTStmtWriter::VisitIndirectGotoStmt(IndirectGotoStmt *S) {
  VisitStmt(S);
  Record.AddSourceLocation(S->getGotoLoc());
  Record.AddSourceLocation(S->getStarLoc());
  Record.AddStmt(S->getTarget());
  Code = serialization::STMT_INDIRECT_GOTO;
}

void ASTStmtWriter::VisitContinueStmt(ContinueStmt *S) {
  VisitStmt(S);
  Record.AddSourceLocation(S->getContinueLoc());
  Code = serialization::STMT_CONTINUE;
}

void ASTStmtWriter::VisitBreakStmt(BreakStmt *S) {
  VisitStmt(S);
  Record.AddSourceLocation(S->getBreakLoc());
  Code = serialization::STMT_BREAK;
}

void ASTStmtWriter::VisitReturnStmt(ReturnStmt *S) {
  VisitStmt(S);

  bool HasNRVOCandidate = S->getNRVOCandidate() != nullptr;
  Record.push_back(HasNRVOCandidate);

  Record.AddStmt(S->getRetValue());
  if (HasNRVOCandidate)
    Record.AddDeclRef(S->getNRVOCandidate());

  Record.AddSourceLocation(S->getReturnLoc());
  Code = serialization::STMT_RETURN;
}

void ASTStmtWriter::VisitDeclStmt(DeclStmt *S) {
  VisitStmt(S);
  Record.AddSourceLocation(S->getBeginLoc());
  Record.AddSourceLocation(S->getEndLoc());
  DeclGroupRef DG = S->getDeclGroup();
  for (DeclGroupRef::iterator D = DG.begin(), DEnd = DG.end(); D != DEnd; ++D)
    Record.AddDeclRef(*D);
  Code = serialization::STMT_DECL;
}

void ASTStmtWriter::VisitAsmStmt(AsmStmt *S) {
  VisitStmt(S);
  Record.push_back(S->getNumOutputs());
  Record.push_back(S->getNumInputs());
  Record.push_back(S->getNumClobbers());
  Record.AddSourceLocation(S->getAsmLoc());
  Record.push_back(S->isVolatile());
  Record.push_back(S->isSimple());
}

void ASTStmtWriter::VisitGCCAsmStmt(GCCAsmStmt *S) {
  VisitAsmStmt(S);
  Record.push_back(S->getNumLabels());
  Record.AddSourceLocation(S->getRParenLoc());
  Record.AddStmt(S->getAsmString());

  // Outputs
  for (unsigned I = 0, N = S->getNumOutputs(); I != N; ++I) {
    Record.AddIdentifierRef(S->getOutputIdentifier(I));
    Record.AddStmt(S->getOutputConstraintLiteral(I));
    Record.AddStmt(S->getOutputExpr(I));
  }

  // Inputs
  for (unsigned I = 0, N = S->getNumInputs(); I != N; ++I) {
    Record.AddIdentifierRef(S->getInputIdentifier(I));
    Record.AddStmt(S->getInputConstraintLiteral(I));
    Record.AddStmt(S->getInputExpr(I));
  }

  // Clobbers
  for (unsigned I = 0, N = S->getNumClobbers(); I != N; ++I)
    Record.AddStmt(S->getClobberStringLiteral(I));

  // Labels
  for (auto *E : S->labels()) Record.AddStmt(E);

  Code = serialization::STMT_GCCASM;
}

void ASTStmtWriter::VisitMSAsmStmt(MSAsmStmt *S) {
  VisitAsmStmt(S);
  Record.AddSourceLocation(S->getLBraceLoc());
  Record.AddSourceLocation(S->getEndLoc());
  Record.push_back(S->getNumAsmToks());
  Record.AddString(S->getAsmString());

  // Tokens
  for (unsigned I = 0, N = S->getNumAsmToks(); I != N; ++I) {
    // FIXME: Move this to ASTRecordWriter?
    Writer.AddToken(S->getAsmToks()[I], Record.getRecordData());
  }

  // Clobbers
  for (unsigned I = 0, N = S->getNumClobbers(); I != N; ++I) {
    Record.AddString(S->getClobber(I));
  }

  // Outputs
  for (unsigned I = 0, N = S->getNumOutputs(); I != N; ++I) {
    Record.AddStmt(S->getOutputExpr(I));
    Record.AddString(S->getOutputConstraint(I));
  }

  // Inputs
  for (unsigned I = 0, N = S->getNumInputs(); I != N; ++I) {
    Record.AddStmt(S->getInputExpr(I));
    Record.AddString(S->getInputConstraint(I));
  }

  Code = serialization::STMT_MSASM;
}

void ASTStmtWriter::VisitCoroutineBodyStmt(CoroutineBodyStmt *CoroStmt) {
  VisitStmt(CoroStmt);
  Record.push_back(CoroStmt->getParamMoves().size());
  for (Stmt *S : CoroStmt->children())
    Record.AddStmt(S);
  Code = serialization::STMT_COROUTINE_BODY;
}

void ASTStmtWriter::VisitCoreturnStmt(CoreturnStmt *S) {
  VisitStmt(S);
  Record.AddSourceLocation(S->getKeywordLoc());
  Record.AddStmt(S->getOperand());
  Record.AddStmt(S->getPromiseCall());
  Record.push_back(S->isImplicit());
  Code = serialization::STMT_CORETURN;
}

void ASTStmtWriter::VisitCoroutineSuspendExpr(CoroutineSuspendExpr *E) {
  VisitExpr(E);
  Record.AddSourceLocation(E->getKeywordLoc());
  for (Stmt *S : E->children())
    Record.AddStmt(S);
  Record.AddStmt(E->getOpaqueValue());
}

void ASTStmtWriter::VisitCoawaitExpr(CoawaitExpr *E) {
  VisitCoroutineSuspendExpr(E);
  Record.push_back(E->isImplicit());
  Code = serialization::EXPR_COAWAIT;
}

void ASTStmtWriter::VisitCoyieldExpr(CoyieldExpr *E) {
  VisitCoroutineSuspendExpr(E);
  Code = serialization::EXPR_COYIELD;
}

void ASTStmtWriter::VisitDependentCoawaitExpr(DependentCoawaitExpr *E) {
  VisitExpr(E);
  Record.AddSourceLocation(E->getKeywordLoc());
  for (Stmt *S : E->children())
    Record.AddStmt(S);
  Code = serialization::EXPR_DEPENDENT_COAWAIT;
}

void ASTStmtWriter::VisitCapturedStmt(CapturedStmt *S) {
  VisitStmt(S);
  // NumCaptures
  Record.push_back(std::distance(S->capture_begin(), S->capture_end()));

  // CapturedDecl and captured region kind
  Record.AddDeclRef(S->getCapturedDecl());
  Record.push_back(S->getCapturedRegionKind());

  Record.AddDeclRef(S->getCapturedRecordDecl());

  // Capture inits
  for (auto *I : S->capture_inits())
    Record.AddStmt(I);

  // Body
  Record.AddStmt(S->getCapturedStmt());

  // Captures
  for (const auto &I : S->captures()) {
    if (I.capturesThis() || I.capturesVariableArrayType())
      Record.AddDeclRef(nullptr);
    else
      Record.AddDeclRef(I.getCapturedVar());
    Record.push_back(I.getCaptureKind());
    Record.AddSourceLocation(I.getLocation());
  }

  Code = serialization::STMT_CAPTURED;
}

void ASTStmtWriter::VisitExpr(Expr *E) {
  VisitStmt(E);
  Record.AddTypeRef(E->getType());
  Record.push_back(E->isTypeDependent());
  Record.push_back(E->isValueDependent());
  Record.push_back(E->isInstantiationDependent());
  Record.push_back(E->containsUnexpandedParameterPack());
  Record.push_back(E->getValueKind());
  Record.push_back(E->getObjectKind());
}

void ASTStmtWriter::VisitConstantExpr(ConstantExpr *E) {
  VisitExpr(E);
  Record.push_back(static_cast<uint64_t>(E->ConstantExprBits.ResultKind));
  switch (E->ConstantExprBits.ResultKind) {
  case ConstantExpr::RSK_Int64:
    Record.push_back(E->Int64Result());
    Record.push_back(E->ConstantExprBits.IsUnsigned |
                     E->ConstantExprBits.BitWidth << 1);
    break;
  case ConstantExpr::RSK_APValue:
    Record.AddAPValue(E->APValueResult());
  }
  Record.AddStmt(E->getSubExpr());
  Code = serialization::EXPR_CONSTANT;
}

void ASTStmtWriter::VisitPredefinedExpr(PredefinedExpr *E) {
  VisitExpr(E);

  bool HasFunctionName = E->getFunctionName() != nullptr;
  Record.push_back(HasFunctionName);
  Record.push_back(E->getIdentKind()); // FIXME: stable encoding
  Record.AddSourceLocation(E->getLocation());
  if (HasFunctionName)
    Record.AddStmt(E->getFunctionName());
  Code = serialization::EXPR_PREDEFINED;
}

void ASTStmtWriter::VisitDeclRefExpr(DeclRefExpr *E) {
  VisitExpr(E);

  Record.push_back(E->hasQualifier());
  Record.push_back(E->getDecl() != E->getFoundDecl());
  Record.push_back(E->hasTemplateKWAndArgsInfo());
  Record.push_back(E->hadMultipleCandidates());
  Record.push_back(E->refersToEnclosingVariableOrCapture());
<<<<<<< HEAD
  Record.push_back(E->isNonOdrUse());
=======
  bool isGenericFunction = false;
  if (E->getDecl() && isa<FunctionDecl>(E->getDecl())) {
    FunctionDecl *FD = cast<FunctionDecl>(E->getDecl());
    isGenericFunction = FD->isGenericFunction() && E->GetTypeArgumentInfo() != nullptr;
  }
  Record.push_back(isGenericFunction);

  bool isItypeGenericFunction = false;
  if (E->getDecl() && isa<FunctionDecl>(E->getDecl())) {
    FunctionDecl *FD = cast<FunctionDecl>(E->getDecl());
    isItypeGenericFunction = FD->isItypeGenericFunction() && E->GetTypeArgumentInfo() != nullptr;
  }
  Record.push_back(isItypeGenericFunction);
>>>>>>> cb9e1e3e

  if (E->hasTemplateKWAndArgsInfo()) {
    unsigned NumTemplateArgs = E->getNumTemplateArgs();
    Record.push_back(NumTemplateArgs);
  }

  DeclarationName::NameKind nk = (E->getDecl()->getDeclName().getNameKind());

  if ((!E->hasTemplateKWAndArgsInfo()) && (!E->hasQualifier()) &&
      (E->getDecl() == E->getFoundDecl()) &&
<<<<<<< HEAD
      nk == DeclarationName::Identifier &&
      !E->refersToEnclosingVariableOrCapture() && !E->isNonOdrUse()) {
=======
      !isGenericFunction &&
      isItypeGenericFunction &&
      nk == DeclarationName::Identifier) {
>>>>>>> cb9e1e3e
    AbbrevToUse = Writer.getDeclRefExprAbbrev();
  }

  if (E->hasQualifier())
    Record.AddNestedNameSpecifierLoc(E->getQualifierLoc());

  if (E->getDecl() != E->getFoundDecl())
    Record.AddDeclRef(E->getFoundDecl());

  if (E->hasTemplateKWAndArgsInfo())
    AddTemplateKWAndArgsInfo(*E->getTrailingObjects<ASTTemplateKWAndArgsInfo>(),
                             E->getTrailingObjects<TemplateArgumentLoc>());

  if (isGenericFunction || isItypeGenericFunction) {
    Record.push_back(E->GetTypeArgumentInfo()->typeArgumentss().size());
    for (auto tn : E->GetTypeArgumentInfo()->typeArgumentss()) {
      Record.AddTypeRef(tn.typeName);
      Record.AddTypeSourceInfo(tn.sourceInfo);
    }
  }

  Record.AddDeclRef(E->getDecl());
  Record.AddSourceLocation(E->getLocation());
  Record.AddDeclarationNameLoc(E->DNLoc, E->getDecl()->getDeclName());
  
  Code = serialization::EXPR_DECL_REF;
}

void ASTStmtWriter::VisitIntegerLiteral(IntegerLiteral *E) {
  VisitExpr(E);
  Record.AddSourceLocation(E->getLocation());
  Record.AddAPInt(E->getValue());

  if (E->getValue().getBitWidth() == 32) {
    AbbrevToUse = Writer.getIntegerLiteralAbbrev();
  }

  Code = serialization::EXPR_INTEGER_LITERAL;
}

void ASTStmtWriter::VisitFixedPointLiteral(FixedPointLiteral *E) {
  VisitExpr(E);
  Record.AddSourceLocation(E->getLocation());
  Record.AddAPInt(E->getValue());
  Code = serialization::EXPR_INTEGER_LITERAL;
}

void ASTStmtWriter::VisitFloatingLiteral(FloatingLiteral *E) {
  VisitExpr(E);
  Record.push_back(E->getRawSemantics());
  Record.push_back(E->isExact());
  Record.AddAPFloat(E->getValue());
  Record.AddSourceLocation(E->getLocation());
  Code = serialization::EXPR_FLOATING_LITERAL;
}

void ASTStmtWriter::VisitImaginaryLiteral(ImaginaryLiteral *E) {
  VisitExpr(E);
  Record.AddStmt(E->getSubExpr());
  Code = serialization::EXPR_IMAGINARY_LITERAL;
}

void ASTStmtWriter::VisitStringLiteral(StringLiteral *E) {
  VisitExpr(E);

  // Store the various bits of data of StringLiteral.
  Record.push_back(E->getNumConcatenated());
  Record.push_back(E->getLength());
  Record.push_back(E->getCharByteWidth());
  Record.push_back(E->getKind());
  Record.push_back(E->isPascal());

  // Store the trailing array of SourceLocation.
  for (unsigned I = 0, N = E->getNumConcatenated(); I != N; ++I)
    Record.AddSourceLocation(E->getStrTokenLoc(I));

  // Store the trailing array of char holding the string data.
  StringRef StrData = E->getBytes();
  for (unsigned I = 0, N = E->getByteLength(); I != N; ++I)
    Record.push_back(StrData[I]);

  Code = serialization::EXPR_STRING_LITERAL;
}

void ASTStmtWriter::VisitCharacterLiteral(CharacterLiteral *E) {
  VisitExpr(E);
  Record.push_back(E->getValue());
  Record.AddSourceLocation(E->getLocation());
  Record.push_back(E->getKind());

  AbbrevToUse = Writer.getCharacterLiteralAbbrev();

  Code = serialization::EXPR_CHARACTER_LITERAL;
}

void ASTStmtWriter::VisitParenExpr(ParenExpr *E) {
  VisitExpr(E);
  Record.AddSourceLocation(E->getLParen());
  Record.AddSourceLocation(E->getRParen());
  Record.AddStmt(E->getSubExpr());
  Code = serialization::EXPR_PAREN;
}

void ASTStmtWriter::VisitParenListExpr(ParenListExpr *E) {
  VisitExpr(E);
  Record.push_back(E->getNumExprs());
  for (auto *SubStmt : E->exprs())
    Record.AddStmt(SubStmt);
  Record.AddSourceLocation(E->getLParenLoc());
  Record.AddSourceLocation(E->getRParenLoc());
  Code = serialization::EXPR_PAREN_LIST;
}

void ASTStmtWriter::VisitUnaryOperator(UnaryOperator *E) {
  VisitExpr(E);
  Record.AddStmt(E->getSubExpr());
  Record.push_back(E->getOpcode()); // FIXME: stable encoding
  Record.AddSourceLocation(E->getOperatorLoc());
  Record.push_back(E->canOverflow());
  Record.push_back(E->hasBoundsExpr());
  if (E->hasBoundsExpr()) {
    Record.AddStmt(E->getBoundsExpr());
  }
  Code = serialization::EXPR_UNARY_OPERATOR;
}

void ASTStmtWriter::VisitOffsetOfExpr(OffsetOfExpr *E) {
  VisitExpr(E);
  Record.push_back(E->getNumComponents());
  Record.push_back(E->getNumExpressions());
  Record.AddSourceLocation(E->getOperatorLoc());
  Record.AddSourceLocation(E->getRParenLoc());
  Record.AddTypeSourceInfo(E->getTypeSourceInfo());
  for (unsigned I = 0, N = E->getNumComponents(); I != N; ++I) {
    const OffsetOfNode &ON = E->getComponent(I);
    Record.push_back(ON.getKind()); // FIXME: Stable encoding
    Record.AddSourceLocation(ON.getSourceRange().getBegin());
    Record.AddSourceLocation(ON.getSourceRange().getEnd());
    switch (ON.getKind()) {
    case OffsetOfNode::Array:
      Record.push_back(ON.getArrayExprIndex());
      break;

    case OffsetOfNode::Field:
      Record.AddDeclRef(ON.getField());
      break;

    case OffsetOfNode::Identifier:
      Record.AddIdentifierRef(ON.getFieldName());
      break;

    case OffsetOfNode::Base:
      Record.AddCXXBaseSpecifier(*ON.getBase());
      break;
    }
  }
  for (unsigned I = 0, N = E->getNumExpressions(); I != N; ++I)
    Record.AddStmt(E->getIndexExpr(I));
  Code = serialization::EXPR_OFFSETOF;
}

void ASTStmtWriter::VisitUnaryExprOrTypeTraitExpr(UnaryExprOrTypeTraitExpr *E) {
  VisitExpr(E);
  Record.push_back(E->getKind());
  if (E->isArgumentType())
    Record.AddTypeSourceInfo(E->getArgumentTypeInfo());
  else {
    Record.push_back(0);
    Record.AddStmt(E->getArgumentExpr());
  }
  Record.AddSourceLocation(E->getOperatorLoc());
  Record.AddSourceLocation(E->getRParenLoc());
  Code = serialization::EXPR_SIZEOF_ALIGN_OF;
}

void ASTStmtWriter::VisitArraySubscriptExpr(ArraySubscriptExpr *E) {
  VisitExpr(E);
  Record.AddStmt(E->getLHS());
  Record.AddStmt(E->getRHS());
  Record.AddSourceLocation(E->getRBracketLoc());
  Record.push_back(E->hasBoundsExpr());
  if (E->hasBoundsExpr()) {
    Record.AddStmt(E->getBoundsExpr());
  }
  Code = serialization::EXPR_ARRAY_SUBSCRIPT;
}

void ASTStmtWriter::VisitOMPArraySectionExpr(OMPArraySectionExpr *E) {
  VisitExpr(E);
  Record.AddStmt(E->getBase());
  Record.AddStmt(E->getLowerBound());
  Record.AddStmt(E->getLength());
  Record.AddSourceLocation(E->getColonLoc());
  Record.AddSourceLocation(E->getRBracketLoc());
  Code = serialization::EXPR_OMP_ARRAY_SECTION;
}

void ASTStmtWriter::VisitCallExpr(CallExpr *E) {
  VisitExpr(E);
  Record.push_back(E->getNumArgs());
  Record.AddSourceLocation(E->getRParenLoc());
  Record.AddStmt(E->getCallee());
  for (CallExpr::arg_iterator Arg = E->arg_begin(), ArgEnd = E->arg_end();
       Arg != ArgEnd; ++Arg)
    Record.AddStmt(*Arg);
  Record.push_back(static_cast<unsigned>(E->getADLCallKind()));
  Code = serialization::EXPR_CALL;
}

void ASTStmtWriter::VisitMemberExpr(MemberExpr *E) {
  VisitExpr(E);

  bool HasQualifier = E->hasQualifier();
  bool HasFoundDecl =
      E->hasQualifierOrFoundDecl() &&
      (E->getFoundDecl().getDecl() != E->getMemberDecl() ||
       E->getFoundDecl().getAccess() != E->getMemberDecl()->getAccess());
  bool HasTemplateInfo = E->hasTemplateKWAndArgsInfo();
  unsigned NumTemplateArgs = E->getNumTemplateArgs();

  // Write these first for easy access when deserializing, as they affect the
  // size of the MemberExpr.
  Record.push_back(HasQualifier);
  Record.push_back(HasFoundDecl);
  Record.push_back(HasTemplateInfo);
  Record.push_back(NumTemplateArgs);

  Record.AddStmt(E->getBase());
  Record.AddDeclRef(E->getMemberDecl());
  Record.AddDeclarationNameLoc(E->MemberDNLoc,
                               E->getMemberDecl()->getDeclName());
  Record.AddSourceLocation(E->getMemberLoc());
  Record.push_back(E->isArrow());
  Record.push_back(E->hadMultipleCandidates());
  Record.push_back(E->isNonOdrUse());
  Record.AddSourceLocation(E->getOperatorLoc());
<<<<<<< HEAD

  if (HasFoundDecl) {
    DeclAccessPair FoundDecl = E->getFoundDecl();
    Record.AddDeclRef(FoundDecl.getDecl());
    Record.push_back(FoundDecl.getAccess());
  }

  if (HasQualifier)
    Record.AddNestedNameSpecifierLoc(E->getQualifierLoc());

  if (HasTemplateInfo)
    AddTemplateKWAndArgsInfo(*E->getTrailingObjects<ASTTemplateKWAndArgsInfo>(),
                             E->getTrailingObjects<TemplateArgumentLoc>());

=======
  Record.push_back(E->hasBoundsExpr());
  if (E->hasBoundsExpr()) {
    Record.AddStmt(E->getBoundsExpr());
  }
  Record.AddDeclarationNameLoc(E->MemberDNLoc,
                               E->getMemberDecl()->getDeclName());
>>>>>>> cb9e1e3e
  Code = serialization::EXPR_MEMBER;
}

void ASTStmtWriter::VisitObjCIsaExpr(ObjCIsaExpr *E) {
  VisitExpr(E);
  Record.AddStmt(E->getBase());
  Record.AddSourceLocation(E->getIsaMemberLoc());
  Record.AddSourceLocation(E->getOpLoc());
  Record.push_back(E->isArrow());
  Code = serialization::EXPR_OBJC_ISA;
}

void ASTStmtWriter::
VisitObjCIndirectCopyRestoreExpr(ObjCIndirectCopyRestoreExpr *E) {
  VisitExpr(E);
  Record.AddStmt(E->getSubExpr());
  Record.push_back(E->shouldCopy());
  Code = serialization::EXPR_OBJC_INDIRECT_COPY_RESTORE;
}

void ASTStmtWriter::VisitObjCBridgedCastExpr(ObjCBridgedCastExpr *E) {
  VisitExplicitCastExpr(E);
  Record.AddSourceLocation(E->getLParenLoc());
  Record.AddSourceLocation(E->getBridgeKeywordLoc());
  Record.push_back(E->getBridgeKind()); // FIXME: Stable encoding
  Code = serialization::EXPR_OBJC_BRIDGED_CAST;
}

void ASTStmtWriter::VisitCastExpr(CastExpr *E) {
  VisitExpr(E);
  Record.push_back(E->path_size());
  Record.AddStmt(E->getSubExpr());
  Record.push_back(E->getCastKind()); // FIXME: stable encoding
  Record.push_back(E->isBoundsSafeInterface());
  Record.push_back(E->hasBoundsExpr());
  if (E->hasBoundsExpr()) {
    Record.AddStmt(E->getBoundsExpr());
  }
  Record.push_back(E->hasNormalizedBoundsExpr());
  if (E->hasNormalizedBoundsExpr()) {
    Record.AddStmt(E->getNormalizedBoundsExpr());
  }

  Record.push_back(E->hasSubExprBoundsExpr());
  if (E->hasSubExprBoundsExpr()) {
    Record.AddStmt(E->getSubExprBoundsExpr());
  }

  for (CastExpr::path_iterator
         PI = E->path_begin(), PE = E->path_end(); PI != PE; ++PI)
    Record.AddCXXBaseSpecifier(**PI);
}

void ASTStmtWriter::VisitBinaryOperator(BinaryOperator *E) {
  VisitExpr(E);
  Record.AddStmt(E->getLHS());
  Record.AddStmt(E->getRHS());
  Record.push_back(E->getOpcode()); // FIXME: stable encoding
  Record.AddSourceLocation(E->getOperatorLoc());
  Record.push_back(E->getFPFeatures().getInt());
  Code = serialization::EXPR_BINARY_OPERATOR;
}

void ASTStmtWriter::VisitCompoundAssignOperator(CompoundAssignOperator *E) {
  VisitBinaryOperator(E);
  Record.AddTypeRef(E->getComputationLHSType());
  Record.AddTypeRef(E->getComputationResultType());
  Code = serialization::EXPR_COMPOUND_ASSIGN_OPERATOR;
}

void ASTStmtWriter::VisitConditionalOperator(ConditionalOperator *E) {
  VisitExpr(E);
  Record.AddStmt(E->getCond());
  Record.AddStmt(E->getLHS());
  Record.AddStmt(E->getRHS());
  Record.AddSourceLocation(E->getQuestionLoc());
  Record.AddSourceLocation(E->getColonLoc());
  Code = serialization::EXPR_CONDITIONAL_OPERATOR;
}

void
ASTStmtWriter::VisitBinaryConditionalOperator(BinaryConditionalOperator *E) {
  VisitExpr(E);
  Record.AddStmt(E->getOpaqueValue());
  Record.AddStmt(E->getCommon());
  Record.AddStmt(E->getCond());
  Record.AddStmt(E->getTrueExpr());
  Record.AddStmt(E->getFalseExpr());
  Record.AddSourceLocation(E->getQuestionLoc());
  Record.AddSourceLocation(E->getColonLoc());
  Code = serialization::EXPR_BINARY_CONDITIONAL_OPERATOR;
}

void ASTStmtWriter::VisitImplicitCastExpr(ImplicitCastExpr *E) {
  VisitCastExpr(E);
  Record.push_back(E->isPartOfExplicitCast());

  // if (E->path_size() == 0 && !E->hasBoundsExpr())
  //  AbbrevToUse = Writer.getExprImplicitCastAbbrev();

  Code = serialization::EXPR_IMPLICIT_CAST;
}

void ASTStmtWriter::VisitExplicitCastExpr(ExplicitCastExpr *E) {
  VisitCastExpr(E);
  Record.AddTypeSourceInfo(E->getTypeInfoAsWritten());
}

void ASTStmtWriter::VisitCStyleCastExpr(CStyleCastExpr *E) {
  VisitExplicitCastExpr(E);
  Record.AddSourceLocation(E->getLParenLoc());
  Record.AddSourceLocation(E->getRParenLoc());
  Code = serialization::EXPR_CSTYLE_CAST;
}

void ASTStmtWriter::VisitBoundsCastExpr(BoundsCastExpr *E) {
  VisitExplicitCastExpr(E);
  Record.AddSourceRange(SourceRange(E->getOperatorLoc(), E->getRParenLoc()));
  Record.AddSourceRange(E->getAngleBrackets());  
  Record.AddStmt(E->getBoundsExpr());
  Code = serialization::EXPR_BOUNDS_CAST;
}

void ASTStmtWriter::VisitPackExpr(PackExpr *E) {
  // TODO: implement
  llvm_unreachable("unimplemented");
}

void ASTStmtWriter::VisitCompoundLiteralExpr(CompoundLiteralExpr *E) {
  VisitExpr(E);
  Record.AddSourceLocation(E->getLParenLoc());
  Record.AddTypeSourceInfo(E->getTypeSourceInfo());
  Record.AddStmt(E->getInitializer());
  Record.push_back(E->isFileScope());
  Code = serialization::EXPR_COMPOUND_LITERAL;
}

void ASTStmtWriter::VisitExtVectorElementExpr(ExtVectorElementExpr *E) {
  VisitExpr(E);
  Record.AddStmt(E->getBase());
  Record.AddIdentifierRef(&E->getAccessor());
  Record.AddSourceLocation(E->getAccessorLoc());
  Code = serialization::EXPR_EXT_VECTOR_ELEMENT;
}

void ASTStmtWriter::VisitInitListExpr(InitListExpr *E) {
  VisitExpr(E);
  // NOTE: only add the (possibly null) syntactic form.
  // No need to serialize the isSemanticForm flag and the semantic form.
  Record.AddStmt(E->getSyntacticForm());
  Record.AddSourceLocation(E->getLBraceLoc());
  Record.AddSourceLocation(E->getRBraceLoc());
  bool isArrayFiller = E->ArrayFillerOrUnionFieldInit.is<Expr*>();
  Record.push_back(isArrayFiller);
  if (isArrayFiller)
    Record.AddStmt(E->getArrayFiller());
  else
    Record.AddDeclRef(E->getInitializedFieldInUnion());
  Record.push_back(E->hadArrayRangeDesignator());
  Record.push_back(E->getNumInits());
  if (isArrayFiller) {
    // ArrayFiller may have filled "holes" due to designated initializer.
    // Replace them by 0 to indicate that the filler goes in that place.
    Expr *filler = E->getArrayFiller();
    for (unsigned I = 0, N = E->getNumInits(); I != N; ++I)
      Record.AddStmt(E->getInit(I) != filler ? E->getInit(I) : nullptr);
  } else {
    for (unsigned I = 0, N = E->getNumInits(); I != N; ++I)
      Record.AddStmt(E->getInit(I));
  }
  Code = serialization::EXPR_INIT_LIST;
}

void ASTStmtWriter::VisitDesignatedInitExpr(DesignatedInitExpr *E) {
  VisitExpr(E);
  Record.push_back(E->getNumSubExprs());
  for (unsigned I = 0, N = E->getNumSubExprs(); I != N; ++I)
    Record.AddStmt(E->getSubExpr(I));
  Record.AddSourceLocation(E->getEqualOrColonLoc());
  Record.push_back(E->usesGNUSyntax());
  for (const DesignatedInitExpr::Designator &D : E->designators()) {
    if (D.isFieldDesignator()) {
      if (FieldDecl *Field = D.getField()) {
        Record.push_back(serialization::DESIG_FIELD_DECL);
        Record.AddDeclRef(Field);
      } else {
        Record.push_back(serialization::DESIG_FIELD_NAME);
        Record.AddIdentifierRef(D.getFieldName());
      }
      Record.AddSourceLocation(D.getDotLoc());
      Record.AddSourceLocation(D.getFieldLoc());
    } else if (D.isArrayDesignator()) {
      Record.push_back(serialization::DESIG_ARRAY);
      Record.push_back(D.getFirstExprIndex());
      Record.AddSourceLocation(D.getLBracketLoc());
      Record.AddSourceLocation(D.getRBracketLoc());
    } else {
      assert(D.isArrayRangeDesignator() && "Unknown designator");
      Record.push_back(serialization::DESIG_ARRAY_RANGE);
      Record.push_back(D.getFirstExprIndex());
      Record.AddSourceLocation(D.getLBracketLoc());
      Record.AddSourceLocation(D.getEllipsisLoc());
      Record.AddSourceLocation(D.getRBracketLoc());
    }
  }
  Code = serialization::EXPR_DESIGNATED_INIT;
}

void ASTStmtWriter::VisitDesignatedInitUpdateExpr(DesignatedInitUpdateExpr *E) {
  VisitExpr(E);
  Record.AddStmt(E->getBase());
  Record.AddStmt(E->getUpdater());
  Code = serialization::EXPR_DESIGNATED_INIT_UPDATE;
}

void ASTStmtWriter::VisitNoInitExpr(NoInitExpr *E) {
  VisitExpr(E);
  Code = serialization::EXPR_NO_INIT;
}

void ASTStmtWriter::VisitArrayInitLoopExpr(ArrayInitLoopExpr *E) {
  VisitExpr(E);
  Record.AddStmt(E->SubExprs[0]);
  Record.AddStmt(E->SubExprs[1]);
  Code = serialization::EXPR_ARRAY_INIT_LOOP;
}

void ASTStmtWriter::VisitArrayInitIndexExpr(ArrayInitIndexExpr *E) {
  VisitExpr(E);
  Code = serialization::EXPR_ARRAY_INIT_INDEX;
}

void ASTStmtWriter::VisitImplicitValueInitExpr(ImplicitValueInitExpr *E) {
  VisitExpr(E);
  Code = serialization::EXPR_IMPLICIT_VALUE_INIT;
}

void ASTStmtWriter::VisitVAArgExpr(VAArgExpr *E) {
  VisitExpr(E);
  Record.AddStmt(E->getSubExpr());
  Record.AddTypeSourceInfo(E->getWrittenTypeInfo());
  Record.AddSourceLocation(E->getBuiltinLoc());
  Record.AddSourceLocation(E->getRParenLoc());
  Record.push_back(E->isMicrosoftABI());
  Code = serialization::EXPR_VA_ARG;
}

void ASTStmtWriter::VisitSourceLocExpr(SourceLocExpr *E) {
  VisitExpr(E);
  Record.AddDeclRef(cast_or_null<Decl>(E->getParentContext()));
  Record.AddSourceLocation(E->getBeginLoc());
  Record.AddSourceLocation(E->getEndLoc());
  Record.push_back(E->getIdentKind());
  Code = serialization::EXPR_SOURCE_LOC;
}

void ASTStmtWriter::VisitAddrLabelExpr(AddrLabelExpr *E) {
  VisitExpr(E);
  Record.AddSourceLocation(E->getAmpAmpLoc());
  Record.AddSourceLocation(E->getLabelLoc());
  Record.AddDeclRef(E->getLabel());
  Code = serialization::EXPR_ADDR_LABEL;
}

void ASTStmtWriter::VisitStmtExpr(StmtExpr *E) {
  VisitExpr(E);
  Record.AddStmt(E->getSubStmt());
  Record.AddSourceLocation(E->getLParenLoc());
  Record.AddSourceLocation(E->getRParenLoc());
  Code = serialization::EXPR_STMT;
}

void ASTStmtWriter::VisitChooseExpr(ChooseExpr *E) {
  VisitExpr(E);
  Record.AddStmt(E->getCond());
  Record.AddStmt(E->getLHS());
  Record.AddStmt(E->getRHS());
  Record.AddSourceLocation(E->getBuiltinLoc());
  Record.AddSourceLocation(E->getRParenLoc());
  Record.push_back(E->isConditionDependent() ? false : E->isConditionTrue());
  Code = serialization::EXPR_CHOOSE;
}

void ASTStmtWriter::VisitGNUNullExpr(GNUNullExpr *E) {
  VisitExpr(E);
  Record.AddSourceLocation(E->getTokenLocation());
  Code = serialization::EXPR_GNU_NULL;
}

void ASTStmtWriter::VisitShuffleVectorExpr(ShuffleVectorExpr *E) {
  VisitExpr(E);
  Record.push_back(E->getNumSubExprs());
  for (unsigned I = 0, N = E->getNumSubExprs(); I != N; ++I)
    Record.AddStmt(E->getExpr(I));
  Record.AddSourceLocation(E->getBuiltinLoc());
  Record.AddSourceLocation(E->getRParenLoc());
  Code = serialization::EXPR_SHUFFLE_VECTOR;
}

void ASTStmtWriter::VisitConvertVectorExpr(ConvertVectorExpr *E) {
  VisitExpr(E);
  Record.AddSourceLocation(E->getBuiltinLoc());
  Record.AddSourceLocation(E->getRParenLoc());
  Record.AddTypeSourceInfo(E->getTypeSourceInfo());
  Record.AddStmt(E->getSrcExpr());
  Code = serialization::EXPR_CONVERT_VECTOR;
}

void ASTStmtWriter::VisitBlockExpr(BlockExpr *E) {
  VisitExpr(E);
  Record.AddDeclRef(E->getBlockDecl());
  Code = serialization::EXPR_BLOCK;
}

void ASTStmtWriter::VisitGenericSelectionExpr(GenericSelectionExpr *E) {
  VisitExpr(E);

  Record.push_back(E->getNumAssocs());
  Record.push_back(E->ResultIndex);
  Record.AddSourceLocation(E->getGenericLoc());
  Record.AddSourceLocation(E->getDefaultLoc());
  Record.AddSourceLocation(E->getRParenLoc());

  Stmt **Stmts = E->getTrailingObjects<Stmt *>();
  // Add 1 to account for the controlling expression which is the first
  // expression in the trailing array of Stmt *. This is not needed for
  // the trailing array of TypeSourceInfo *.
  for (unsigned I = 0, N = E->getNumAssocs() + 1; I < N; ++I)
    Record.AddStmt(Stmts[I]);

  TypeSourceInfo **TSIs = E->getTrailingObjects<TypeSourceInfo *>();
  for (unsigned I = 0, N = E->getNumAssocs(); I < N; ++I)
    Record.AddTypeSourceInfo(TSIs[I]);

  Code = serialization::EXPR_GENERIC_SELECTION;
}

void ASTStmtWriter::VisitPseudoObjectExpr(PseudoObjectExpr *E) {
  VisitExpr(E);
  Record.push_back(E->getNumSemanticExprs());

  // Push the result index.  Currently, this needs to exactly match
  // the encoding used internally for ResultIndex.
  unsigned result = E->getResultExprIndex();
  result = (result == PseudoObjectExpr::NoResult ? 0 : result + 1);
  Record.push_back(result);

  Record.AddStmt(E->getSyntacticForm());
  for (PseudoObjectExpr::semantics_iterator
         i = E->semantics_begin(), e = E->semantics_end(); i != e; ++i) {
    Record.AddStmt(*i);
  }
  Code = serialization::EXPR_PSEUDO_OBJECT;
}

void ASTStmtWriter::VisitAtomicExpr(AtomicExpr *E) {
  VisitExpr(E);
  Record.push_back(E->getOp());
  for (unsigned I = 0, N = E->getNumSubExprs(); I != N; ++I)
    Record.AddStmt(E->getSubExprs()[I]);
  Record.AddSourceLocation(E->getBuiltinLoc());
  Record.AddSourceLocation(E->getRParenLoc());
  Code = serialization::EXPR_ATOMIC;
}

void ASTStmtWriter::VisitCountBoundsExpr(CountBoundsExpr *E) {
  VisitExpr(E);
  Record.push_back(E->getKind());
  Record.AddStmt(E->getCountExpr());
  Record.AddSourceLocation(E->getBeginLoc());
  Record.AddSourceLocation(E->getRParenLoc());
  Code = serialization::EXPR_COUNT_BOUNDS_EXPR;
}

void ASTStmtWriter::VisitNullaryBoundsExpr(NullaryBoundsExpr *E) {
  VisitExpr(E);
  Record.push_back(E->getKind());
  Record.AddSourceLocation(E->getBeginLoc());
  Record.AddSourceLocation(E->getRParenLoc());
  Code = serialization::EXPR_NULLARY_BOUNDS_EXPR;
}

void ASTStmtWriter::VisitRangeBoundsExpr(RangeBoundsExpr *E) {
  VisitExpr(E);
  Record.push_back(E->getKind());
  Record.AddStmt(E->getLowerExpr());
  Record.AddStmt(E->getUpperExpr());
  Record.AddSourceLocation(E->getBeginLoc());
  Record.AddSourceLocation(E->getRParenLoc());
  Code = serialization::EXPR_RANGE_BOUNDS_EXPR;
}

void ASTStmtWriter::VisitInteropTypeExpr(
  InteropTypeExpr *E) {
  VisitExpr(E);
  Record.AddTypeSourceInfo(E->getTypeInfoAsWritten());
  Record.AddSourceLocation(E->getBeginLoc());
  Record.AddSourceLocation(E->getEndLoc());
  Code = serialization::EXPR_INTEROPTYPE_BOUNDS_ANNOTATION;
}

void ASTStmtWriter::VisitPositionalParameterExpr(
  PositionalParameterExpr *E) {
  VisitExpr(E);
  Record.push_back(E->getIndex());
  Code = serialization::EXPR_POSITIONAL_PARAMETER_EXPR;
}

void ASTStmtWriter::VisitBoundsValueExpr(
  BoundsValueExpr *E) {
  VisitExpr(E);
  if (E ->getKind() == BoundsValueExpr::Kind::Temporary)
    llvm_unreachable("should not write use of bounds temporary");
  Record.push_back(E->getKind());
  Code = serialization::EXPR_BOUNDS_VALUE_EXPR;
}

//===----------------------------------------------------------------------===//
// Objective-C Expressions and Statements.
//===----------------------------------------------------------------------===//

void ASTStmtWriter::VisitObjCStringLiteral(ObjCStringLiteral *E) {
  VisitExpr(E);
  Record.AddStmt(E->getString());
  Record.AddSourceLocation(E->getAtLoc());
  Code = serialization::EXPR_OBJC_STRING_LITERAL;
}

void ASTStmtWriter::VisitObjCBoxedExpr(ObjCBoxedExpr *E) {
  VisitExpr(E);
  Record.AddStmt(E->getSubExpr());
  Record.AddDeclRef(E->getBoxingMethod());
  Record.AddSourceRange(E->getSourceRange());
  Code = serialization::EXPR_OBJC_BOXED_EXPRESSION;
}

void ASTStmtWriter::VisitObjCArrayLiteral(ObjCArrayLiteral *E) {
  VisitExpr(E);
  Record.push_back(E->getNumElements());
  for (unsigned i = 0; i < E->getNumElements(); i++)
    Record.AddStmt(E->getElement(i));
  Record.AddDeclRef(E->getArrayWithObjectsMethod());
  Record.AddSourceRange(E->getSourceRange());
  Code = serialization::EXPR_OBJC_ARRAY_LITERAL;
}

void ASTStmtWriter::VisitObjCDictionaryLiteral(ObjCDictionaryLiteral *E) {
  VisitExpr(E);
  Record.push_back(E->getNumElements());
  Record.push_back(E->HasPackExpansions);
  for (unsigned i = 0; i < E->getNumElements(); i++) {
    ObjCDictionaryElement Element = E->getKeyValueElement(i);
    Record.AddStmt(Element.Key);
    Record.AddStmt(Element.Value);
    if (E->HasPackExpansions) {
      Record.AddSourceLocation(Element.EllipsisLoc);
      unsigned NumExpansions = 0;
      if (Element.NumExpansions)
        NumExpansions = *Element.NumExpansions + 1;
      Record.push_back(NumExpansions);
    }
  }

  Record.AddDeclRef(E->getDictWithObjectsMethod());
  Record.AddSourceRange(E->getSourceRange());
  Code = serialization::EXPR_OBJC_DICTIONARY_LITERAL;
}

void ASTStmtWriter::VisitObjCEncodeExpr(ObjCEncodeExpr *E) {
  VisitExpr(E);
  Record.AddTypeSourceInfo(E->getEncodedTypeSourceInfo());
  Record.AddSourceLocation(E->getAtLoc());
  Record.AddSourceLocation(E->getRParenLoc());
  Code = serialization::EXPR_OBJC_ENCODE;
}

void ASTStmtWriter::VisitObjCSelectorExpr(ObjCSelectorExpr *E) {
  VisitExpr(E);
  Record.AddSelectorRef(E->getSelector());
  Record.AddSourceLocation(E->getAtLoc());
  Record.AddSourceLocation(E->getRParenLoc());
  Code = serialization::EXPR_OBJC_SELECTOR_EXPR;
}

void ASTStmtWriter::VisitObjCProtocolExpr(ObjCProtocolExpr *E) {
  VisitExpr(E);
  Record.AddDeclRef(E->getProtocol());
  Record.AddSourceLocation(E->getAtLoc());
  Record.AddSourceLocation(E->ProtoLoc);
  Record.AddSourceLocation(E->getRParenLoc());
  Code = serialization::EXPR_OBJC_PROTOCOL_EXPR;
}

void ASTStmtWriter::VisitObjCIvarRefExpr(ObjCIvarRefExpr *E) {
  VisitExpr(E);
  Record.AddDeclRef(E->getDecl());
  Record.AddSourceLocation(E->getLocation());
  Record.AddSourceLocation(E->getOpLoc());
  Record.AddStmt(E->getBase());
  Record.push_back(E->isArrow());
  Record.push_back(E->isFreeIvar());
  Code = serialization::EXPR_OBJC_IVAR_REF_EXPR;
}

void ASTStmtWriter::VisitObjCPropertyRefExpr(ObjCPropertyRefExpr *E) {
  VisitExpr(E);
  Record.push_back(E->SetterAndMethodRefFlags.getInt());
  Record.push_back(E->isImplicitProperty());
  if (E->isImplicitProperty()) {
    Record.AddDeclRef(E->getImplicitPropertyGetter());
    Record.AddDeclRef(E->getImplicitPropertySetter());
  } else {
    Record.AddDeclRef(E->getExplicitProperty());
  }
  Record.AddSourceLocation(E->getLocation());
  Record.AddSourceLocation(E->getReceiverLocation());
  if (E->isObjectReceiver()) {
    Record.push_back(0);
    Record.AddStmt(E->getBase());
  } else if (E->isSuperReceiver()) {
    Record.push_back(1);
    Record.AddTypeRef(E->getSuperReceiverType());
  } else {
    Record.push_back(2);
    Record.AddDeclRef(E->getClassReceiver());
  }

  Code = serialization::EXPR_OBJC_PROPERTY_REF_EXPR;
}

void ASTStmtWriter::VisitObjCSubscriptRefExpr(ObjCSubscriptRefExpr *E) {
  VisitExpr(E);
  Record.AddSourceLocation(E->getRBracket());
  Record.AddStmt(E->getBaseExpr());
  Record.AddStmt(E->getKeyExpr());
  Record.AddDeclRef(E->getAtIndexMethodDecl());
  Record.AddDeclRef(E->setAtIndexMethodDecl());

  Code = serialization::EXPR_OBJC_SUBSCRIPT_REF_EXPR;
}

void ASTStmtWriter::VisitObjCMessageExpr(ObjCMessageExpr *E) {
  VisitExpr(E);
  Record.push_back(E->getNumArgs());
  Record.push_back(E->getNumStoredSelLocs());
  Record.push_back(E->SelLocsKind);
  Record.push_back(E->isDelegateInitCall());
  Record.push_back(E->IsImplicit);
  Record.push_back((unsigned)E->getReceiverKind()); // FIXME: stable encoding
  switch (E->getReceiverKind()) {
  case ObjCMessageExpr::Instance:
    Record.AddStmt(E->getInstanceReceiver());
    break;

  case ObjCMessageExpr::Class:
    Record.AddTypeSourceInfo(E->getClassReceiverTypeInfo());
    break;

  case ObjCMessageExpr::SuperClass:
  case ObjCMessageExpr::SuperInstance:
    Record.AddTypeRef(E->getSuperType());
    Record.AddSourceLocation(E->getSuperLoc());
    break;
  }

  if (E->getMethodDecl()) {
    Record.push_back(1);
    Record.AddDeclRef(E->getMethodDecl());
  } else {
    Record.push_back(0);
    Record.AddSelectorRef(E->getSelector());
  }

  Record.AddSourceLocation(E->getLeftLoc());
  Record.AddSourceLocation(E->getRightLoc());

  for (CallExpr::arg_iterator Arg = E->arg_begin(), ArgEnd = E->arg_end();
       Arg != ArgEnd; ++Arg)
    Record.AddStmt(*Arg);

  SourceLocation *Locs = E->getStoredSelLocs();
  for (unsigned i = 0, e = E->getNumStoredSelLocs(); i != e; ++i)
    Record.AddSourceLocation(Locs[i]);

  Code = serialization::EXPR_OBJC_MESSAGE_EXPR;
}

void ASTStmtWriter::VisitObjCForCollectionStmt(ObjCForCollectionStmt *S) {
  VisitStmt(S);
  Record.AddStmt(S->getElement());
  Record.AddStmt(S->getCollection());
  Record.AddStmt(S->getBody());
  Record.AddSourceLocation(S->getForLoc());
  Record.AddSourceLocation(S->getRParenLoc());
  Code = serialization::STMT_OBJC_FOR_COLLECTION;
}

void ASTStmtWriter::VisitObjCAtCatchStmt(ObjCAtCatchStmt *S) {
  VisitStmt(S);
  Record.AddStmt(S->getCatchBody());
  Record.AddDeclRef(S->getCatchParamDecl());
  Record.AddSourceLocation(S->getAtCatchLoc());
  Record.AddSourceLocation(S->getRParenLoc());
  Code = serialization::STMT_OBJC_CATCH;
}

void ASTStmtWriter::VisitObjCAtFinallyStmt(ObjCAtFinallyStmt *S) {
  VisitStmt(S);
  Record.AddStmt(S->getFinallyBody());
  Record.AddSourceLocation(S->getAtFinallyLoc());
  Code = serialization::STMT_OBJC_FINALLY;
}

void ASTStmtWriter::VisitObjCAutoreleasePoolStmt(ObjCAutoreleasePoolStmt *S) {
  VisitStmt(S); // FIXME: no test coverage.
  Record.AddStmt(S->getSubStmt());
  Record.AddSourceLocation(S->getAtLoc());
  Code = serialization::STMT_OBJC_AUTORELEASE_POOL;
}

void ASTStmtWriter::VisitObjCAtTryStmt(ObjCAtTryStmt *S) {
  VisitStmt(S);
  Record.push_back(S->getNumCatchStmts());
  Record.push_back(S->getFinallyStmt() != nullptr);
  Record.AddStmt(S->getTryBody());
  for (unsigned I = 0, N = S->getNumCatchStmts(); I != N; ++I)
    Record.AddStmt(S->getCatchStmt(I));
  if (S->getFinallyStmt())
    Record.AddStmt(S->getFinallyStmt());
  Record.AddSourceLocation(S->getAtTryLoc());
  Code = serialization::STMT_OBJC_AT_TRY;
}

void ASTStmtWriter::VisitObjCAtSynchronizedStmt(ObjCAtSynchronizedStmt *S) {
  VisitStmt(S); // FIXME: no test coverage.
  Record.AddStmt(S->getSynchExpr());
  Record.AddStmt(S->getSynchBody());
  Record.AddSourceLocation(S->getAtSynchronizedLoc());
  Code = serialization::STMT_OBJC_AT_SYNCHRONIZED;
}

void ASTStmtWriter::VisitObjCAtThrowStmt(ObjCAtThrowStmt *S) {
  VisitStmt(S); // FIXME: no test coverage.
  Record.AddStmt(S->getThrowExpr());
  Record.AddSourceLocation(S->getThrowLoc());
  Code = serialization::STMT_OBJC_AT_THROW;
}

void ASTStmtWriter::VisitObjCBoolLiteralExpr(ObjCBoolLiteralExpr *E) {
  VisitExpr(E);
  Record.push_back(E->getValue());
  Record.AddSourceLocation(E->getLocation());
  Code = serialization::EXPR_OBJC_BOOL_LITERAL;
}

void ASTStmtWriter::VisitObjCAvailabilityCheckExpr(ObjCAvailabilityCheckExpr *E) {
  VisitExpr(E);
  Record.AddSourceRange(E->getSourceRange());
  Record.AddVersionTuple(E->getVersion());
  Code = serialization::EXPR_OBJC_AVAILABILITY_CHECK;
}

//===----------------------------------------------------------------------===//
// C++ Expressions and Statements.
//===----------------------------------------------------------------------===//

void ASTStmtWriter::VisitCXXCatchStmt(CXXCatchStmt *S) {
  VisitStmt(S);
  Record.AddSourceLocation(S->getCatchLoc());
  Record.AddDeclRef(S->getExceptionDecl());
  Record.AddStmt(S->getHandlerBlock());
  Code = serialization::STMT_CXX_CATCH;
}

void ASTStmtWriter::VisitCXXTryStmt(CXXTryStmt *S) {
  VisitStmt(S);
  Record.push_back(S->getNumHandlers());
  Record.AddSourceLocation(S->getTryLoc());
  Record.AddStmt(S->getTryBlock());
  for (unsigned i = 0, e = S->getNumHandlers(); i != e; ++i)
    Record.AddStmt(S->getHandler(i));
  Code = serialization::STMT_CXX_TRY;
}

void ASTStmtWriter::VisitCXXForRangeStmt(CXXForRangeStmt *S) {
  VisitStmt(S);
  Record.AddSourceLocation(S->getForLoc());
  Record.AddSourceLocation(S->getCoawaitLoc());
  Record.AddSourceLocation(S->getColonLoc());
  Record.AddSourceLocation(S->getRParenLoc());
  Record.AddStmt(S->getInit());
  Record.AddStmt(S->getRangeStmt());
  Record.AddStmt(S->getBeginStmt());
  Record.AddStmt(S->getEndStmt());
  Record.AddStmt(S->getCond());
  Record.AddStmt(S->getInc());
  Record.AddStmt(S->getLoopVarStmt());
  Record.AddStmt(S->getBody());
  Code = serialization::STMT_CXX_FOR_RANGE;
}

void ASTStmtWriter::VisitMSDependentExistsStmt(MSDependentExistsStmt *S) {
  VisitStmt(S);
  Record.AddSourceLocation(S->getKeywordLoc());
  Record.push_back(S->isIfExists());
  Record.AddNestedNameSpecifierLoc(S->getQualifierLoc());
  Record.AddDeclarationNameInfo(S->getNameInfo());
  Record.AddStmt(S->getSubStmt());
  Code = serialization::STMT_MS_DEPENDENT_EXISTS;
}

void ASTStmtWriter::VisitCXXOperatorCallExpr(CXXOperatorCallExpr *E) {
  VisitCallExpr(E);
  Record.push_back(E->getOperator());
  Record.push_back(E->getFPFeatures().getInt());
  Record.AddSourceRange(E->Range);
  Code = serialization::EXPR_CXX_OPERATOR_CALL;
}

void ASTStmtWriter::VisitCXXMemberCallExpr(CXXMemberCallExpr *E) {
  VisitCallExpr(E);
  Code = serialization::EXPR_CXX_MEMBER_CALL;
}

void ASTStmtWriter::VisitCXXConstructExpr(CXXConstructExpr *E) {
  VisitExpr(E);

  Record.push_back(E->getNumArgs());
  Record.push_back(E->isElidable());
  Record.push_back(E->hadMultipleCandidates());
  Record.push_back(E->isListInitialization());
  Record.push_back(E->isStdInitListInitialization());
  Record.push_back(E->requiresZeroInitialization());
  Record.push_back(E->getConstructionKind()); // FIXME: stable encoding
  Record.AddSourceLocation(E->getLocation());
  Record.AddDeclRef(E->getConstructor());
  Record.AddSourceRange(E->getParenOrBraceRange());

  for (unsigned I = 0, N = E->getNumArgs(); I != N; ++I)
    Record.AddStmt(E->getArg(I));

  Code = serialization::EXPR_CXX_CONSTRUCT;
}

void ASTStmtWriter::VisitCXXInheritedCtorInitExpr(CXXInheritedCtorInitExpr *E) {
  VisitExpr(E);
  Record.AddDeclRef(E->getConstructor());
  Record.AddSourceLocation(E->getLocation());
  Record.push_back(E->constructsVBase());
  Record.push_back(E->inheritedFromVBase());
  Code = serialization::EXPR_CXX_INHERITED_CTOR_INIT;
}

void ASTStmtWriter::VisitCXXTemporaryObjectExpr(CXXTemporaryObjectExpr *E) {
  VisitCXXConstructExpr(E);
  Record.AddTypeSourceInfo(E->getTypeSourceInfo());
  Code = serialization::EXPR_CXX_TEMPORARY_OBJECT;
}

void ASTStmtWriter::VisitLambdaExpr(LambdaExpr *E) {
  VisitExpr(E);
  Record.push_back(E->NumCaptures);
  Record.AddSourceRange(E->IntroducerRange);
  Record.push_back(E->CaptureDefault); // FIXME: stable encoding
  Record.AddSourceLocation(E->CaptureDefaultLoc);
  Record.push_back(E->ExplicitParams);
  Record.push_back(E->ExplicitResultType);
  Record.AddSourceLocation(E->ClosingBrace);

  // Add capture initializers.
  for (LambdaExpr::capture_init_iterator C = E->capture_init_begin(),
                                      CEnd = E->capture_init_end();
       C != CEnd; ++C) {
    Record.AddStmt(*C);
  }

  Code = serialization::EXPR_LAMBDA;
}

void ASTStmtWriter::VisitCXXStdInitializerListExpr(CXXStdInitializerListExpr *E) {
  VisitExpr(E);
  Record.AddStmt(E->getSubExpr());
  Code = serialization::EXPR_CXX_STD_INITIALIZER_LIST;
}

void ASTStmtWriter::VisitCXXNamedCastExpr(CXXNamedCastExpr *E) {
  VisitExplicitCastExpr(E);
  Record.AddSourceRange(SourceRange(E->getOperatorLoc(), E->getRParenLoc()));
  Record.AddSourceRange(E->getAngleBrackets());
}

void ASTStmtWriter::VisitCXXStaticCastExpr(CXXStaticCastExpr *E) {
  VisitCXXNamedCastExpr(E);
  Code = serialization::EXPR_CXX_STATIC_CAST;
}

void ASTStmtWriter::VisitCXXDynamicCastExpr(CXXDynamicCastExpr *E) {
  VisitCXXNamedCastExpr(E);
  Code = serialization::EXPR_CXX_DYNAMIC_CAST;
}

void ASTStmtWriter::VisitCXXReinterpretCastExpr(CXXReinterpretCastExpr *E) {
  VisitCXXNamedCastExpr(E);
  Code = serialization::EXPR_CXX_REINTERPRET_CAST;
}

void ASTStmtWriter::VisitCXXConstCastExpr(CXXConstCastExpr *E) {
  VisitCXXNamedCastExpr(E);
  Code = serialization::EXPR_CXX_CONST_CAST;
}

void ASTStmtWriter::VisitCXXFunctionalCastExpr(CXXFunctionalCastExpr *E) {
  VisitExplicitCastExpr(E);
  Record.AddSourceLocation(E->getLParenLoc());
  Record.AddSourceLocation(E->getRParenLoc());
  Code = serialization::EXPR_CXX_FUNCTIONAL_CAST;
}

void ASTStmtWriter::VisitBuiltinBitCastExpr(BuiltinBitCastExpr *E) {
  VisitExplicitCastExpr(E);
  Record.AddSourceLocation(E->getBeginLoc());
  Record.AddSourceLocation(E->getEndLoc());
}

void ASTStmtWriter::VisitUserDefinedLiteral(UserDefinedLiteral *E) {
  VisitCallExpr(E);
  Record.AddSourceLocation(E->UDSuffixLoc);
  Code = serialization::EXPR_USER_DEFINED_LITERAL;
}

void ASTStmtWriter::VisitCXXBoolLiteralExpr(CXXBoolLiteralExpr *E) {
  VisitExpr(E);
  Record.push_back(E->getValue());
  Record.AddSourceLocation(E->getLocation());
  Code = serialization::EXPR_CXX_BOOL_LITERAL;
}

void ASTStmtWriter::VisitCXXNullPtrLiteralExpr(CXXNullPtrLiteralExpr *E) {
  VisitExpr(E);
  Record.AddSourceLocation(E->getLocation());
  Code = serialization::EXPR_CXX_NULL_PTR_LITERAL;
}

void ASTStmtWriter::VisitCXXTypeidExpr(CXXTypeidExpr *E) {
  VisitExpr(E);
  Record.AddSourceRange(E->getSourceRange());
  if (E->isTypeOperand()) {
    Record.AddTypeSourceInfo(E->getTypeOperandSourceInfo());
    Code = serialization::EXPR_CXX_TYPEID_TYPE;
  } else {
    Record.AddStmt(E->getExprOperand());
    Code = serialization::EXPR_CXX_TYPEID_EXPR;
  }
}

void ASTStmtWriter::VisitCXXThisExpr(CXXThisExpr *E) {
  VisitExpr(E);
  Record.AddSourceLocation(E->getLocation());
  Record.push_back(E->isImplicit());
  Code = serialization::EXPR_CXX_THIS;
}

void ASTStmtWriter::VisitCXXThrowExpr(CXXThrowExpr *E) {
  VisitExpr(E);
  Record.AddSourceLocation(E->getThrowLoc());
  Record.AddStmt(E->getSubExpr());
  Record.push_back(E->isThrownVariableInScope());
  Code = serialization::EXPR_CXX_THROW;
}

void ASTStmtWriter::VisitCXXDefaultArgExpr(CXXDefaultArgExpr *E) {
  VisitExpr(E);
  Record.AddDeclRef(E->getParam());
  Record.AddDeclRef(cast_or_null<Decl>(E->getUsedContext()));
  Record.AddSourceLocation(E->getUsedLocation());
  Code = serialization::EXPR_CXX_DEFAULT_ARG;
}

void ASTStmtWriter::VisitCXXDefaultInitExpr(CXXDefaultInitExpr *E) {
  VisitExpr(E);
  Record.AddDeclRef(E->getField());
  Record.AddDeclRef(cast_or_null<Decl>(E->getUsedContext()));
  Record.AddSourceLocation(E->getExprLoc());
  Code = serialization::EXPR_CXX_DEFAULT_INIT;
}

void ASTStmtWriter::VisitCXXBindTemporaryExpr(CXXBindTemporaryExpr *E) {
  VisitExpr(E);
  Record.AddCXXTemporary(E->getTemporary());
  Record.AddStmt(E->getSubExpr());
  Code = serialization::EXPR_CXX_BIND_TEMPORARY;
}

void ASTStmtWriter::VisitCHKCBindTemporaryExpr(CHKCBindTemporaryExpr *E) {
  VisitExpr(E);
  Record.AddStmt(E->getSubExpr());
  Code = serialization::EXPR_CHKC_BIND_TEMPORARY_EXPR;
}

void ASTStmtWriter::VisitCXXScalarValueInitExpr(CXXScalarValueInitExpr *E) {
  VisitExpr(E);
  Record.AddTypeSourceInfo(E->getTypeSourceInfo());
  Record.AddSourceLocation(E->getRParenLoc());
  Code = serialization::EXPR_CXX_SCALAR_VALUE_INIT;
}

void ASTStmtWriter::VisitCXXNewExpr(CXXNewExpr *E) {
  VisitExpr(E);

  Record.push_back(E->isArray());
  Record.push_back(E->hasInitializer());
  Record.push_back(E->getNumPlacementArgs());
  Record.push_back(E->isParenTypeId());

  Record.push_back(E->isGlobalNew());
  Record.push_back(E->passAlignment());
  Record.push_back(E->doesUsualArrayDeleteWantSize());
  Record.push_back(E->CXXNewExprBits.StoredInitializationStyle);

  Record.AddDeclRef(E->getOperatorNew());
  Record.AddDeclRef(E->getOperatorDelete());
  Record.AddTypeSourceInfo(E->getAllocatedTypeSourceInfo());
  if (E->isParenTypeId())
    Record.AddSourceRange(E->getTypeIdParens());
  Record.AddSourceRange(E->getSourceRange());
  Record.AddSourceRange(E->getDirectInitRange());

  for (CXXNewExpr::arg_iterator I = E->raw_arg_begin(), N = E->raw_arg_end();
       I != N; ++I)
    Record.AddStmt(*I);

  Code = serialization::EXPR_CXX_NEW;
}

void ASTStmtWriter::VisitCXXDeleteExpr(CXXDeleteExpr *E) {
  VisitExpr(E);
  Record.push_back(E->isGlobalDelete());
  Record.push_back(E->isArrayForm());
  Record.push_back(E->isArrayFormAsWritten());
  Record.push_back(E->doesUsualArrayDeleteWantSize());
  Record.AddDeclRef(E->getOperatorDelete());
  Record.AddStmt(E->getArgument());
  Record.AddSourceLocation(E->getBeginLoc());

  Code = serialization::EXPR_CXX_DELETE;
}

void ASTStmtWriter::VisitCXXPseudoDestructorExpr(CXXPseudoDestructorExpr *E) {
  VisitExpr(E);

  Record.AddStmt(E->getBase());
  Record.push_back(E->isArrow());
  Record.AddSourceLocation(E->getOperatorLoc());
  Record.AddNestedNameSpecifierLoc(E->getQualifierLoc());
  Record.AddTypeSourceInfo(E->getScopeTypeInfo());
  Record.AddSourceLocation(E->getColonColonLoc());
  Record.AddSourceLocation(E->getTildeLoc());

  // PseudoDestructorTypeStorage.
  Record.AddIdentifierRef(E->getDestroyedTypeIdentifier());
  if (E->getDestroyedTypeIdentifier())
    Record.AddSourceLocation(E->getDestroyedTypeLoc());
  else
    Record.AddTypeSourceInfo(E->getDestroyedTypeInfo());

  Code = serialization::EXPR_CXX_PSEUDO_DESTRUCTOR;
}

void ASTStmtWriter::VisitExprWithCleanups(ExprWithCleanups *E) {
  VisitExpr(E);
  Record.push_back(E->getNumObjects());
  for (unsigned i = 0, e = E->getNumObjects(); i != e; ++i)
    Record.AddDeclRef(E->getObject(i));

  Record.push_back(E->cleanupsHaveSideEffects());
  Record.AddStmt(E->getSubExpr());
  Code = serialization::EXPR_EXPR_WITH_CLEANUPS;
}

void ASTStmtWriter::VisitCXXDependentScopeMemberExpr(
    CXXDependentScopeMemberExpr *E) {
  VisitExpr(E);

  // Don't emit anything here (or if you do you will have to update
  // the corresponding deserialization function).

  Record.push_back(E->hasTemplateKWAndArgsInfo());
  Record.push_back(E->getNumTemplateArgs());
  Record.push_back(E->hasFirstQualifierFoundInScope());

  if (E->hasTemplateKWAndArgsInfo()) {
    const ASTTemplateKWAndArgsInfo &ArgInfo =
        *E->getTrailingObjects<ASTTemplateKWAndArgsInfo>();
    AddTemplateKWAndArgsInfo(ArgInfo,
                             E->getTrailingObjects<TemplateArgumentLoc>());
  }

  Record.push_back(E->isArrow());
  Record.AddSourceLocation(E->getOperatorLoc());
  Record.AddTypeRef(E->getBaseType());
  Record.AddNestedNameSpecifierLoc(E->getQualifierLoc());
  if (!E->isImplicitAccess())
    Record.AddStmt(E->getBase());
  else
    Record.AddStmt(nullptr);

  if (E->hasFirstQualifierFoundInScope())
    Record.AddDeclRef(E->getFirstQualifierFoundInScope());

  Record.AddDeclarationNameInfo(E->MemberNameInfo);
  Code = serialization::EXPR_CXX_DEPENDENT_SCOPE_MEMBER;
}

void
ASTStmtWriter::VisitDependentScopeDeclRefExpr(DependentScopeDeclRefExpr *E) {
  VisitExpr(E);

  // Don't emit anything here, HasTemplateKWAndArgsInfo must be
  // emitted first.

  Record.push_back(E->DependentScopeDeclRefExprBits.HasTemplateKWAndArgsInfo);
  if (E->DependentScopeDeclRefExprBits.HasTemplateKWAndArgsInfo) {
    const ASTTemplateKWAndArgsInfo &ArgInfo =
        *E->getTrailingObjects<ASTTemplateKWAndArgsInfo>();
    Record.push_back(ArgInfo.NumTemplateArgs);
    AddTemplateKWAndArgsInfo(ArgInfo,
                             E->getTrailingObjects<TemplateArgumentLoc>());
  }

  Record.AddNestedNameSpecifierLoc(E->getQualifierLoc());
  Record.AddDeclarationNameInfo(E->NameInfo);
  Code = serialization::EXPR_CXX_DEPENDENT_SCOPE_DECL_REF;
}

void
ASTStmtWriter::VisitCXXUnresolvedConstructExpr(CXXUnresolvedConstructExpr *E) {
  VisitExpr(E);
  Record.push_back(E->arg_size());
  for (CXXUnresolvedConstructExpr::arg_iterator
         ArgI = E->arg_begin(), ArgE = E->arg_end(); ArgI != ArgE; ++ArgI)
    Record.AddStmt(*ArgI);
  Record.AddTypeSourceInfo(E->getTypeSourceInfo());
  Record.AddSourceLocation(E->getLParenLoc());
  Record.AddSourceLocation(E->getRParenLoc());
  Code = serialization::EXPR_CXX_UNRESOLVED_CONSTRUCT;
}

void ASTStmtWriter::VisitOverloadExpr(OverloadExpr *E) {
  VisitExpr(E);

  Record.push_back(E->getNumDecls());
  Record.push_back(E->hasTemplateKWAndArgsInfo());
  if (E->hasTemplateKWAndArgsInfo()) {
    const ASTTemplateKWAndArgsInfo &ArgInfo =
        *E->getTrailingASTTemplateKWAndArgsInfo();
    Record.push_back(ArgInfo.NumTemplateArgs);
    AddTemplateKWAndArgsInfo(ArgInfo, E->getTrailingTemplateArgumentLoc());
  }

  for (OverloadExpr::decls_iterator OvI = E->decls_begin(),
                                    OvE = E->decls_end();
       OvI != OvE; ++OvI) {
    Record.AddDeclRef(OvI.getDecl());
    Record.push_back(OvI.getAccess());
  }

  Record.AddDeclarationNameInfo(E->getNameInfo());
  Record.AddNestedNameSpecifierLoc(E->getQualifierLoc());
}

void ASTStmtWriter::VisitUnresolvedMemberExpr(UnresolvedMemberExpr *E) {
  VisitOverloadExpr(E);
  Record.push_back(E->isArrow());
  Record.push_back(E->hasUnresolvedUsing());
  Record.AddStmt(!E->isImplicitAccess() ? E->getBase() : nullptr);
  Record.AddTypeRef(E->getBaseType());
  Record.AddSourceLocation(E->getOperatorLoc());
  Code = serialization::EXPR_CXX_UNRESOLVED_MEMBER;
}

void ASTStmtWriter::VisitUnresolvedLookupExpr(UnresolvedLookupExpr *E) {
  VisitOverloadExpr(E);
  Record.push_back(E->requiresADL());
  Record.push_back(E->isOverloaded());
  Record.AddDeclRef(E->getNamingClass());
  Code = serialization::EXPR_CXX_UNRESOLVED_LOOKUP;
}

void ASTStmtWriter::VisitTypeTraitExpr(TypeTraitExpr *E) {
  VisitExpr(E);
  Record.push_back(E->TypeTraitExprBits.NumArgs);
  Record.push_back(E->TypeTraitExprBits.Kind); // FIXME: Stable encoding
  Record.push_back(E->TypeTraitExprBits.Value);
  Record.AddSourceRange(E->getSourceRange());
  for (unsigned I = 0, N = E->getNumArgs(); I != N; ++I)
    Record.AddTypeSourceInfo(E->getArg(I));
  Code = serialization::EXPR_TYPE_TRAIT;
}

void ASTStmtWriter::VisitArrayTypeTraitExpr(ArrayTypeTraitExpr *E) {
  VisitExpr(E);
  Record.push_back(E->getTrait());
  Record.push_back(E->getValue());
  Record.AddSourceRange(E->getSourceRange());
  Record.AddTypeSourceInfo(E->getQueriedTypeSourceInfo());
  Record.AddStmt(E->getDimensionExpression());
  Code = serialization::EXPR_ARRAY_TYPE_TRAIT;
}

void ASTStmtWriter::VisitExpressionTraitExpr(ExpressionTraitExpr *E) {
  VisitExpr(E);
  Record.push_back(E->getTrait());
  Record.push_back(E->getValue());
  Record.AddSourceRange(E->getSourceRange());
  Record.AddStmt(E->getQueriedExpression());
  Code = serialization::EXPR_CXX_EXPRESSION_TRAIT;
}

void ASTStmtWriter::VisitCXXNoexceptExpr(CXXNoexceptExpr *E) {
  VisitExpr(E);
  Record.push_back(E->getValue());
  Record.AddSourceRange(E->getSourceRange());
  Record.AddStmt(E->getOperand());
  Code = serialization::EXPR_CXX_NOEXCEPT;
}

void ASTStmtWriter::VisitPackExpansionExpr(PackExpansionExpr *E) {
  VisitExpr(E);
  Record.AddSourceLocation(E->getEllipsisLoc());
  Record.push_back(E->NumExpansions);
  Record.AddStmt(E->getPattern());
  Code = serialization::EXPR_PACK_EXPANSION;
}

void ASTStmtWriter::VisitSizeOfPackExpr(SizeOfPackExpr *E) {
  VisitExpr(E);
  Record.push_back(E->isPartiallySubstituted() ? E->getPartialArguments().size()
                                               : 0);
  Record.AddSourceLocation(E->OperatorLoc);
  Record.AddSourceLocation(E->PackLoc);
  Record.AddSourceLocation(E->RParenLoc);
  Record.AddDeclRef(E->Pack);
  if (E->isPartiallySubstituted()) {
    for (const auto &TA : E->getPartialArguments())
      Record.AddTemplateArgument(TA);
  } else if (!E->isValueDependent()) {
    Record.push_back(E->getPackLength());
  }
  Code = serialization::EXPR_SIZEOF_PACK;
}

void ASTStmtWriter::VisitSubstNonTypeTemplateParmExpr(
                                              SubstNonTypeTemplateParmExpr *E) {
  VisitExpr(E);
  Record.AddDeclRef(E->getParameter());
  Record.AddSourceLocation(E->getNameLoc());
  Record.AddStmt(E->getReplacement());
  Code = serialization::EXPR_SUBST_NON_TYPE_TEMPLATE_PARM;
}

void ASTStmtWriter::VisitSubstNonTypeTemplateParmPackExpr(
                                          SubstNonTypeTemplateParmPackExpr *E) {
  VisitExpr(E);
  Record.AddDeclRef(E->getParameterPack());
  Record.AddTemplateArgument(E->getArgumentPack());
  Record.AddSourceLocation(E->getParameterPackLocation());
  Code = serialization::EXPR_SUBST_NON_TYPE_TEMPLATE_PARM_PACK;
}

void ASTStmtWriter::VisitFunctionParmPackExpr(FunctionParmPackExpr *E) {
  VisitExpr(E);
  Record.push_back(E->getNumExpansions());
  Record.AddDeclRef(E->getParameterPack());
  Record.AddSourceLocation(E->getParameterPackLocation());
  for (FunctionParmPackExpr::iterator I = E->begin(), End = E->end();
       I != End; ++I)
    Record.AddDeclRef(*I);
  Code = serialization::EXPR_FUNCTION_PARM_PACK;
}

void ASTStmtWriter::VisitMaterializeTemporaryExpr(MaterializeTemporaryExpr *E) {
  VisitExpr(E);
  Record.AddStmt(E->getTemporary());
  Record.AddDeclRef(E->getExtendingDecl());
  Record.push_back(E->getManglingNumber());
  Code = serialization::EXPR_MATERIALIZE_TEMPORARY;
}

void ASTStmtWriter::VisitCXXFoldExpr(CXXFoldExpr *E) {
  VisitExpr(E);
  Record.AddSourceLocation(E->LParenLoc);
  Record.AddSourceLocation(E->EllipsisLoc);
  Record.AddSourceLocation(E->RParenLoc);
  Record.push_back(E->NumExpansions);
  Record.AddStmt(E->SubExprs[0]);
  Record.AddStmt(E->SubExprs[1]);
  Record.push_back(E->Opcode);
  Code = serialization::EXPR_CXX_FOLD;
}

void ASTStmtWriter::VisitOpaqueValueExpr(OpaqueValueExpr *E) {
  VisitExpr(E);
  Record.AddStmt(E->getSourceExpr());
  Record.AddSourceLocation(E->getLocation());
  Record.push_back(E->isUnique());
  Code = serialization::EXPR_OPAQUE_VALUE;
}

void ASTStmtWriter::VisitTypoExpr(TypoExpr *E) {
  VisitExpr(E);
  // TODO: Figure out sane writer behavior for a TypoExpr, if necessary
  llvm_unreachable("Cannot write TypoExpr nodes");
}

//===----------------------------------------------------------------------===//
// CUDA Expressions and Statements.
//===----------------------------------------------------------------------===//

void ASTStmtWriter::VisitCUDAKernelCallExpr(CUDAKernelCallExpr *E) {
  VisitCallExpr(E);
  Record.AddStmt(E->getConfig());
  Code = serialization::EXPR_CUDA_KERNEL_CALL;
}

//===----------------------------------------------------------------------===//
// OpenCL Expressions and Statements.
//===----------------------------------------------------------------------===//
void ASTStmtWriter::VisitAsTypeExpr(AsTypeExpr *E) {
  VisitExpr(E);
  Record.AddSourceLocation(E->getBuiltinLoc());
  Record.AddSourceLocation(E->getRParenLoc());
  Record.AddStmt(E->getSrcExpr());
  Code = serialization::EXPR_ASTYPE;
}

//===----------------------------------------------------------------------===//
// Microsoft Expressions and Statements.
//===----------------------------------------------------------------------===//
void ASTStmtWriter::VisitMSPropertyRefExpr(MSPropertyRefExpr *E) {
  VisitExpr(E);
  Record.push_back(E->isArrow());
  Record.AddStmt(E->getBaseExpr());
  Record.AddNestedNameSpecifierLoc(E->getQualifierLoc());
  Record.AddSourceLocation(E->getMemberLoc());
  Record.AddDeclRef(E->getPropertyDecl());
  Code = serialization::EXPR_CXX_PROPERTY_REF_EXPR;
}

void ASTStmtWriter::VisitMSPropertySubscriptExpr(MSPropertySubscriptExpr *E) {
  VisitExpr(E);
  Record.AddStmt(E->getBase());
  Record.AddStmt(E->getIdx());
  Record.AddSourceLocation(E->getRBracketLoc());
  Code = serialization::EXPR_CXX_PROPERTY_SUBSCRIPT_EXPR;
}

void ASTStmtWriter::VisitCXXUuidofExpr(CXXUuidofExpr *E) {
  VisitExpr(E);
  Record.AddSourceRange(E->getSourceRange());
  Record.AddString(E->getUuidStr());
  if (E->isTypeOperand()) {
    Record.AddTypeSourceInfo(E->getTypeOperandSourceInfo());
    Code = serialization::EXPR_CXX_UUIDOF_TYPE;
  } else {
    Record.AddStmt(E->getExprOperand());
    Code = serialization::EXPR_CXX_UUIDOF_EXPR;
  }
}

void ASTStmtWriter::VisitSEHExceptStmt(SEHExceptStmt *S) {
  VisitStmt(S);
  Record.AddSourceLocation(S->getExceptLoc());
  Record.AddStmt(S->getFilterExpr());
  Record.AddStmt(S->getBlock());
  Code = serialization::STMT_SEH_EXCEPT;
}

void ASTStmtWriter::VisitSEHFinallyStmt(SEHFinallyStmt *S) {
  VisitStmt(S);
  Record.AddSourceLocation(S->getFinallyLoc());
  Record.AddStmt(S->getBlock());
  Code = serialization::STMT_SEH_FINALLY;
}

void ASTStmtWriter::VisitSEHTryStmt(SEHTryStmt *S) {
  VisitStmt(S);
  Record.push_back(S->getIsCXXTry());
  Record.AddSourceLocation(S->getTryLoc());
  Record.AddStmt(S->getTryBlock());
  Record.AddStmt(S->getHandler());
  Code = serialization::STMT_SEH_TRY;
}

void ASTStmtWriter::VisitSEHLeaveStmt(SEHLeaveStmt *S) {
  VisitStmt(S);
  Record.AddSourceLocation(S->getLeaveLoc());
  Code = serialization::STMT_SEH_LEAVE;
}

//===----------------------------------------------------------------------===//
// OpenMP Directives.
//===----------------------------------------------------------------------===//
void ASTStmtWriter::VisitOMPExecutableDirective(OMPExecutableDirective *E) {
  Record.AddSourceLocation(E->getBeginLoc());
  Record.AddSourceLocation(E->getEndLoc());
  OMPClauseWriter ClauseWriter(Record);
  for (unsigned i = 0; i < E->getNumClauses(); ++i) {
    ClauseWriter.writeClause(E->getClause(i));
  }
  if (E->hasAssociatedStmt())
    Record.AddStmt(E->getAssociatedStmt());
}

void ASTStmtWriter::VisitOMPLoopDirective(OMPLoopDirective *D) {
  VisitStmt(D);
  Record.push_back(D->getNumClauses());
  Record.push_back(D->getCollapsedNumber());
  VisitOMPExecutableDirective(D);
  Record.AddStmt(D->getIterationVariable());
  Record.AddStmt(D->getLastIteration());
  Record.AddStmt(D->getCalcLastIteration());
  Record.AddStmt(D->getPreCond());
  Record.AddStmt(D->getCond());
  Record.AddStmt(D->getInit());
  Record.AddStmt(D->getInc());
  Record.AddStmt(D->getPreInits());
  if (isOpenMPWorksharingDirective(D->getDirectiveKind()) ||
      isOpenMPTaskLoopDirective(D->getDirectiveKind()) ||
      isOpenMPDistributeDirective(D->getDirectiveKind())) {
    Record.AddStmt(D->getIsLastIterVariable());
    Record.AddStmt(D->getLowerBoundVariable());
    Record.AddStmt(D->getUpperBoundVariable());
    Record.AddStmt(D->getStrideVariable());
    Record.AddStmt(D->getEnsureUpperBound());
    Record.AddStmt(D->getNextLowerBound());
    Record.AddStmt(D->getNextUpperBound());
    Record.AddStmt(D->getNumIterations());
  }
  if (isOpenMPLoopBoundSharingDirective(D->getDirectiveKind())) {
    Record.AddStmt(D->getPrevLowerBoundVariable());
    Record.AddStmt(D->getPrevUpperBoundVariable());
    Record.AddStmt(D->getDistInc());
    Record.AddStmt(D->getPrevEnsureUpperBound());
    Record.AddStmt(D->getCombinedLowerBoundVariable());
    Record.AddStmt(D->getCombinedUpperBoundVariable());
    Record.AddStmt(D->getCombinedEnsureUpperBound());
    Record.AddStmt(D->getCombinedInit());
    Record.AddStmt(D->getCombinedCond());
    Record.AddStmt(D->getCombinedNextLowerBound());
    Record.AddStmt(D->getCombinedNextUpperBound());
    Record.AddStmt(D->getCombinedDistCond());
    Record.AddStmt(D->getCombinedParForInDistCond());
  }
  for (auto I : D->counters()) {
    Record.AddStmt(I);
  }
  for (auto I : D->private_counters()) {
    Record.AddStmt(I);
  }
  for (auto I : D->inits()) {
    Record.AddStmt(I);
  }
  for (auto I : D->updates()) {
    Record.AddStmt(I);
  }
  for (auto I : D->finals()) {
    Record.AddStmt(I);
  }
}

void ASTStmtWriter::VisitOMPParallelDirective(OMPParallelDirective *D) {
  VisitStmt(D);
  Record.push_back(D->getNumClauses());
  VisitOMPExecutableDirective(D);
  Record.push_back(D->hasCancel() ? 1 : 0);
  Code = serialization::STMT_OMP_PARALLEL_DIRECTIVE;
}

void ASTStmtWriter::VisitOMPSimdDirective(OMPSimdDirective *D) {
  VisitOMPLoopDirective(D);
  Code = serialization::STMT_OMP_SIMD_DIRECTIVE;
}

void ASTStmtWriter::VisitOMPForDirective(OMPForDirective *D) {
  VisitOMPLoopDirective(D);
  Record.push_back(D->hasCancel() ? 1 : 0);
  Code = serialization::STMT_OMP_FOR_DIRECTIVE;
}

void ASTStmtWriter::VisitOMPForSimdDirective(OMPForSimdDirective *D) {
  VisitOMPLoopDirective(D);
  Code = serialization::STMT_OMP_FOR_SIMD_DIRECTIVE;
}

void ASTStmtWriter::VisitOMPSectionsDirective(OMPSectionsDirective *D) {
  VisitStmt(D);
  Record.push_back(D->getNumClauses());
  VisitOMPExecutableDirective(D);
  Record.push_back(D->hasCancel() ? 1 : 0);
  Code = serialization::STMT_OMP_SECTIONS_DIRECTIVE;
}

void ASTStmtWriter::VisitOMPSectionDirective(OMPSectionDirective *D) {
  VisitStmt(D);
  VisitOMPExecutableDirective(D);
  Record.push_back(D->hasCancel() ? 1 : 0);
  Code = serialization::STMT_OMP_SECTION_DIRECTIVE;
}

void ASTStmtWriter::VisitOMPSingleDirective(OMPSingleDirective *D) {
  VisitStmt(D);
  Record.push_back(D->getNumClauses());
  VisitOMPExecutableDirective(D);
  Code = serialization::STMT_OMP_SINGLE_DIRECTIVE;
}

void ASTStmtWriter::VisitOMPMasterDirective(OMPMasterDirective *D) {
  VisitStmt(D);
  VisitOMPExecutableDirective(D);
  Code = serialization::STMT_OMP_MASTER_DIRECTIVE;
}

void ASTStmtWriter::VisitOMPCriticalDirective(OMPCriticalDirective *D) {
  VisitStmt(D);
  Record.push_back(D->getNumClauses());
  VisitOMPExecutableDirective(D);
  Record.AddDeclarationNameInfo(D->getDirectiveName());
  Code = serialization::STMT_OMP_CRITICAL_DIRECTIVE;
}

void ASTStmtWriter::VisitOMPParallelForDirective(OMPParallelForDirective *D) {
  VisitOMPLoopDirective(D);
  Record.push_back(D->hasCancel() ? 1 : 0);
  Code = serialization::STMT_OMP_PARALLEL_FOR_DIRECTIVE;
}

void ASTStmtWriter::VisitOMPParallelForSimdDirective(
    OMPParallelForSimdDirective *D) {
  VisitOMPLoopDirective(D);
  Code = serialization::STMT_OMP_PARALLEL_FOR_SIMD_DIRECTIVE;
}

void ASTStmtWriter::VisitOMPParallelSectionsDirective(
    OMPParallelSectionsDirective *D) {
  VisitStmt(D);
  Record.push_back(D->getNumClauses());
  VisitOMPExecutableDirective(D);
  Record.push_back(D->hasCancel() ? 1 : 0);
  Code = serialization::STMT_OMP_PARALLEL_SECTIONS_DIRECTIVE;
}

void ASTStmtWriter::VisitOMPTaskDirective(OMPTaskDirective *D) {
  VisitStmt(D);
  Record.push_back(D->getNumClauses());
  VisitOMPExecutableDirective(D);
  Record.push_back(D->hasCancel() ? 1 : 0);
  Code = serialization::STMT_OMP_TASK_DIRECTIVE;
}

void ASTStmtWriter::VisitOMPAtomicDirective(OMPAtomicDirective *D) {
  VisitStmt(D);
  Record.push_back(D->getNumClauses());
  VisitOMPExecutableDirective(D);
  Record.AddStmt(D->getX());
  Record.AddStmt(D->getV());
  Record.AddStmt(D->getExpr());
  Record.AddStmt(D->getUpdateExpr());
  Record.push_back(D->isXLHSInRHSPart() ? 1 : 0);
  Record.push_back(D->isPostfixUpdate() ? 1 : 0);
  Code = serialization::STMT_OMP_ATOMIC_DIRECTIVE;
}

void ASTStmtWriter::VisitOMPTargetDirective(OMPTargetDirective *D) {
  VisitStmt(D);
  Record.push_back(D->getNumClauses());
  VisitOMPExecutableDirective(D);
  Code = serialization::STMT_OMP_TARGET_DIRECTIVE;
}

void ASTStmtWriter::VisitOMPTargetDataDirective(OMPTargetDataDirective *D) {
  VisitStmt(D);
  Record.push_back(D->getNumClauses());
  VisitOMPExecutableDirective(D);
  Code = serialization::STMT_OMP_TARGET_DATA_DIRECTIVE;
}

void ASTStmtWriter::VisitOMPTargetEnterDataDirective(
    OMPTargetEnterDataDirective *D) {
  VisitStmt(D);
  Record.push_back(D->getNumClauses());
  VisitOMPExecutableDirective(D);
  Code = serialization::STMT_OMP_TARGET_ENTER_DATA_DIRECTIVE;
}

void ASTStmtWriter::VisitOMPTargetExitDataDirective(
    OMPTargetExitDataDirective *D) {
  VisitStmt(D);
  Record.push_back(D->getNumClauses());
  VisitOMPExecutableDirective(D);
  Code = serialization::STMT_OMP_TARGET_EXIT_DATA_DIRECTIVE;
}

void ASTStmtWriter::VisitOMPTargetParallelDirective(
    OMPTargetParallelDirective *D) {
  VisitStmt(D);
  Record.push_back(D->getNumClauses());
  VisitOMPExecutableDirective(D);
  Code = serialization::STMT_OMP_TARGET_PARALLEL_DIRECTIVE;
}

void ASTStmtWriter::VisitOMPTargetParallelForDirective(
    OMPTargetParallelForDirective *D) {
  VisitOMPLoopDirective(D);
  Record.push_back(D->hasCancel() ? 1 : 0);
  Code = serialization::STMT_OMP_TARGET_PARALLEL_FOR_DIRECTIVE;
}

void ASTStmtWriter::VisitOMPTaskyieldDirective(OMPTaskyieldDirective *D) {
  VisitStmt(D);
  VisitOMPExecutableDirective(D);
  Code = serialization::STMT_OMP_TASKYIELD_DIRECTIVE;
}

void ASTStmtWriter::VisitOMPBarrierDirective(OMPBarrierDirective *D) {
  VisitStmt(D);
  VisitOMPExecutableDirective(D);
  Code = serialization::STMT_OMP_BARRIER_DIRECTIVE;
}

void ASTStmtWriter::VisitOMPTaskwaitDirective(OMPTaskwaitDirective *D) {
  VisitStmt(D);
  VisitOMPExecutableDirective(D);
  Code = serialization::STMT_OMP_TASKWAIT_DIRECTIVE;
}

void ASTStmtWriter::VisitOMPTaskgroupDirective(OMPTaskgroupDirective *D) {
  VisitStmt(D);
  Record.push_back(D->getNumClauses());
  VisitOMPExecutableDirective(D);
  Record.AddStmt(D->getReductionRef());
  Code = serialization::STMT_OMP_TASKGROUP_DIRECTIVE;
}

void ASTStmtWriter::VisitOMPFlushDirective(OMPFlushDirective *D) {
  VisitStmt(D);
  Record.push_back(D->getNumClauses());
  VisitOMPExecutableDirective(D);
  Code = serialization::STMT_OMP_FLUSH_DIRECTIVE;
}

void ASTStmtWriter::VisitOMPOrderedDirective(OMPOrderedDirective *D) {
  VisitStmt(D);
  Record.push_back(D->getNumClauses());
  VisitOMPExecutableDirective(D);
  Code = serialization::STMT_OMP_ORDERED_DIRECTIVE;
}

void ASTStmtWriter::VisitOMPTeamsDirective(OMPTeamsDirective *D) {
  VisitStmt(D);
  Record.push_back(D->getNumClauses());
  VisitOMPExecutableDirective(D);
  Code = serialization::STMT_OMP_TEAMS_DIRECTIVE;
}

void ASTStmtWriter::VisitOMPCancellationPointDirective(
    OMPCancellationPointDirective *D) {
  VisitStmt(D);
  VisitOMPExecutableDirective(D);
  Record.push_back(D->getCancelRegion());
  Code = serialization::STMT_OMP_CANCELLATION_POINT_DIRECTIVE;
}

void ASTStmtWriter::VisitOMPCancelDirective(OMPCancelDirective *D) {
  VisitStmt(D);
  Record.push_back(D->getNumClauses());
  VisitOMPExecutableDirective(D);
  Record.push_back(D->getCancelRegion());
  Code = serialization::STMT_OMP_CANCEL_DIRECTIVE;
}

void ASTStmtWriter::VisitOMPTaskLoopDirective(OMPTaskLoopDirective *D) {
  VisitOMPLoopDirective(D);
  Code = serialization::STMT_OMP_TASKLOOP_DIRECTIVE;
}

void ASTStmtWriter::VisitOMPTaskLoopSimdDirective(OMPTaskLoopSimdDirective *D) {
  VisitOMPLoopDirective(D);
  Code = serialization::STMT_OMP_TASKLOOP_SIMD_DIRECTIVE;
}

void ASTStmtWriter::VisitOMPDistributeDirective(OMPDistributeDirective *D) {
  VisitOMPLoopDirective(D);
  Code = serialization::STMT_OMP_DISTRIBUTE_DIRECTIVE;
}

void ASTStmtWriter::VisitOMPTargetUpdateDirective(OMPTargetUpdateDirective *D) {
  VisitStmt(D);
  Record.push_back(D->getNumClauses());
  VisitOMPExecutableDirective(D);
  Code = serialization::STMT_OMP_TARGET_UPDATE_DIRECTIVE;
}

void ASTStmtWriter::VisitOMPDistributeParallelForDirective(
    OMPDistributeParallelForDirective *D) {
  VisitOMPLoopDirective(D);
  Record.push_back(D->hasCancel() ? 1 : 0);
  Code = serialization::STMT_OMP_DISTRIBUTE_PARALLEL_FOR_DIRECTIVE;
}

void ASTStmtWriter::VisitOMPDistributeParallelForSimdDirective(
    OMPDistributeParallelForSimdDirective *D) {
  VisitOMPLoopDirective(D);
  Code = serialization::STMT_OMP_DISTRIBUTE_PARALLEL_FOR_SIMD_DIRECTIVE;
}

void ASTStmtWriter::VisitOMPDistributeSimdDirective(
    OMPDistributeSimdDirective *D) {
  VisitOMPLoopDirective(D);
  Code = serialization::STMT_OMP_DISTRIBUTE_SIMD_DIRECTIVE;
}

void ASTStmtWriter::VisitOMPTargetParallelForSimdDirective(
    OMPTargetParallelForSimdDirective *D) {
  VisitOMPLoopDirective(D);
  Code = serialization::STMT_OMP_TARGET_PARALLEL_FOR_SIMD_DIRECTIVE;
}

void ASTStmtWriter::VisitOMPTargetSimdDirective(OMPTargetSimdDirective *D) {
  VisitOMPLoopDirective(D);
  Code = serialization::STMT_OMP_TARGET_SIMD_DIRECTIVE;
}

void ASTStmtWriter::VisitOMPTeamsDistributeDirective(
    OMPTeamsDistributeDirective *D) {
  VisitOMPLoopDirective(D);
  Code = serialization::STMT_OMP_TEAMS_DISTRIBUTE_DIRECTIVE;
}

void ASTStmtWriter::VisitOMPTeamsDistributeSimdDirective(
    OMPTeamsDistributeSimdDirective *D) {
  VisitOMPLoopDirective(D);
  Code = serialization::STMT_OMP_TEAMS_DISTRIBUTE_SIMD_DIRECTIVE;
}

void ASTStmtWriter::VisitOMPTeamsDistributeParallelForSimdDirective(
    OMPTeamsDistributeParallelForSimdDirective *D) {
  VisitOMPLoopDirective(D);
  Code = serialization::STMT_OMP_TEAMS_DISTRIBUTE_PARALLEL_FOR_SIMD_DIRECTIVE;
}

void ASTStmtWriter::VisitOMPTeamsDistributeParallelForDirective(
    OMPTeamsDistributeParallelForDirective *D) {
  VisitOMPLoopDirective(D);
  Record.push_back(D->hasCancel() ? 1 : 0);
  Code = serialization::STMT_OMP_TEAMS_DISTRIBUTE_PARALLEL_FOR_DIRECTIVE;
}

void ASTStmtWriter::VisitOMPTargetTeamsDirective(OMPTargetTeamsDirective *D) {
  VisitStmt(D);
  Record.push_back(D->getNumClauses());
  VisitOMPExecutableDirective(D);
  Code = serialization::STMT_OMP_TARGET_TEAMS_DIRECTIVE;
}

void ASTStmtWriter::VisitOMPTargetTeamsDistributeDirective(
    OMPTargetTeamsDistributeDirective *D) {
  VisitOMPLoopDirective(D);
  Code = serialization::STMT_OMP_TARGET_TEAMS_DISTRIBUTE_DIRECTIVE;
}

void ASTStmtWriter::VisitOMPTargetTeamsDistributeParallelForDirective(
    OMPTargetTeamsDistributeParallelForDirective *D) {
  VisitOMPLoopDirective(D);
  Record.push_back(D->hasCancel() ? 1 : 0);
  Code = serialization::STMT_OMP_TARGET_TEAMS_DISTRIBUTE_PARALLEL_FOR_DIRECTIVE;
}

void ASTStmtWriter::VisitOMPTargetTeamsDistributeParallelForSimdDirective(
    OMPTargetTeamsDistributeParallelForSimdDirective *D) {
  VisitOMPLoopDirective(D);
  Code = serialization::
      STMT_OMP_TARGET_TEAMS_DISTRIBUTE_PARALLEL_FOR_SIMD_DIRECTIVE;
}

void ASTStmtWriter::VisitOMPTargetTeamsDistributeSimdDirective(
    OMPTargetTeamsDistributeSimdDirective *D) {
  VisitOMPLoopDirective(D);
  Code = serialization::STMT_OMP_TARGET_TEAMS_DISTRIBUTE_SIMD_DIRECTIVE;
}

//===----------------------------------------------------------------------===//
// ASTWriter Implementation
//===----------------------------------------------------------------------===//

unsigned ASTWriter::RecordSwitchCaseID(SwitchCase *S) {
  assert(SwitchCaseIDs.find(S) == SwitchCaseIDs.end() &&
         "SwitchCase recorded twice");
  unsigned NextID = SwitchCaseIDs.size();
  SwitchCaseIDs[S] = NextID;
  return NextID;
}

unsigned ASTWriter::getSwitchCaseID(SwitchCase *S) {
  assert(SwitchCaseIDs.find(S) != SwitchCaseIDs.end() &&
         "SwitchCase hasn't been seen yet");
  return SwitchCaseIDs[S];
}

void ASTWriter::ClearSwitchCaseIDs() {
  SwitchCaseIDs.clear();
}

/// Write the given substatement or subexpression to the
/// bitstream.
void ASTWriter::WriteSubStmt(Stmt *S) {
  RecordData Record;
  ASTStmtWriter Writer(*this, Record);
  ++NumStatements;

  if (!S) {
    Stream.EmitRecord(serialization::STMT_NULL_PTR, Record);
    return;
  }

  llvm::DenseMap<Stmt *, uint64_t>::iterator I = SubStmtEntries.find(S);
  if (I != SubStmtEntries.end()) {
    Record.push_back(I->second);
    Stream.EmitRecord(serialization::STMT_REF_PTR, Record);
    return;
  }

#ifndef NDEBUG
  assert(!ParentStmts.count(S) && "There is a Stmt cycle!");

  struct ParentStmtInserterRAII {
    Stmt *S;
    llvm::DenseSet<Stmt *> &ParentStmts;

    ParentStmtInserterRAII(Stmt *S, llvm::DenseSet<Stmt *> &ParentStmts)
      : S(S), ParentStmts(ParentStmts) {
      ParentStmts.insert(S);
    }
    ~ParentStmtInserterRAII() {
      ParentStmts.erase(S);
    }
  };

  ParentStmtInserterRAII ParentStmtInserter(S, ParentStmts);
#endif

  Writer.Visit(S);

  uint64_t Offset = Writer.Emit();
  SubStmtEntries[S] = Offset;
}

/// Flush all of the statements that have been added to the
/// queue via AddStmt().
void ASTRecordWriter::FlushStmts() {
  // We expect to be the only consumer of the two temporary statement maps,
  // assert that they are empty.
  assert(Writer->SubStmtEntries.empty() && "unexpected entries in sub-stmt map");
  assert(Writer->ParentStmts.empty() && "unexpected entries in parent stmt map");

  for (unsigned I = 0, N = StmtsToEmit.size(); I != N; ++I) {
    Writer->WriteSubStmt(StmtsToEmit[I]);

    assert(N == StmtsToEmit.size() && "record modified while being written!");

    // Note that we are at the end of a full expression. Any
    // expression records that follow this one are part of a different
    // expression.
    Writer->Stream.EmitRecord(serialization::STMT_STOP, ArrayRef<uint32_t>());

    Writer->SubStmtEntries.clear();
    Writer->ParentStmts.clear();
  }

  StmtsToEmit.clear();
}

void ASTRecordWriter::FlushSubStmts() {
  // For a nested statement, write out the substatements in reverse order (so
  // that a simple stack machine can be used when loading), and don't emit a
  // STMT_STOP after each one.
  for (unsigned I = 0, N = StmtsToEmit.size(); I != N; ++I) {
    Writer->WriteSubStmt(StmtsToEmit[N - I - 1]);
    assert(N == StmtsToEmit.size() && "record modified while being written!");
  }

  StmtsToEmit.clear();
}<|MERGE_RESOLUTION|>--- conflicted
+++ resolved
@@ -470,9 +470,8 @@
   Record.push_back(E->hasTemplateKWAndArgsInfo());
   Record.push_back(E->hadMultipleCandidates());
   Record.push_back(E->refersToEnclosingVariableOrCapture());
-<<<<<<< HEAD
   Record.push_back(E->isNonOdrUse());
-=======
+
   bool isGenericFunction = false;
   if (E->getDecl() && isa<FunctionDecl>(E->getDecl())) {
     FunctionDecl *FD = cast<FunctionDecl>(E->getDecl());
@@ -486,7 +485,6 @@
     isItypeGenericFunction = FD->isItypeGenericFunction() && E->GetTypeArgumentInfo() != nullptr;
   }
   Record.push_back(isItypeGenericFunction);
->>>>>>> cb9e1e3e
 
   if (E->hasTemplateKWAndArgsInfo()) {
     unsigned NumTemplateArgs = E->getNumTemplateArgs();
@@ -497,14 +495,10 @@
 
   if ((!E->hasTemplateKWAndArgsInfo()) && (!E->hasQualifier()) &&
       (E->getDecl() == E->getFoundDecl()) &&
-<<<<<<< HEAD
       nk == DeclarationName::Identifier &&
-      !E->refersToEnclosingVariableOrCapture() && !E->isNonOdrUse()) {
-=======
+      !E->refersToEnclosingVariableOrCapture() && !E->isNonOdrUse() &&
       !isGenericFunction &&
-      isItypeGenericFunction &&
-      nk == DeclarationName::Identifier) {
->>>>>>> cb9e1e3e
+      isItypeGenericFunction) {
     AbbrevToUse = Writer.getDeclRefExprAbbrev();
   }
 
@@ -741,7 +735,6 @@
   Record.push_back(E->hadMultipleCandidates());
   Record.push_back(E->isNonOdrUse());
   Record.AddSourceLocation(E->getOperatorLoc());
-<<<<<<< HEAD
 
   if (HasFoundDecl) {
     DeclAccessPair FoundDecl = E->getFoundDecl();
@@ -756,14 +749,11 @@
     AddTemplateKWAndArgsInfo(*E->getTrailingObjects<ASTTemplateKWAndArgsInfo>(),
                              E->getTrailingObjects<TemplateArgumentLoc>());
 
-=======
   Record.push_back(E->hasBoundsExpr());
-  if (E->hasBoundsExpr()) {
+  if (E->hasBoundsExpr())
     Record.AddStmt(E->getBoundsExpr());
-  }
   Record.AddDeclarationNameLoc(E->MemberDNLoc,
                                E->getMemberDecl()->getDeclName());
->>>>>>> cb9e1e3e
   Code = serialization::EXPR_MEMBER;
 }
 

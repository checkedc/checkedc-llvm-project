--- conflicted
+++ resolved
@@ -840,12 +840,10 @@
         // Construct a string containing concatenation of all type arguments for
         // the function call.
         std::string TypeParamString;
-<<<<<<< HEAD
-        auto Bindings = Info.getTypeParamBindings(CE, Context);
-        for (auto it = Bindings.first; it != Bindings.second; ++it)
-          if (it->second != nullptr) {
+        for (auto Entry : Info.getTypeParamBindings(CE, Context))
+          if (Entry.second != nullptr) {
             std::string TyStr =
-                it->second->mkString(Info.getConstraints().getVariables(),
+                Entry.second->mkString(Info.getConstraints().getVariables(),
                                      false, false, true);
             if (TyStr.back() == ' ')
               TyStr.pop_back();
@@ -855,10 +853,6 @@
             // so we can only put void here instead of useful type.
             TypeParamString += "void,";
           }
-=======
-        for (auto Entry : Info.getTypeParamBindings(CE, Context))
-          TypeParamString += Entry.second + ",";
->>>>>>> 9c9889f8
         TypeParamString.pop_back();
 
         SourceLocation TypeParamLoc = getTypeArgLocation(CE);

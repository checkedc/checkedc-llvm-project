--- conflicted
+++ resolved
@@ -12,12 +12,7 @@
 
 #include "clang/CConv/AVarBoundsInfo.h"
 #include "clang/CConv/ProgramInfo.h"
-<<<<<<< HEAD
 #include "clang/CConv/ConstraintResolver.h"
-#include <boost/graph/breadth_first_search.hpp>
-#include <boost/graph/reverse_graph.hpp>
-=======
->>>>>>> 073369ce
 
 std::vector<BoundsPriority>
     AVarBoundsInfo::PrioList {Declared, Allocator, FlowInferred, Heuristics};
@@ -392,7 +387,6 @@
 }
 
 bool AVarBoundsInfo::addAssignment(BoundsKey L, BoundsKey R) {
-<<<<<<< HEAD
   // If we are adding to function return, do not add bi-directional edges.
   if (isFunctionReturn(L) || isFunctionReturn(R)) {
     // Do not assign edge from return to itself.
@@ -402,9 +396,10 @@
     // dependency and never will be able to find the bounds for the return
     // value.
     if (L != R)
-      ProgVarGraph.addEdge(L, R, false);
+      ProgVarGraph.addEdge(L, R);
   } else {
-    ProgVarGraph.addEdge(L, R, true);
+    ProgVarGraph.addEdge(L, R);
+    ProgVarGraph.addEdge(R, L);
   }
   return true;
 }
@@ -470,11 +465,6 @@
         ArrPointerBoundsKey.insert(LHSCVar->getBoundsKey());
     }
   }
-
-=======
-  ProgVarGraph.addEdge(L, R);
-  ProgVarGraph.addEdge(R, L);
->>>>>>> 073369ce
   return true;
 }
 
@@ -959,15 +949,10 @@
                                          std::set<BoundsKey> &ArrPointers) {
   auto &CS = PI->getConstraints();
   for (auto Bkey : PointerBoundsKey) {
-<<<<<<< HEAD
     // Regular variables.
-    auto &BkeyToPSL = DeclVarMap.right;
+    auto &BkeyToPSL = DeclVarMap.right();
     if (BkeyToPSL.find(Bkey) != BkeyToPSL.end()) {
       auto &PSL = BkeyToPSL.at(Bkey);
-=======
-    if (DeclVarMap.right().find(Bkey) != DeclVarMap.right().end()) {
-      auto &PSL = DeclVarMap.right().at(Bkey);
->>>>>>> 073369ce
       if (hasArray(PI->getVarMap()[PSL], CS)) {
         ArrPointers.insert(Bkey);
       }
@@ -977,15 +962,11 @@
       }
       continue;
     }
-<<<<<<< HEAD
+
     // Function parameters
-    auto &ParmBkeyToPSL = ParamDeclVarMap.right;
+    auto &ParmBkeyToPSL = ParamDeclVarMap.right();
     if (ParmBkeyToPSL.find(Bkey) != ParmBkeyToPSL.end()) {
       auto &ParmTup = ParmBkeyToPSL.at(Bkey);
-=======
-    if (ParamDeclVarMap.right().find(Bkey) != ParamDeclVarMap.right().end()) {
-      auto &ParmTup = ParamDeclVarMap.right().at(Bkey);
->>>>>>> 073369ce
       std::string FuncName = std::get<0>(ParmTup);
       std::string FileName = std::get<1>(ParmTup);
       bool IsStatic = std::get<2>(ParmTup);

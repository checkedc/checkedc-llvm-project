--- conflicted
+++ resolved
@@ -731,16 +731,10 @@
           PName = PVD->getName();
         }
       }
-<<<<<<< HEAD
       bool IsGeneric = ParmVD != nullptr &&
                        getTypeVariableType(ParmVD) != nullptr;
-      std::set<ConstraintVariable *> C;
+      CVarSet C;
       C.insert(new PVConstraint(QT, ParmVD, PName, I, Ctx, &N, IsGeneric));
-=======
-
-      CVarSet C;
-      C.insert(new PVConstraint(QT, ParmVD, PName, I, Ctx, &N));
->>>>>>> 39384c30
       paramVars.push_back(C);
     }
 

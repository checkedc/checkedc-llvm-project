//===--- SemaCast.cpp - Semantic Analysis for Casts -----------------------===//
//
// Part of the LLVM Project, under the Apache License v2.0 with LLVM Exceptions.
// See https://llvm.org/LICENSE.txt for license information.
// SPDX-License-Identifier: Apache-2.0 WITH LLVM-exception
//
//===----------------------------------------------------------------------===//
//
//  This file implements semantic analysis for cast expressions, including
//  1) C-style casts like '(int) x'
//  2) C++ functional casts like 'int(x)'
//  3) C++ named casts like 'static_cast<int>(x)'
//
//===----------------------------------------------------------------------===//

#include "clang/Sema/SemaInternal.h"
#include "clang/AST/ASTContext.h"
#include "clang/AST/CXXInheritance.h"
#include "clang/AST/ExprCXX.h"
#include "clang/AST/ExprObjC.h"
#include "clang/AST/RecordLayout.h"
#include "clang/Basic/PartialDiagnostic.h"
#include "clang/Basic/TargetInfo.h"
#include "clang/Lex/Preprocessor.h"
#include "clang/Sema/Initialization.h"
#include "llvm/ADT/SmallVector.h"
#include <set>
using namespace clang;



enum TryCastResult {
  TC_NotApplicable, ///< The cast method is not applicable.
  TC_Success,       ///< The cast method is appropriate and successful.
  TC_Extension,     ///< The cast method is appropriate and accepted as a
                    ///< language extension.
  TC_Failed         ///< The cast method is appropriate, but failed. A
                    ///< diagnostic has been emitted.
};

static bool isValidCast(TryCastResult TCR) {
  return TCR == TC_Success || TCR == TC_Extension;
}

enum CastType {
  CT_Const,       ///< const_cast
  CT_Static,      ///< static_cast
  CT_Reinterpret, ///< reinterpret_cast
  CT_Dynamic,     ///< dynamic_cast
  CT_CStyle,      ///< (Type)expr
  CT_Functional,  ///< Type(expr)
  CT_Addrspace    ///< addrspace_cast
};

namespace {
  struct CastOperation {
    CastOperation(Sema &S, QualType destType, ExprResult src)
      : Self(S), SrcExpr(src), DestType(destType),
        ResultType(destType.getNonLValueExprType(S.Context)),
        ValueKind(Expr::getValueKindForType(destType)),
        Kind(CK_Dependent), IsARCUnbridgedCast(false) {

      if (const BuiltinType *placeholder =
            src.get()->getType()->getAsPlaceholderType()) {
        PlaceholderKind = placeholder->getKind();
      } else {
        PlaceholderKind = (BuiltinType::Kind) 0;
      }
    }

    Sema &Self;
    ExprResult SrcExpr;
    QualType DestType;
    QualType ResultType;
    ExprValueKind ValueKind;
    CastKind Kind;
    BuiltinType::Kind PlaceholderKind;
    CXXCastPath BasePath;
    bool IsARCUnbridgedCast;

    SourceRange OpRange;
    SourceRange DestRange;

    // Top-level semantics-checking routines.
    void CheckConstCast();
    void CheckReinterpretCast();
    void CheckStaticCast();
    void CheckDynamicCast();
    void CheckCXXCStyleCast(bool FunctionalCast, bool ListInitialization);
    void CheckCStyleCast(bool IsCheckedScope);
    void CheckBuiltinBitCast();
<<<<<<< HEAD
    void CheckAddrspaceCast();
=======
    void CheckBoundsCast(tok::TokenKind kind);
>>>>>>> 5b343589

    void updatePartOfExplicitCastFlags(CastExpr *CE) {
      // Walk down from the CE to the OrigSrcExpr, and mark all immediate
      // ImplicitCastExpr's as being part of ExplicitCastExpr. The original CE
      // (which is a ExplicitCastExpr), and the OrigSrcExpr are not touched.
      for (; auto *ICE = dyn_cast<ImplicitCastExpr>(CE->getSubExpr()); CE = ICE)
        ICE->setIsPartOfExplicitCast(true);
    }

    /// Complete an apparently-successful cast operation that yields
    /// the given expression.
    ExprResult complete(CastExpr *castExpr) {
      // If this is an unbridged cast, wrap the result in an implicit
      // cast that yields the unbridged-cast placeholder type.
      if (IsARCUnbridgedCast) {
        castExpr = ImplicitCastExpr::Create(Self.Context,
                                            Self.Context.ARCUnbridgedCastTy,
                                            CK_Dependent, castExpr, nullptr,
                                            castExpr->getValueKind());
      }
      updatePartOfExplicitCastFlags(castExpr);
      return castExpr;
    }

    // Internal convenience methods.

    /// Try to handle the given placeholder expression kind.  Return
    /// true if the source expression has the appropriate placeholder
    /// kind.  A placeholder can only be claimed once.
    bool claimPlaceholder(BuiltinType::Kind K) {
      if (PlaceholderKind != K) return false;

      PlaceholderKind = (BuiltinType::Kind) 0;
      return true;
    }

    bool isPlaceholder() const {
      return PlaceholderKind != 0;
    }
    bool isPlaceholder(BuiltinType::Kind K) const {
      return PlaceholderKind == K;
    }

    // Language specific cast restrictions for address spaces.
    void checkAddressSpaceCast(QualType SrcType, QualType DestType);

    void checkCastAlign() {
      Self.CheckCastAlign(SrcExpr.get(), DestType, OpRange);
    }

    void checkObjCConversion(Sema::CheckedConversionKind CCK) {
      assert(Self.getLangOpts().allowsNonTrivialObjCLifetimeQualifiers());

      Expr *src = SrcExpr.get();
      if (Self.CheckObjCConversion(OpRange, DestType, src, CCK) ==
          Sema::ACR_unbridged)
        IsARCUnbridgedCast = true;
      SrcExpr = src;
    }

    /// Check for and handle non-overload placeholder expressions.
    void checkNonOverloadPlaceholders() {
      if (!isPlaceholder() || isPlaceholder(BuiltinType::Overload))
        return;

      SrcExpr = Self.CheckPlaceholderExpr(SrcExpr.get());
      if (SrcExpr.isInvalid())
        return;
      PlaceholderKind = (BuiltinType::Kind) 0;
    }
  };

  void CheckNoDeref(Sema &S, const QualType FromType, const QualType ToType,
                    SourceLocation OpLoc) {
    if (const auto *PtrType = dyn_cast<PointerType>(FromType)) {
      if (PtrType->getPointeeType()->hasAttr(attr::NoDeref)) {
        if (const auto *DestType = dyn_cast<PointerType>(ToType)) {
          if (!DestType->getPointeeType()->hasAttr(attr::NoDeref)) {
            S.Diag(OpLoc, diag::warn_noderef_to_dereferenceable_pointer);
          }
        }
      }
    }
  }

  struct CheckNoDerefRAII {
    CheckNoDerefRAII(CastOperation &Op) : Op(Op) {}
    ~CheckNoDerefRAII() {
      if (!Op.SrcExpr.isInvalid())
        CheckNoDeref(Op.Self, Op.SrcExpr.get()->getType(), Op.ResultType,
                     Op.OpRange.getBegin());
    }

    CastOperation &Op;
  };
}

static void DiagnoseCastQual(Sema &Self, const ExprResult &SrcExpr,
                             QualType DestType);

// The Try functions attempt a specific way of casting. If they succeed, they
// return TC_Success. If their way of casting is not appropriate for the given
// arguments, they return TC_NotApplicable and *may* set diag to a diagnostic
// to emit if no other way succeeds. If their way of casting is appropriate but
// fails, they return TC_Failed and *must* set diag; they can set it to 0 if
// they emit a specialized diagnostic.
// All diagnostics returned by these functions must expect the same three
// arguments:
// %0: Cast Type (a value from the CastType enumeration)
// %1: Source Type
// %2: Destination Type
static TryCastResult TryLValueToRValueCast(Sema &Self, Expr *SrcExpr,
                                           QualType DestType, bool CStyle,
                                           CastKind &Kind,
                                           CXXCastPath &BasePath,
                                           unsigned &msg);
static TryCastResult TryStaticReferenceDowncast(Sema &Self, Expr *SrcExpr,
                                               QualType DestType, bool CStyle,
                                               SourceRange OpRange,
                                               unsigned &msg,
                                               CastKind &Kind,
                                               CXXCastPath &BasePath);
static TryCastResult TryStaticPointerDowncast(Sema &Self, QualType SrcType,
                                              QualType DestType, bool CStyle,
                                              SourceRange OpRange,
                                              unsigned &msg,
                                              CastKind &Kind,
                                              CXXCastPath &BasePath);
static TryCastResult TryStaticDowncast(Sema &Self, CanQualType SrcType,
                                       CanQualType DestType, bool CStyle,
                                       SourceRange OpRange,
                                       QualType OrigSrcType,
                                       QualType OrigDestType, unsigned &msg,
                                       CastKind &Kind,
                                       CXXCastPath &BasePath);
static TryCastResult TryStaticMemberPointerUpcast(Sema &Self, ExprResult &SrcExpr,
                                               QualType SrcType,
                                               QualType DestType,bool CStyle,
                                               SourceRange OpRange,
                                               unsigned &msg,
                                               CastKind &Kind,
                                               CXXCastPath &BasePath);

static TryCastResult TryStaticImplicitCast(Sema &Self, ExprResult &SrcExpr,
                                           QualType DestType,
                                           Sema::CheckedConversionKind CCK,
                                           SourceRange OpRange,
                                           unsigned &msg, CastKind &Kind,
                                           bool ListInitialization);
static TryCastResult TryStaticCast(Sema &Self, ExprResult &SrcExpr,
                                   QualType DestType,
                                   Sema::CheckedConversionKind CCK,
                                   SourceRange OpRange,
                                   unsigned &msg, CastKind &Kind,
                                   CXXCastPath &BasePath,
                                   bool ListInitialization);
static TryCastResult TryConstCast(Sema &Self, ExprResult &SrcExpr,
                                  QualType DestType, bool CStyle,
                                  unsigned &msg);
static TryCastResult TryReinterpretCast(Sema &Self, ExprResult &SrcExpr,
                                        QualType DestType, bool CStyle,
                                        SourceRange OpRange, unsigned &msg,
                                        CastKind &Kind);
static TryCastResult TryAddressSpaceCast(Sema &Self, ExprResult &SrcExpr,
                                         QualType DestType, bool CStyle,
                                         unsigned &msg, CastKind &Kind);

/// ActOnCXXNamedCast - Parse
/// {dynamic,static,reinterpret,const,addrspace}_cast's.
ExprResult
Sema::ActOnCXXNamedCast(SourceLocation OpLoc, tok::TokenKind Kind,
                        SourceLocation LAngleBracketLoc, Declarator &D,
                        SourceLocation RAngleBracketLoc,
                        SourceLocation LParenLoc, Expr *E,
                        SourceLocation RParenLoc) {

  assert(!D.isInvalidType());

  TypeSourceInfo *TInfo = GetTypeForDeclaratorCast(D, E->getType());
  if (D.isInvalidType())
    return ExprError();

  if (getLangOpts().CPlusPlus) {
    // Check that there are no default arguments (C++ only).
    CheckExtraCXXDefaultArguments(D);
  }

  return BuildCXXNamedCast(OpLoc, Kind, TInfo, E,
                           SourceRange(LAngleBracketLoc, RAngleBracketLoc),
                           SourceRange(LParenLoc, RParenLoc));
}

ExprResult
Sema::BuildCXXNamedCast(SourceLocation OpLoc, tok::TokenKind Kind,
                        TypeSourceInfo *DestTInfo, Expr *E,
                        SourceRange AngleBrackets, SourceRange Parens) {
  ExprResult Ex = E;
  QualType DestType = DestTInfo->getType();

  // If the type is dependent, we won't do the semantic analysis now.
  bool TypeDependent =
      DestType->isDependentType() || Ex.get()->isTypeDependent();

  CastOperation Op(*this, DestType, E);
  Op.OpRange = SourceRange(OpLoc, Parens.getEnd());
  Op.DestRange = AngleBrackets;

  switch (Kind) {
  default: llvm_unreachable("Unknown C++ cast!");

  case tok::kw_addrspace_cast:
    if (!TypeDependent) {
      Op.CheckAddrspaceCast();
      if (Op.SrcExpr.isInvalid())
        return ExprError();
    }
    return Op.complete(CXXAddrspaceCastExpr::Create(
        Context, Op.ResultType, Op.ValueKind, Op.Kind, Op.SrcExpr.get(),
        DestTInfo, OpLoc, Parens.getEnd(), AngleBrackets));

  case tok::kw_const_cast:
    if (!TypeDependent) {
      Op.CheckConstCast();
      if (Op.SrcExpr.isInvalid())
        return ExprError();
      DiscardMisalignedMemberAddress(DestType.getTypePtr(), E);
    }
    return Op.complete(CXXConstCastExpr::Create(Context, Op.ResultType,
                                  Op.ValueKind, Op.SrcExpr.get(), DestTInfo,
                                                OpLoc, Parens.getEnd(),
                                                AngleBrackets));

  case tok::kw_dynamic_cast: {
    // dynamic_cast is not supported in C++ for OpenCL.
    if (getLangOpts().OpenCLCPlusPlus) {
      return ExprError(Diag(OpLoc, diag::err_openclcxx_not_supported)
                       << "dynamic_cast");
    }

    if (!TypeDependent) {
      Op.CheckDynamicCast();
      if (Op.SrcExpr.isInvalid())
        return ExprError();
    }
    return Op.complete(CXXDynamicCastExpr::Create(Context, Op.ResultType,
                                    Op.ValueKind, Op.Kind, Op.SrcExpr.get(),
                                                  &Op.BasePath, DestTInfo,
                                                  OpLoc, Parens.getEnd(),
                                                  AngleBrackets));
  }
  case tok::kw_reinterpret_cast: {
    if (!TypeDependent) {
      Op.CheckReinterpretCast();
      if (Op.SrcExpr.isInvalid())
        return ExprError();
      DiscardMisalignedMemberAddress(DestType.getTypePtr(), E);
    }
    return Op.complete(CXXReinterpretCastExpr::Create(Context, Op.ResultType,
                                    Op.ValueKind, Op.Kind, Op.SrcExpr.get(),
                                                      nullptr, DestTInfo, OpLoc,
                                                      Parens.getEnd(),
                                                      AngleBrackets));
  }
  case tok::kw_static_cast: {
    if (!TypeDependent) {
      Op.CheckStaticCast();
      if (Op.SrcExpr.isInvalid())
        return ExprError();
      DiscardMisalignedMemberAddress(DestType.getTypePtr(), E);
    }

    return Op.complete(CXXStaticCastExpr::Create(Context, Op.ResultType,
                                   Op.ValueKind, Op.Kind, Op.SrcExpr.get(),
                                                 &Op.BasePath, DestTInfo,
                                                 OpLoc, Parens.getEnd(),
                                                 AngleBrackets));
  }
  }
}

ExprResult Sema::ActOnBuiltinBitCastExpr(SourceLocation KWLoc, Declarator &D,
                                         ExprResult Operand,
                                         SourceLocation RParenLoc) {
  assert(!D.isInvalidType());

  TypeSourceInfo *TInfo = GetTypeForDeclaratorCast(D, Operand.get()->getType());
  if (D.isInvalidType())
    return ExprError();

  return BuildBuiltinBitCastExpr(KWLoc, TInfo, Operand.get(), RParenLoc);
}

ExprResult Sema::BuildBuiltinBitCastExpr(SourceLocation KWLoc,
                                         TypeSourceInfo *TSI, Expr *Operand,
                                         SourceLocation RParenLoc) {
  CastOperation Op(*this, TSI->getType(), Operand);
  Op.OpRange = SourceRange(KWLoc, RParenLoc);
  TypeLoc TL = TSI->getTypeLoc();
  Op.DestRange = SourceRange(TL.getBeginLoc(), TL.getEndLoc());

  if (!Operand->isTypeDependent() && !TSI->getType()->isDependentType()) {
    Op.CheckBuiltinBitCast();
    if (Op.SrcExpr.isInvalid())
      return ExprError();
  }

  BuiltinBitCastExpr *BCE =
      new (Context) BuiltinBitCastExpr(Op.ResultType, Op.ValueKind, Op.Kind,
                                       Op.SrcExpr.get(), TSI, KWLoc, RParenLoc);
  return Op.complete(BCE);
}

/// Try to diagnose a failed overloaded cast.  Returns true if
/// diagnostics were emitted.
static bool tryDiagnoseOverloadedCast(Sema &S, CastType CT,
                                      SourceRange range, Expr *src,
                                      QualType destType,
                                      bool listInitialization) {
  switch (CT) {
  // These cast kinds don't consider user-defined conversions.
  case CT_Const:
  case CT_Reinterpret:
  case CT_Dynamic:
  case CT_Addrspace:
    return false;

  // These do.
  case CT_Static:
  case CT_CStyle:
  case CT_Functional:
    break;
  }

  QualType srcType = src->getType();
  if (!destType->isRecordType() && !srcType->isRecordType())
    return false;

  InitializedEntity entity = InitializedEntity::InitializeTemporary(destType);
  InitializationKind initKind
    = (CT == CT_CStyle)? InitializationKind::CreateCStyleCast(range.getBegin(),
                                                      range, listInitialization)
    : (CT == CT_Functional)? InitializationKind::CreateFunctionalCast(range,
                                                             listInitialization)
    : InitializationKind::CreateCast(/*type range?*/ range);
  InitializationSequence sequence(S, entity, initKind, src);

  assert(sequence.Failed() && "initialization succeeded on second try?");
  switch (sequence.getFailureKind()) {
  default: return false;

  case InitializationSequence::FK_ConstructorOverloadFailed:
  case InitializationSequence::FK_UserConversionOverloadFailed:
    break;
  }

  OverloadCandidateSet &candidates = sequence.getFailedCandidateSet();

  unsigned msg = 0;
  OverloadCandidateDisplayKind howManyCandidates = OCD_AllCandidates;

  switch (sequence.getFailedOverloadResult()) {
  case OR_Success: llvm_unreachable("successful failed overload");
  case OR_No_Viable_Function:
    if (candidates.empty())
      msg = diag::err_ovl_no_conversion_in_cast;
    else
      msg = diag::err_ovl_no_viable_conversion_in_cast;
    howManyCandidates = OCD_AllCandidates;
    break;

  case OR_Ambiguous:
    msg = diag::err_ovl_ambiguous_conversion_in_cast;
    howManyCandidates = OCD_AmbiguousCandidates;
    break;

  case OR_Deleted:
    msg = diag::err_ovl_deleted_conversion_in_cast;
    howManyCandidates = OCD_ViableCandidates;
    break;
  }

  candidates.NoteCandidates(
      PartialDiagnosticAt(range.getBegin(),
                          S.PDiag(msg) << CT << srcType << destType << range
                                       << src->getSourceRange()),
      S, howManyCandidates, src);

  return true;
}

/// Diagnose a failed cast.
static void diagnoseBadCast(Sema &S, unsigned msg, CastType castType,
                            SourceRange opRange, Expr *src, QualType destType,
                            bool listInitialization) {
  if (msg == diag::err_bad_cxx_cast_generic &&
      tryDiagnoseOverloadedCast(S, castType, opRange, src, destType,
                                listInitialization))
    return;

  S.Diag(opRange.getBegin(), msg) << castType
    << src->getType() << destType << opRange << src->getSourceRange();

  // Detect if both types are (ptr to) class, and note any incompleteness.
  int DifferentPtrness = 0;
  QualType From = destType;
  if (auto Ptr = From->getAs<PointerType>()) {
    From = Ptr->getPointeeType();
    DifferentPtrness++;
  }
  QualType To = src->getType();
  if (auto Ptr = To->getAs<PointerType>()) {
    To = Ptr->getPointeeType();
    DifferentPtrness--;
  }
  if (!DifferentPtrness) {
    auto RecFrom = From->getAs<RecordType>();
    auto RecTo = To->getAs<RecordType>();
    if (RecFrom && RecTo) {
      auto DeclFrom = RecFrom->getAsCXXRecordDecl();
      if (!DeclFrom->isCompleteDefinition())
        S.Diag(DeclFrom->getLocation(), diag::note_type_incomplete)
          << DeclFrom->getDeclName();
      auto DeclTo = RecTo->getAsCXXRecordDecl();
      if (!DeclTo->isCompleteDefinition())
        S.Diag(DeclTo->getLocation(), diag::note_type_incomplete)
          << DeclTo->getDeclName();
    }
  }
}

namespace {
/// The kind of unwrapping we did when determining whether a conversion casts
/// away constness.
enum CastAwayConstnessKind {
  /// The conversion does not cast away constness.
  CACK_None = 0,
  /// We unwrapped similar types.
  CACK_Similar = 1,
  /// We unwrapped dissimilar types with similar representations (eg, a pointer
  /// versus an Objective-C object pointer).
  CACK_SimilarKind = 2,
  /// We unwrapped representationally-unrelated types, such as a pointer versus
  /// a pointer-to-member.
  CACK_Incoherent = 3,
};
}

/// Unwrap one level of types for CastsAwayConstness.
///
/// Like Sema::UnwrapSimilarTypes, this removes one level of indirection from
/// both types, provided that they're both pointer-like or array-like. Unlike
/// the Sema function, doesn't care if the unwrapped pieces are related.
///
/// This function may remove additional levels as necessary for correctness:
/// the resulting T1 is unwrapped sufficiently that it is never an array type,
/// so that its qualifiers can be directly compared to those of T2 (which will
/// have the combined set of qualifiers from all indermediate levels of T2),
/// as (effectively) required by [expr.const.cast]p7 replacing T1's qualifiers
/// with those from T2.
static CastAwayConstnessKind
unwrapCastAwayConstnessLevel(ASTContext &Context, QualType &T1, QualType &T2) {
  enum { None, Ptr, MemPtr, BlockPtr, Array };
  auto Classify = [](QualType T) {
    if (T->isAnyPointerType()) return Ptr;
    if (T->isMemberPointerType()) return MemPtr;
    if (T->isBlockPointerType()) return BlockPtr;
    // We somewhat-arbitrarily don't look through VLA types here. This is at
    // least consistent with the behavior of UnwrapSimilarTypes.
    if (T->isConstantArrayType() || T->isIncompleteArrayType()) return Array;
    return None;
  };

  auto Unwrap = [&](QualType T) {
    if (auto *AT = Context.getAsArrayType(T))
      return AT->getElementType();
    return T->getPointeeType();
  };

  CastAwayConstnessKind Kind;

  if (T2->isReferenceType()) {
    // Special case: if the destination type is a reference type, unwrap it as
    // the first level. (The source will have been an lvalue expression in this
    // case, so there is no corresponding "reference to" in T1 to remove.) This
    // simulates removing a "pointer to" from both sides.
    T2 = T2->getPointeeType();
    Kind = CastAwayConstnessKind::CACK_Similar;
  } else if (Context.UnwrapSimilarTypes(T1, T2)) {
    Kind = CastAwayConstnessKind::CACK_Similar;
  } else {
    // Try unwrapping mismatching levels.
    int T1Class = Classify(T1);
    if (T1Class == None)
      return CastAwayConstnessKind::CACK_None;

    int T2Class = Classify(T2);
    if (T2Class == None)
      return CastAwayConstnessKind::CACK_None;

    T1 = Unwrap(T1);
    T2 = Unwrap(T2);
    Kind = T1Class == T2Class ? CastAwayConstnessKind::CACK_SimilarKind
                              : CastAwayConstnessKind::CACK_Incoherent;
  }

  // We've unwrapped at least one level. If the resulting T1 is a (possibly
  // multidimensional) array type, any qualifier on any matching layer of
  // T2 is considered to correspond to T1. Decompose down to the element
  // type of T1 so that we can compare properly.
  while (true) {
    Context.UnwrapSimilarArrayTypes(T1, T2);

    if (Classify(T1) != Array)
      break;

    auto T2Class = Classify(T2);
    if (T2Class == None)
      break;

    if (T2Class != Array)
      Kind = CastAwayConstnessKind::CACK_Incoherent;
    else if (Kind != CastAwayConstnessKind::CACK_Incoherent)
      Kind = CastAwayConstnessKind::CACK_SimilarKind;

    T1 = Unwrap(T1);
    T2 = Unwrap(T2).withCVRQualifiers(T2.getCVRQualifiers());
  }

  return Kind;
}

/// Check if the pointer conversion from SrcType to DestType casts away
/// constness as defined in C++ [expr.const.cast]. This is used by the cast
/// checkers. Both arguments must denote pointer (possibly to member) types.
///
/// \param CheckCVR Whether to check for const/volatile/restrict qualifiers.
/// \param CheckObjCLifetime Whether to check Objective-C lifetime qualifiers.
static CastAwayConstnessKind
CastsAwayConstness(Sema &Self, QualType SrcType, QualType DestType,
                   bool CheckCVR, bool CheckObjCLifetime,
                   QualType *TheOffendingSrcType = nullptr,
                   QualType *TheOffendingDestType = nullptr,
                   Qualifiers *CastAwayQualifiers = nullptr) {
  // If the only checking we care about is for Objective-C lifetime qualifiers,
  // and we're not in ObjC mode, there's nothing to check.
  if (!CheckCVR && CheckObjCLifetime && !Self.Context.getLangOpts().ObjC)
    return CastAwayConstnessKind::CACK_None;

  if (!DestType->isReferenceType()) {
    assert((SrcType->isAnyPointerType() || SrcType->isMemberPointerType() ||
            SrcType->isBlockPointerType()) &&
           "Source type is not pointer or pointer to member.");
    assert((DestType->isAnyPointerType() || DestType->isMemberPointerType() ||
            DestType->isBlockPointerType()) &&
           "Destination type is not pointer or pointer to member.");
  }

  QualType UnwrappedSrcType = Self.Context.getCanonicalType(SrcType),
           UnwrappedDestType = Self.Context.getCanonicalType(DestType);

  // Find the qualifiers. We only care about cvr-qualifiers for the
  // purpose of this check, because other qualifiers (address spaces,
  // Objective-C GC, etc.) are part of the type's identity.
  QualType PrevUnwrappedSrcType = UnwrappedSrcType;
  QualType PrevUnwrappedDestType = UnwrappedDestType;
  auto WorstKind = CastAwayConstnessKind::CACK_Similar;
  bool AllConstSoFar = true;
  while (auto Kind = unwrapCastAwayConstnessLevel(
             Self.Context, UnwrappedSrcType, UnwrappedDestType)) {
    // Track the worst kind of unwrap we needed to do before we found a
    // problem.
    if (Kind > WorstKind)
      WorstKind = Kind;

    // Determine the relevant qualifiers at this level.
    Qualifiers SrcQuals, DestQuals;
    Self.Context.getUnqualifiedArrayType(UnwrappedSrcType, SrcQuals);
    Self.Context.getUnqualifiedArrayType(UnwrappedDestType, DestQuals);

    // We do not meaningfully track object const-ness of Objective-C object
    // types. Remove const from the source type if either the source or
    // the destination is an Objective-C object type.
    if (UnwrappedSrcType->isObjCObjectType() ||
        UnwrappedDestType->isObjCObjectType())
      SrcQuals.removeConst();

    if (CheckCVR) {
      Qualifiers SrcCvrQuals =
          Qualifiers::fromCVRMask(SrcQuals.getCVRQualifiers());
      Qualifiers DestCvrQuals =
          Qualifiers::fromCVRMask(DestQuals.getCVRQualifiers());

      if (SrcCvrQuals != DestCvrQuals) {
        if (CastAwayQualifiers)
          *CastAwayQualifiers = SrcCvrQuals - DestCvrQuals;

        // If we removed a cvr-qualifier, this is casting away 'constness'.
        if (!DestCvrQuals.compatiblyIncludes(SrcCvrQuals)) {
          if (TheOffendingSrcType)
            *TheOffendingSrcType = PrevUnwrappedSrcType;
          if (TheOffendingDestType)
            *TheOffendingDestType = PrevUnwrappedDestType;
          return WorstKind;
        }

        // If any prior level was not 'const', this is also casting away
        // 'constness'. We noted the outermost type missing a 'const' already.
        if (!AllConstSoFar)
          return WorstKind;
      }
    }

    if (CheckObjCLifetime &&
        !DestQuals.compatiblyIncludesObjCLifetime(SrcQuals))
      return WorstKind;

    // If we found our first non-const-qualified type, this may be the place
    // where things start to go wrong.
    if (AllConstSoFar && !DestQuals.hasConst()) {
      AllConstSoFar = false;
      if (TheOffendingSrcType)
        *TheOffendingSrcType = PrevUnwrappedSrcType;
      if (TheOffendingDestType)
        *TheOffendingDestType = PrevUnwrappedDestType;
    }

    PrevUnwrappedSrcType = UnwrappedSrcType;
    PrevUnwrappedDestType = UnwrappedDestType;
  }

  return CastAwayConstnessKind::CACK_None;
}

static TryCastResult getCastAwayConstnessCastKind(CastAwayConstnessKind CACK,
                                                  unsigned &DiagID) {
  switch (CACK) {
  case CastAwayConstnessKind::CACK_None:
    llvm_unreachable("did not cast away constness");

  case CastAwayConstnessKind::CACK_Similar:
    // FIXME: Accept these as an extension too?
  case CastAwayConstnessKind::CACK_SimilarKind:
    DiagID = diag::err_bad_cxx_cast_qualifiers_away;
    return TC_Failed;

  case CastAwayConstnessKind::CACK_Incoherent:
    DiagID = diag::ext_bad_cxx_cast_qualifiers_away_incoherent;
    return TC_Extension;
  }

  llvm_unreachable("unexpected cast away constness kind");
}

/// CheckDynamicCast - Check that a dynamic_cast\<DestType\>(SrcExpr) is valid.
/// Refer to C++ 5.2.7 for details. Dynamic casts are used mostly for runtime-
/// checked downcasts in class hierarchies.
void CastOperation::CheckDynamicCast() {
  CheckNoDerefRAII NoderefCheck(*this);

  if (ValueKind == VK_RValue)
    SrcExpr = Self.DefaultFunctionArrayLvalueConversion(SrcExpr.get());
  else if (isPlaceholder())
    SrcExpr = Self.CheckPlaceholderExpr(SrcExpr.get());
  if (SrcExpr.isInvalid()) // if conversion failed, don't report another error
    return;

  QualType OrigSrcType = SrcExpr.get()->getType();
  QualType DestType = Self.Context.getCanonicalType(this->DestType);

  // C++ 5.2.7p1: T shall be a pointer or reference to a complete class type,
  //   or "pointer to cv void".

  QualType DestPointee;
  const PointerType *DestPointer = DestType->getAs<PointerType>();
  const ReferenceType *DestReference = nullptr;
  if (DestPointer) {
    DestPointee = DestPointer->getPointeeType();
  } else if ((DestReference = DestType->getAs<ReferenceType>())) {
    DestPointee = DestReference->getPointeeType();
  } else {
    Self.Diag(OpRange.getBegin(), diag::err_bad_dynamic_cast_not_ref_or_ptr)
      << this->DestType << DestRange;
    SrcExpr = ExprError();
    return;
  }

  const RecordType *DestRecord = DestPointee->getAs<RecordType>();
  if (DestPointee->isVoidType()) {
    assert(DestPointer && "Reference to void is not possible");
  } else if (DestRecord) {
    if (Self.RequireCompleteType(OpRange.getBegin(), DestPointee,
                                 diag::err_bad_cast_incomplete,
                                 DestRange)) {
      SrcExpr = ExprError();
      return;
    }
  } else {
    Self.Diag(OpRange.getBegin(), diag::err_bad_dynamic_cast_not_class)
      << DestPointee.getUnqualifiedType() << DestRange;
    SrcExpr = ExprError();
    return;
  }

  // C++0x 5.2.7p2: If T is a pointer type, v shall be an rvalue of a pointer to
  //   complete class type, [...]. If T is an lvalue reference type, v shall be
  //   an lvalue of a complete class type, [...]. If T is an rvalue reference
  //   type, v shall be an expression having a complete class type, [...]
  QualType SrcType = Self.Context.getCanonicalType(OrigSrcType);
  QualType SrcPointee;
  if (DestPointer) {
    if (const PointerType *SrcPointer = SrcType->getAs<PointerType>()) {
      SrcPointee = SrcPointer->getPointeeType();
    } else {
      Self.Diag(OpRange.getBegin(), diag::err_bad_dynamic_cast_not_ptr)
          << OrigSrcType << this->DestType << SrcExpr.get()->getSourceRange();
      SrcExpr = ExprError();
      return;
    }
  } else if (DestReference->isLValueReferenceType()) {
    if (!SrcExpr.get()->isLValue()) {
      Self.Diag(OpRange.getBegin(), diag::err_bad_cxx_cast_rvalue)
        << CT_Dynamic << OrigSrcType << this->DestType << OpRange;
    }
    SrcPointee = SrcType;
  } else {
    // If we're dynamic_casting from a prvalue to an rvalue reference, we need
    // to materialize the prvalue before we bind the reference to it.
    if (SrcExpr.get()->isRValue())
      SrcExpr = Self.CreateMaterializeTemporaryExpr(
          SrcType, SrcExpr.get(), /*IsLValueReference*/ false);
    SrcPointee = SrcType;
  }

  const RecordType *SrcRecord = SrcPointee->getAs<RecordType>();
  if (SrcRecord) {
    if (Self.RequireCompleteType(OpRange.getBegin(), SrcPointee,
                                 diag::err_bad_cast_incomplete,
                                 SrcExpr.get())) {
      SrcExpr = ExprError();
      return;
    }
  } else {
    Self.Diag(OpRange.getBegin(), diag::err_bad_dynamic_cast_not_class)
      << SrcPointee.getUnqualifiedType() << SrcExpr.get()->getSourceRange();
    SrcExpr = ExprError();
    return;
  }

  assert((DestPointer || DestReference) &&
    "Bad destination non-ptr/ref slipped through.");
  assert((DestRecord || DestPointee->isVoidType()) &&
    "Bad destination pointee slipped through.");
  assert(SrcRecord && "Bad source pointee slipped through.");

  // C++ 5.2.7p1: The dynamic_cast operator shall not cast away constness.
  if (!DestPointee.isAtLeastAsQualifiedAs(SrcPointee)) {
    Self.Diag(OpRange.getBegin(), diag::err_bad_cxx_cast_qualifiers_away)
      << CT_Dynamic << OrigSrcType << this->DestType << OpRange;
    SrcExpr = ExprError();
    return;
  }

  // C++ 5.2.7p3: If the type of v is the same as the required result type,
  //   [except for cv].
  if (DestRecord == SrcRecord) {
    Kind = CK_NoOp;
    return;
  }

  // C++ 5.2.7p5
  // Upcasts are resolved statically.
  if (DestRecord &&
      Self.IsDerivedFrom(OpRange.getBegin(), SrcPointee, DestPointee)) {
    if (Self.CheckDerivedToBaseConversion(SrcPointee, DestPointee,
                                           OpRange.getBegin(), OpRange,
                                           &BasePath)) {
      SrcExpr = ExprError();
      return;
    }

    Kind = CK_DerivedToBase;
    return;
  }

  // C++ 5.2.7p6: Otherwise, v shall be [polymorphic].
  const RecordDecl *SrcDecl = SrcRecord->getDecl()->getDefinition();
  assert(SrcDecl && "Definition missing");
  if (!cast<CXXRecordDecl>(SrcDecl)->isPolymorphic()) {
    Self.Diag(OpRange.getBegin(), diag::err_bad_dynamic_cast_not_polymorphic)
      << SrcPointee.getUnqualifiedType() << SrcExpr.get()->getSourceRange();
    SrcExpr = ExprError();
  }

  // dynamic_cast is not available with -fno-rtti.
  // As an exception, dynamic_cast to void* is available because it doesn't
  // use RTTI.
  if (!Self.getLangOpts().RTTI && !DestPointee->isVoidType()) {
    Self.Diag(OpRange.getBegin(), diag::err_no_dynamic_cast_with_fno_rtti);
    SrcExpr = ExprError();
    return;
  }

  // Done. Everything else is run-time checks.
  Kind = CK_Dynamic;
}

/// CheckConstCast - Check that a const_cast\<DestType\>(SrcExpr) is valid.
/// Refer to C++ 5.2.11 for details. const_cast is typically used in code
/// like this:
/// const char *str = "literal";
/// legacy_function(const_cast\<char*\>(str));
void CastOperation::CheckConstCast() {
  CheckNoDerefRAII NoderefCheck(*this);

  if (ValueKind == VK_RValue)
    SrcExpr = Self.DefaultFunctionArrayLvalueConversion(SrcExpr.get());
  else if (isPlaceholder())
    SrcExpr = Self.CheckPlaceholderExpr(SrcExpr.get());
  if (SrcExpr.isInvalid()) // if conversion failed, don't report another error
    return;

  unsigned msg = diag::err_bad_cxx_cast_generic;
  auto TCR = TryConstCast(Self, SrcExpr, DestType, /*CStyle*/ false, msg);
  if (TCR != TC_Success && msg != 0) {
    Self.Diag(OpRange.getBegin(), msg) << CT_Const
      << SrcExpr.get()->getType() << DestType << OpRange;
  }
  if (!isValidCast(TCR))
    SrcExpr = ExprError();
}

void CastOperation::CheckAddrspaceCast() {
  unsigned msg = diag::err_bad_cxx_cast_generic;
  auto TCR =
      TryAddressSpaceCast(Self, SrcExpr, DestType, /*CStyle*/ false, msg, Kind);
  if (TCR != TC_Success && msg != 0) {
    Self.Diag(OpRange.getBegin(), msg)
        << CT_Addrspace << SrcExpr.get()->getType() << DestType << OpRange;
  }
  if (!isValidCast(TCR))
    SrcExpr = ExprError();
}

/// Check that a reinterpret_cast\<DestType\>(SrcExpr) is not used as upcast
/// or downcast between respective pointers or references.
static void DiagnoseReinterpretUpDownCast(Sema &Self, const Expr *SrcExpr,
                                          QualType DestType,
                                          SourceRange OpRange) {
  QualType SrcType = SrcExpr->getType();
  // When casting from pointer or reference, get pointee type; use original
  // type otherwise.
  const CXXRecordDecl *SrcPointeeRD = SrcType->getPointeeCXXRecordDecl();
  const CXXRecordDecl *SrcRD =
    SrcPointeeRD ? SrcPointeeRD : SrcType->getAsCXXRecordDecl();

  // Examining subobjects for records is only possible if the complete and
  // valid definition is available.  Also, template instantiation is not
  // allowed here.
  if (!SrcRD || !SrcRD->isCompleteDefinition() || SrcRD->isInvalidDecl())
    return;

  const CXXRecordDecl *DestRD = DestType->getPointeeCXXRecordDecl();

  if (!DestRD || !DestRD->isCompleteDefinition() || DestRD->isInvalidDecl())
    return;

  enum {
    ReinterpretUpcast,
    ReinterpretDowncast
  } ReinterpretKind;

  CXXBasePaths BasePaths;

  if (SrcRD->isDerivedFrom(DestRD, BasePaths))
    ReinterpretKind = ReinterpretUpcast;
  else if (DestRD->isDerivedFrom(SrcRD, BasePaths))
    ReinterpretKind = ReinterpretDowncast;
  else
    return;

  bool VirtualBase = true;
  bool NonZeroOffset = false;
  for (CXXBasePaths::const_paths_iterator I = BasePaths.begin(),
                                          E = BasePaths.end();
       I != E; ++I) {
    const CXXBasePath &Path = *I;
    CharUnits Offset = CharUnits::Zero();
    bool IsVirtual = false;
    for (CXXBasePath::const_iterator IElem = Path.begin(), EElem = Path.end();
         IElem != EElem; ++IElem) {
      IsVirtual = IElem->Base->isVirtual();
      if (IsVirtual)
        break;
      const CXXRecordDecl *BaseRD = IElem->Base->getType()->getAsCXXRecordDecl();
      assert(BaseRD && "Base type should be a valid unqualified class type");
      // Don't check if any base has invalid declaration or has no definition
      // since it has no layout info.
      const CXXRecordDecl *Class = IElem->Class,
                          *ClassDefinition = Class->getDefinition();
      if (Class->isInvalidDecl() || !ClassDefinition ||
          !ClassDefinition->isCompleteDefinition())
        return;

      const ASTRecordLayout &DerivedLayout =
          Self.Context.getASTRecordLayout(Class);
      Offset += DerivedLayout.getBaseClassOffset(BaseRD);
    }
    if (!IsVirtual) {
      // Don't warn if any path is a non-virtually derived base at offset zero.
      if (Offset.isZero())
        return;
      // Offset makes sense only for non-virtual bases.
      else
        NonZeroOffset = true;
    }
    VirtualBase = VirtualBase && IsVirtual;
  }

  (void) NonZeroOffset; // Silence set but not used warning.
  assert((VirtualBase || NonZeroOffset) &&
         "Should have returned if has non-virtual base with zero offset");

  QualType BaseType =
      ReinterpretKind == ReinterpretUpcast? DestType : SrcType;
  QualType DerivedType =
      ReinterpretKind == ReinterpretUpcast? SrcType : DestType;

  SourceLocation BeginLoc = OpRange.getBegin();
  Self.Diag(BeginLoc, diag::warn_reinterpret_different_from_static)
    << DerivedType << BaseType << !VirtualBase << int(ReinterpretKind)
    << OpRange;
  Self.Diag(BeginLoc, diag::note_reinterpret_updowncast_use_static)
    << int(ReinterpretKind)
    << FixItHint::CreateReplacement(BeginLoc, "static_cast");
}

/// CheckReinterpretCast - Check that a reinterpret_cast\<DestType\>(SrcExpr) is
/// valid.
/// Refer to C++ 5.2.10 for details. reinterpret_cast is typically used in code
/// like this:
/// char *bytes = reinterpret_cast\<char*\>(int_ptr);
void CastOperation::CheckReinterpretCast() {
  if (ValueKind == VK_RValue && !isPlaceholder(BuiltinType::Overload))
    SrcExpr = Self.DefaultFunctionArrayLvalueConversion(SrcExpr.get());
  else
    checkNonOverloadPlaceholders();
  if (SrcExpr.isInvalid()) // if conversion failed, don't report another error
    return;

  unsigned msg = diag::err_bad_cxx_cast_generic;
  TryCastResult tcr =
    TryReinterpretCast(Self, SrcExpr, DestType,
                       /*CStyle*/false, OpRange, msg, Kind);
  if (tcr != TC_Success && msg != 0) {
    if (SrcExpr.isInvalid()) // if conversion failed, don't report another error
      return;
    if (SrcExpr.get()->getType() == Self.Context.OverloadTy) {
      //FIXME: &f<int>; is overloaded and resolvable
      Self.Diag(OpRange.getBegin(), diag::err_bad_reinterpret_cast_overload)
        << OverloadExpr::find(SrcExpr.get()).Expression->getName()
        << DestType << OpRange;
      Self.NoteAllOverloadCandidates(SrcExpr.get());

    } else {
      diagnoseBadCast(Self, msg, CT_Reinterpret, OpRange, SrcExpr.get(),
                      DestType, /*listInitialization=*/false);
    }
  }

  if (isValidCast(tcr)) {
    if (Self.getLangOpts().allowsNonTrivialObjCLifetimeQualifiers())
      checkObjCConversion(Sema::CCK_OtherCast);
    DiagnoseReinterpretUpDownCast(Self, SrcExpr.get(), DestType, OpRange);
  } else {
    SrcExpr = ExprError();
  }
}


/// CheckStaticCast - Check that a static_cast\<DestType\>(SrcExpr) is valid.
/// Refer to C++ 5.2.9 for details. Static casts are mostly used for making
/// implicit conversions explicit and getting rid of data loss warnings.
void CastOperation::CheckStaticCast() {
  CheckNoDerefRAII NoderefCheck(*this);

  if (isPlaceholder()) {
    checkNonOverloadPlaceholders();
    if (SrcExpr.isInvalid())
      return;
  }

  // This test is outside everything else because it's the only case where
  // a non-lvalue-reference target type does not lead to decay.
  // C++ 5.2.9p4: Any expression can be explicitly converted to type "cv void".
  if (DestType->isVoidType()) {
    Kind = CK_ToVoid;

    if (claimPlaceholder(BuiltinType::Overload)) {
      Self.ResolveAndFixSingleFunctionTemplateSpecialization(SrcExpr,
                false, // Decay Function to ptr
                true, // Complain
                OpRange, DestType, diag::err_bad_static_cast_overload);
      if (SrcExpr.isInvalid())
        return;
    }

    SrcExpr = Self.IgnoredValueConversions(SrcExpr.get());
    return;
  }

  if (ValueKind == VK_RValue && !DestType->isRecordType() &&
      !isPlaceholder(BuiltinType::Overload)) {
    SrcExpr = Self.DefaultFunctionArrayLvalueConversion(SrcExpr.get());
    if (SrcExpr.isInvalid()) // if conversion failed, don't report another error
      return;
  }

  unsigned msg = diag::err_bad_cxx_cast_generic;
  TryCastResult tcr
    = TryStaticCast(Self, SrcExpr, DestType, Sema::CCK_OtherCast, OpRange, msg,
                    Kind, BasePath, /*ListInitialization=*/false);
  if (tcr != TC_Success && msg != 0) {
    if (SrcExpr.isInvalid())
      return;
    if (SrcExpr.get()->getType() == Self.Context.OverloadTy) {
      OverloadExpr* oe = OverloadExpr::find(SrcExpr.get()).Expression;
      Self.Diag(OpRange.getBegin(), diag::err_bad_static_cast_overload)
        << oe->getName() << DestType << OpRange
        << oe->getQualifierLoc().getSourceRange();
      Self.NoteAllOverloadCandidates(SrcExpr.get());
    } else {
      diagnoseBadCast(Self, msg, CT_Static, OpRange, SrcExpr.get(), DestType,
                      /*listInitialization=*/false);
    }
  }

  if (isValidCast(tcr)) {
    if (Kind == CK_BitCast)
      checkCastAlign();
    if (Self.getLangOpts().allowsNonTrivialObjCLifetimeQualifiers())
      checkObjCConversion(Sema::CCK_OtherCast);
  } else {
    SrcExpr = ExprError();
  }
}

static bool IsAddressSpaceConversion(QualType SrcType, QualType DestType) {
  auto *SrcPtrType = SrcType->getAs<PointerType>();
  if (!SrcPtrType)
    return false;
  auto *DestPtrType = DestType->getAs<PointerType>();
  if (!DestPtrType)
    return false;
  return SrcPtrType->getPointeeType().getAddressSpace() !=
         DestPtrType->getPointeeType().getAddressSpace();
}

/// TryStaticCast - Check if a static cast can be performed, and do so if
/// possible. If @p CStyle, ignore access restrictions on hierarchy casting
/// and casting away constness.
static TryCastResult TryStaticCast(Sema &Self, ExprResult &SrcExpr,
                                   QualType DestType,
                                   Sema::CheckedConversionKind CCK,
                                   SourceRange OpRange, unsigned &msg,
                                   CastKind &Kind, CXXCastPath &BasePath,
                                   bool ListInitialization) {
  // Determine whether we have the semantics of a C-style cast.
  bool CStyle
    = (CCK == Sema::CCK_CStyleCast || CCK == Sema::CCK_FunctionalCast);

  // The order the tests is not entirely arbitrary. There is one conversion
  // that can be handled in two different ways. Given:
  // struct A {};
  // struct B : public A {
  //   B(); B(const A&);
  // };
  // const A &a = B();
  // the cast static_cast<const B&>(a) could be seen as either a static
  // reference downcast, or an explicit invocation of the user-defined
  // conversion using B's conversion constructor.
  // DR 427 specifies that the downcast is to be applied here.

  // C++ 5.2.9p4: Any expression can be explicitly converted to type "cv void".
  // Done outside this function.

  TryCastResult tcr;

  // C++ 5.2.9p5, reference downcast.
  // See the function for details.
  // DR 427 specifies that this is to be applied before paragraph 2.
  tcr = TryStaticReferenceDowncast(Self, SrcExpr.get(), DestType, CStyle,
                                   OpRange, msg, Kind, BasePath);
  if (tcr != TC_NotApplicable)
    return tcr;

  // C++11 [expr.static.cast]p3:
  //   A glvalue of type "cv1 T1" can be cast to type "rvalue reference to cv2
  //   T2" if "cv2 T2" is reference-compatible with "cv1 T1".
  tcr = TryLValueToRValueCast(Self, SrcExpr.get(), DestType, CStyle, Kind,
                              BasePath, msg);
  if (tcr != TC_NotApplicable)
    return tcr;

  // C++ 5.2.9p2: An expression e can be explicitly converted to a type T
  //   [...] if the declaration "T t(e);" is well-formed, [...].
  tcr = TryStaticImplicitCast(Self, SrcExpr, DestType, CCK, OpRange, msg,
                              Kind, ListInitialization);
  if (SrcExpr.isInvalid())
    return TC_Failed;
  if (tcr != TC_NotApplicable)
    return tcr;

  // C++ 5.2.9p6: May apply the reverse of any standard conversion, except
  // lvalue-to-rvalue, array-to-pointer, function-to-pointer, and boolean
  // conversions, subject to further restrictions.
  // Also, C++ 5.2.9p1 forbids casting away constness, which makes reversal
  // of qualification conversions impossible.
  // In the CStyle case, the earlier attempt to const_cast should have taken
  // care of reverse qualification conversions.

  QualType SrcType = Self.Context.getCanonicalType(SrcExpr.get()->getType());

  // C++0x 5.2.9p9: A value of a scoped enumeration type can be explicitly
  // converted to an integral type. [...] A value of a scoped enumeration type
  // can also be explicitly converted to a floating-point type [...].
  if (const EnumType *Enum = SrcType->getAs<EnumType>()) {
    if (Enum->getDecl()->isScoped()) {
      if (DestType->isBooleanType()) {
        Kind = CK_IntegralToBoolean;
        return TC_Success;
      } else if (DestType->isIntegralType(Self.Context)) {
        Kind = CK_IntegralCast;
        return TC_Success;
      } else if (DestType->isRealFloatingType()) {
        Kind = CK_IntegralToFloating;
        return TC_Success;
      }
    }
  }

  // Reverse integral promotion/conversion. All such conversions are themselves
  // again integral promotions or conversions and are thus already handled by
  // p2 (TryDirectInitialization above).
  // (Note: any data loss warnings should be suppressed.)
  // The exception is the reverse of enum->integer, i.e. integer->enum (and
  // enum->enum). See also C++ 5.2.9p7.
  // The same goes for reverse floating point promotion/conversion and
  // floating-integral conversions. Again, only floating->enum is relevant.
  if (DestType->isEnumeralType()) {
    if (Self.RequireCompleteType(OpRange.getBegin(), DestType,
                                 diag::err_bad_cast_incomplete)) {
      SrcExpr = ExprError();
      return TC_Failed;
    }
    if (SrcType->isIntegralOrEnumerationType()) {
      Kind = CK_IntegralCast;
      return TC_Success;
    } else if (SrcType->isRealFloatingType())   {
      Kind = CK_FloatingToIntegral;
      return TC_Success;
    }
  }

  // Reverse pointer upcast. C++ 4.10p3 specifies pointer upcast.
  // C++ 5.2.9p8 additionally disallows a cast path through virtual inheritance.
  tcr = TryStaticPointerDowncast(Self, SrcType, DestType, CStyle, OpRange, msg,
                                 Kind, BasePath);
  if (tcr != TC_NotApplicable)
    return tcr;

  // Reverse member pointer conversion. C++ 4.11 specifies member pointer
  // conversion. C++ 5.2.9p9 has additional information.
  // DR54's access restrictions apply here also.
  tcr = TryStaticMemberPointerUpcast(Self, SrcExpr, SrcType, DestType, CStyle,
                                     OpRange, msg, Kind, BasePath);
  if (tcr != TC_NotApplicable)
    return tcr;

  // Reverse pointer conversion to void*. C++ 4.10.p2 specifies conversion to
  // void*. C++ 5.2.9p10 specifies additional restrictions, which really is
  // just the usual constness stuff.
  if (const PointerType *SrcPointer = SrcType->getAs<PointerType>()) {
    QualType SrcPointee = SrcPointer->getPointeeType();
    if (SrcPointee->isVoidType()) {
      if (const PointerType *DestPointer = DestType->getAs<PointerType>()) {
        QualType DestPointee = DestPointer->getPointeeType();
        if (DestPointee->isIncompleteOrObjectType()) {
          // This is definitely the intended conversion, but it might fail due
          // to a qualifier violation. Note that we permit Objective-C lifetime
          // and GC qualifier mismatches here.
          if (!CStyle) {
            Qualifiers DestPointeeQuals = DestPointee.getQualifiers();
            Qualifiers SrcPointeeQuals = SrcPointee.getQualifiers();
            DestPointeeQuals.removeObjCGCAttr();
            DestPointeeQuals.removeObjCLifetime();
            SrcPointeeQuals.removeObjCGCAttr();
            SrcPointeeQuals.removeObjCLifetime();
            if (DestPointeeQuals != SrcPointeeQuals &&
                !DestPointeeQuals.compatiblyIncludes(SrcPointeeQuals)) {
              msg = diag::err_bad_cxx_cast_qualifiers_away;
              return TC_Failed;
            }
          }
          Kind = IsAddressSpaceConversion(SrcType, DestType)
                     ? CK_AddressSpaceConversion
                     : CK_BitCast;
          return TC_Success;
        }

        // Microsoft permits static_cast from 'pointer-to-void' to
        // 'pointer-to-function'.
        if (!CStyle && Self.getLangOpts().MSVCCompat &&
            DestPointee->isFunctionType()) {
          Self.Diag(OpRange.getBegin(), diag::ext_ms_cast_fn_obj) << OpRange;
          Kind = CK_BitCast;
          return TC_Success;
        }
      }
      else if (DestType->isObjCObjectPointerType()) {
        // allow both c-style cast and static_cast of objective-c pointers as
        // they are pervasive.
        Kind = CK_CPointerToObjCPointerCast;
        return TC_Success;
      }
      else if (CStyle && DestType->isBlockPointerType()) {
        // allow c-style cast of void * to block pointers.
        Kind = CK_AnyPointerToBlockPointerCast;
        return TC_Success;
      }
    }
  }
  // Allow arbitrary objective-c pointer conversion with static casts.
  if (SrcType->isObjCObjectPointerType() &&
      DestType->isObjCObjectPointerType()) {
    Kind = CK_BitCast;
    return TC_Success;
  }
  // Allow ns-pointer to cf-pointer conversion in either direction
  // with static casts.
  if (!CStyle &&
      Self.CheckTollFreeBridgeStaticCast(DestType, SrcExpr.get(), Kind))
    return TC_Success;

  // See if it looks like the user is trying to convert between
  // related record types, and select a better diagnostic if so.
  if (auto SrcPointer = SrcType->getAs<PointerType>())
    if (auto DestPointer = DestType->getAs<PointerType>())
      if (SrcPointer->getPointeeType()->getAs<RecordType>() &&
          DestPointer->getPointeeType()->getAs<RecordType>())
       msg = diag::err_bad_cxx_cast_unrelated_class;

  // We tried everything. Everything! Nothing works! :-(
  return TC_NotApplicable;
}

/// Tests whether a conversion according to N2844 is valid.
TryCastResult TryLValueToRValueCast(Sema &Self, Expr *SrcExpr,
                                    QualType DestType, bool CStyle,
                                    CastKind &Kind, CXXCastPath &BasePath,
                                    unsigned &msg) {
  // C++11 [expr.static.cast]p3:
  //   A glvalue of type "cv1 T1" can be cast to type "rvalue reference to
  //   cv2 T2" if "cv2 T2" is reference-compatible with "cv1 T1".
  const RValueReferenceType *R = DestType->getAs<RValueReferenceType>();
  if (!R)
    return TC_NotApplicable;

  if (!SrcExpr->isGLValue())
    return TC_NotApplicable;

  // Because we try the reference downcast before this function, from now on
  // this is the only cast possibility, so we issue an error if we fail now.
  // FIXME: Should allow casting away constness if CStyle.
  QualType FromType = SrcExpr->getType();
  QualType ToType = R->getPointeeType();
  if (CStyle) {
    FromType = FromType.getUnqualifiedType();
    ToType = ToType.getUnqualifiedType();
  }

  Sema::ReferenceConversions RefConv;
  Sema::ReferenceCompareResult RefResult = Self.CompareReferenceRelationship(
      SrcExpr->getBeginLoc(), ToType, FromType, &RefConv);
  if (RefResult != Sema::Ref_Compatible) {
    if (CStyle || RefResult == Sema::Ref_Incompatible)
      return TC_NotApplicable;
    // Diagnose types which are reference-related but not compatible here since
    // we can provide better diagnostics. In these cases forwarding to
    // [expr.static.cast]p4 should never result in a well-formed cast.
    msg = SrcExpr->isLValue() ? diag::err_bad_lvalue_to_rvalue_cast
                              : diag::err_bad_rvalue_to_rvalue_cast;
    return TC_Failed;
  }

  if (RefConv & Sema::ReferenceConversions::DerivedToBase) {
    Kind = CK_DerivedToBase;
    CXXBasePaths Paths(/*FindAmbiguities=*/true, /*RecordPaths=*/true,
                       /*DetectVirtual=*/true);
    if (!Self.IsDerivedFrom(SrcExpr->getBeginLoc(), SrcExpr->getType(),
                            R->getPointeeType(), Paths))
      return TC_NotApplicable;

    Self.BuildBasePathArray(Paths, BasePath);
  } else
    Kind = CK_NoOp;

  return TC_Success;
}

/// Tests whether a conversion according to C++ 5.2.9p5 is valid.
TryCastResult
TryStaticReferenceDowncast(Sema &Self, Expr *SrcExpr, QualType DestType,
                           bool CStyle, SourceRange OpRange,
                           unsigned &msg, CastKind &Kind,
                           CXXCastPath &BasePath) {
  // C++ 5.2.9p5: An lvalue of type "cv1 B", where B is a class type, can be
  //   cast to type "reference to cv2 D", where D is a class derived from B,
  //   if a valid standard conversion from "pointer to D" to "pointer to B"
  //   exists, cv2 >= cv1, and B is not a virtual base class of D.
  // In addition, DR54 clarifies that the base must be accessible in the
  // current context. Although the wording of DR54 only applies to the pointer
  // variant of this rule, the intent is clearly for it to apply to the this
  // conversion as well.

  const ReferenceType *DestReference = DestType->getAs<ReferenceType>();
  if (!DestReference) {
    return TC_NotApplicable;
  }
  bool RValueRef = DestReference->isRValueReferenceType();
  if (!RValueRef && !SrcExpr->isLValue()) {
    // We know the left side is an lvalue reference, so we can suggest a reason.
    msg = diag::err_bad_cxx_cast_rvalue;
    return TC_NotApplicable;
  }

  QualType DestPointee = DestReference->getPointeeType();

  // FIXME: If the source is a prvalue, we should issue a warning (because the
  // cast always has undefined behavior), and for AST consistency, we should
  // materialize a temporary.
  return TryStaticDowncast(Self,
                           Self.Context.getCanonicalType(SrcExpr->getType()),
                           Self.Context.getCanonicalType(DestPointee), CStyle,
                           OpRange, SrcExpr->getType(), DestType, msg, Kind,
                           BasePath);
}

/// Tests whether a conversion according to C++ 5.2.9p8 is valid.
TryCastResult
TryStaticPointerDowncast(Sema &Self, QualType SrcType, QualType DestType,
                         bool CStyle, SourceRange OpRange,
                         unsigned &msg, CastKind &Kind,
                         CXXCastPath &BasePath) {
  // C++ 5.2.9p8: An rvalue of type "pointer to cv1 B", where B is a class
  //   type, can be converted to an rvalue of type "pointer to cv2 D", where D
  //   is a class derived from B, if a valid standard conversion from "pointer
  //   to D" to "pointer to B" exists, cv2 >= cv1, and B is not a virtual base
  //   class of D.
  // In addition, DR54 clarifies that the base must be accessible in the
  // current context.

  const PointerType *DestPointer = DestType->getAs<PointerType>();
  if (!DestPointer) {
    return TC_NotApplicable;
  }

  const PointerType *SrcPointer = SrcType->getAs<PointerType>();
  if (!SrcPointer) {
    msg = diag::err_bad_static_cast_pointer_nonpointer;
    return TC_NotApplicable;
  }

  return TryStaticDowncast(Self,
                   Self.Context.getCanonicalType(SrcPointer->getPointeeType()),
                  Self.Context.getCanonicalType(DestPointer->getPointeeType()),
                           CStyle, OpRange, SrcType, DestType, msg, Kind,
                           BasePath);
}

/// TryStaticDowncast - Common functionality of TryStaticReferenceDowncast and
/// TryStaticPointerDowncast. Tests whether a static downcast from SrcType to
/// DestType is possible and allowed.
TryCastResult
TryStaticDowncast(Sema &Self, CanQualType SrcType, CanQualType DestType,
                  bool CStyle, SourceRange OpRange, QualType OrigSrcType,
                  QualType OrigDestType, unsigned &msg,
                  CastKind &Kind, CXXCastPath &BasePath) {
  // We can only work with complete types. But don't complain if it doesn't work
  if (!Self.isCompleteType(OpRange.getBegin(), SrcType) ||
      !Self.isCompleteType(OpRange.getBegin(), DestType))
    return TC_NotApplicable;

  // Downcast can only happen in class hierarchies, so we need classes.
  if (!DestType->getAs<RecordType>() || !SrcType->getAs<RecordType>()) {
    return TC_NotApplicable;
  }

  CXXBasePaths Paths(/*FindAmbiguities=*/true, /*RecordPaths=*/true,
                     /*DetectVirtual=*/true);
  if (!Self.IsDerivedFrom(OpRange.getBegin(), DestType, SrcType, Paths)) {
    return TC_NotApplicable;
  }

  // Target type does derive from source type. Now we're serious. If an error
  // appears now, it's not ignored.
  // This may not be entirely in line with the standard. Take for example:
  // struct A {};
  // struct B : virtual A {
  //   B(A&);
  // };
  //
  // void f()
  // {
  //   (void)static_cast<const B&>(*((A*)0));
  // }
  // As far as the standard is concerned, p5 does not apply (A is virtual), so
  // p2 should be used instead - "const B& t(*((A*)0));" is perfectly valid.
  // However, both GCC and Comeau reject this example, and accepting it would
  // mean more complex code if we're to preserve the nice error message.
  // FIXME: Being 100% compliant here would be nice to have.

  // Must preserve cv, as always, unless we're in C-style mode.
  if (!CStyle && !DestType.isAtLeastAsQualifiedAs(SrcType)) {
    msg = diag::err_bad_cxx_cast_qualifiers_away;
    return TC_Failed;
  }

  if (Paths.isAmbiguous(SrcType.getUnqualifiedType())) {
    // This code is analoguous to that in CheckDerivedToBaseConversion, except
    // that it builds the paths in reverse order.
    // To sum up: record all paths to the base and build a nice string from
    // them. Use it to spice up the error message.
    if (!Paths.isRecordingPaths()) {
      Paths.clear();
      Paths.setRecordingPaths(true);
      Self.IsDerivedFrom(OpRange.getBegin(), DestType, SrcType, Paths);
    }
    std::string PathDisplayStr;
    std::set<unsigned> DisplayedPaths;
    for (clang::CXXBasePath &Path : Paths) {
      if (DisplayedPaths.insert(Path.back().SubobjectNumber).second) {
        // We haven't displayed a path to this particular base
        // class subobject yet.
        PathDisplayStr += "\n    ";
        for (CXXBasePathElement &PE : llvm::reverse(Path))
          PathDisplayStr += PE.Base->getType().getAsString() + " -> ";
        PathDisplayStr += QualType(DestType).getAsString();
      }
    }

    Self.Diag(OpRange.getBegin(), diag::err_ambiguous_base_to_derived_cast)
      << QualType(SrcType).getUnqualifiedType()
      << QualType(DestType).getUnqualifiedType()
      << PathDisplayStr << OpRange;
    msg = 0;
    return TC_Failed;
  }

  if (Paths.getDetectedVirtual() != nullptr) {
    QualType VirtualBase(Paths.getDetectedVirtual(), 0);
    Self.Diag(OpRange.getBegin(), diag::err_static_downcast_via_virtual)
      << OrigSrcType << OrigDestType << VirtualBase << OpRange;
    msg = 0;
    return TC_Failed;
  }

  if (!CStyle) {
    switch (Self.CheckBaseClassAccess(OpRange.getBegin(),
                                      SrcType, DestType,
                                      Paths.front(),
                                diag::err_downcast_from_inaccessible_base)) {
    case Sema::AR_accessible:
    case Sema::AR_delayed:     // be optimistic
    case Sema::AR_dependent:   // be optimistic
      break;

    case Sema::AR_inaccessible:
      msg = 0;
      return TC_Failed;
    }
  }

  Self.BuildBasePathArray(Paths, BasePath);
  Kind = CK_BaseToDerived;
  return TC_Success;
}

/// TryStaticMemberPointerUpcast - Tests whether a conversion according to
/// C++ 5.2.9p9 is valid:
///
///   An rvalue of type "pointer to member of D of type cv1 T" can be
///   converted to an rvalue of type "pointer to member of B of type cv2 T",
///   where B is a base class of D [...].
///
TryCastResult
TryStaticMemberPointerUpcast(Sema &Self, ExprResult &SrcExpr, QualType SrcType,
                             QualType DestType, bool CStyle,
                             SourceRange OpRange,
                             unsigned &msg, CastKind &Kind,
                             CXXCastPath &BasePath) {
  const MemberPointerType *DestMemPtr = DestType->getAs<MemberPointerType>();
  if (!DestMemPtr)
    return TC_NotApplicable;

  bool WasOverloadedFunction = false;
  DeclAccessPair FoundOverload;
  if (SrcExpr.get()->getType() == Self.Context.OverloadTy) {
    if (FunctionDecl *Fn
          = Self.ResolveAddressOfOverloadedFunction(SrcExpr.get(), DestType, false,
                                                    FoundOverload)) {
      CXXMethodDecl *M = cast<CXXMethodDecl>(Fn);
      SrcType = Self.Context.getMemberPointerType(Fn->getType(),
                      Self.Context.getTypeDeclType(M->getParent()).getTypePtr());
      WasOverloadedFunction = true;
    }
  }

  const MemberPointerType *SrcMemPtr = SrcType->getAs<MemberPointerType>();
  if (!SrcMemPtr) {
    msg = diag::err_bad_static_cast_member_pointer_nonmp;
    return TC_NotApplicable;
  }

  // Lock down the inheritance model right now in MS ABI, whether or not the
  // pointee types are the same.
  if (Self.Context.getTargetInfo().getCXXABI().isMicrosoft()) {
    (void)Self.isCompleteType(OpRange.getBegin(), SrcType);
    (void)Self.isCompleteType(OpRange.getBegin(), DestType);
  }

  // T == T, modulo cv
  if (!Self.Context.hasSameUnqualifiedType(SrcMemPtr->getPointeeType(),
                                           DestMemPtr->getPointeeType()))
    return TC_NotApplicable;

  // B base of D
  QualType SrcClass(SrcMemPtr->getClass(), 0);
  QualType DestClass(DestMemPtr->getClass(), 0);
  CXXBasePaths Paths(/*FindAmbiguities=*/true, /*RecordPaths=*/true,
                  /*DetectVirtual=*/true);
  if (!Self.IsDerivedFrom(OpRange.getBegin(), SrcClass, DestClass, Paths))
    return TC_NotApplicable;

  // B is a base of D. But is it an allowed base? If not, it's a hard error.
  if (Paths.isAmbiguous(Self.Context.getCanonicalType(DestClass))) {
    Paths.clear();
    Paths.setRecordingPaths(true);
    bool StillOkay =
        Self.IsDerivedFrom(OpRange.getBegin(), SrcClass, DestClass, Paths);
    assert(StillOkay);
    (void)StillOkay;
    std::string PathDisplayStr = Self.getAmbiguousPathsDisplayString(Paths);
    Self.Diag(OpRange.getBegin(), diag::err_ambiguous_memptr_conv)
      << 1 << SrcClass << DestClass << PathDisplayStr << OpRange;
    msg = 0;
    return TC_Failed;
  }

  if (const RecordType *VBase = Paths.getDetectedVirtual()) {
    Self.Diag(OpRange.getBegin(), diag::err_memptr_conv_via_virtual)
      << SrcClass << DestClass << QualType(VBase, 0) << OpRange;
    msg = 0;
    return TC_Failed;
  }

  if (!CStyle) {
    switch (Self.CheckBaseClassAccess(OpRange.getBegin(),
                                      DestClass, SrcClass,
                                      Paths.front(),
                                      diag::err_upcast_to_inaccessible_base)) {
    case Sema::AR_accessible:
    case Sema::AR_delayed:
    case Sema::AR_dependent:
      // Optimistically assume that the delayed and dependent cases
      // will work out.
      break;

    case Sema::AR_inaccessible:
      msg = 0;
      return TC_Failed;
    }
  }

  if (WasOverloadedFunction) {
    // Resolve the address of the overloaded function again, this time
    // allowing complaints if something goes wrong.
    FunctionDecl *Fn = Self.ResolveAddressOfOverloadedFunction(SrcExpr.get(),
                                                               DestType,
                                                               true,
                                                               FoundOverload);
    if (!Fn) {
      msg = 0;
      return TC_Failed;
    }

    SrcExpr = Self.FixOverloadedFunctionReference(SrcExpr, FoundOverload, Fn);
    if (!SrcExpr.isUsable()) {
      msg = 0;
      return TC_Failed;
    }
  }

  Self.BuildBasePathArray(Paths, BasePath);
  Kind = CK_DerivedToBaseMemberPointer;
  return TC_Success;
}

/// TryStaticImplicitCast - Tests whether a conversion according to C++ 5.2.9p2
/// is valid:
///
///   An expression e can be explicitly converted to a type T using a
///   @c static_cast if the declaration "T t(e);" is well-formed [...].
TryCastResult
TryStaticImplicitCast(Sema &Self, ExprResult &SrcExpr, QualType DestType,
                      Sema::CheckedConversionKind CCK,
                      SourceRange OpRange, unsigned &msg,
                      CastKind &Kind, bool ListInitialization) {
  if (DestType->isRecordType()) {
    if (Self.RequireCompleteType(OpRange.getBegin(), DestType,
                                 diag::err_bad_cast_incomplete) ||
        Self.RequireNonAbstractType(OpRange.getBegin(), DestType,
                                    diag::err_allocation_of_abstract_type)) {
      msg = 0;
      return TC_Failed;
    }
  }

  InitializedEntity Entity = InitializedEntity::InitializeTemporary(DestType);
  InitializationKind InitKind
    = (CCK == Sema::CCK_CStyleCast)
        ? InitializationKind::CreateCStyleCast(OpRange.getBegin(), OpRange,
                                               ListInitialization)
    : (CCK == Sema::CCK_FunctionalCast)
        ? InitializationKind::CreateFunctionalCast(OpRange, ListInitialization)
    : InitializationKind::CreateCast(OpRange);
  Expr *SrcExprRaw = SrcExpr.get();
  // FIXME: Per DR242, we should check for an implicit conversion sequence
  // or for a constructor that could be invoked by direct-initialization
  // here, not for an initialization sequence.
  InitializationSequence InitSeq(Self, Entity, InitKind, SrcExprRaw);

  // At this point of CheckStaticCast, if the destination is a reference,
  // or the expression is an overload expression this has to work.
  // There is no other way that works.
  // On the other hand, if we're checking a C-style cast, we've still got
  // the reinterpret_cast way.
  bool CStyle
    = (CCK == Sema::CCK_CStyleCast || CCK == Sema::CCK_FunctionalCast);
  if (InitSeq.Failed() && (CStyle || !DestType->isReferenceType()))
    return TC_NotApplicable;

  ExprResult Result = InitSeq.Perform(Self, Entity, InitKind, SrcExprRaw);
  if (Result.isInvalid()) {
    msg = 0;
    return TC_Failed;
  }

  if (InitSeq.isConstructorInitialization())
    Kind = CK_ConstructorConversion;
  else
    Kind = CK_NoOp;

  SrcExpr = Result;
  return TC_Success;
}

/// TryConstCast - See if a const_cast from source to destination is allowed,
/// and perform it if it is.
static TryCastResult TryConstCast(Sema &Self, ExprResult &SrcExpr,
                                  QualType DestType, bool CStyle,
                                  unsigned &msg) {
  DestType = Self.Context.getCanonicalType(DestType);
  QualType SrcType = SrcExpr.get()->getType();
  bool NeedToMaterializeTemporary = false;

  if (const ReferenceType *DestTypeTmp =DestType->getAs<ReferenceType>()) {
    // C++11 5.2.11p4:
    //   if a pointer to T1 can be explicitly converted to the type "pointer to
    //   T2" using a const_cast, then the following conversions can also be
    //   made:
    //    -- an lvalue of type T1 can be explicitly converted to an lvalue of
    //       type T2 using the cast const_cast<T2&>;
    //    -- a glvalue of type T1 can be explicitly converted to an xvalue of
    //       type T2 using the cast const_cast<T2&&>; and
    //    -- if T1 is a class type, a prvalue of type T1 can be explicitly
    //       converted to an xvalue of type T2 using the cast const_cast<T2&&>.

    if (isa<LValueReferenceType>(DestTypeTmp) && !SrcExpr.get()->isLValue()) {
      // Cannot const_cast non-lvalue to lvalue reference type. But if this
      // is C-style, static_cast might find a way, so we simply suggest a
      // message and tell the parent to keep searching.
      msg = diag::err_bad_cxx_cast_rvalue;
      return TC_NotApplicable;
    }

    if (isa<RValueReferenceType>(DestTypeTmp) && SrcExpr.get()->isRValue()) {
      if (!SrcType->isRecordType()) {
        // Cannot const_cast non-class prvalue to rvalue reference type. But if
        // this is C-style, static_cast can do this.
        msg = diag::err_bad_cxx_cast_rvalue;
        return TC_NotApplicable;
      }

      // Materialize the class prvalue so that the const_cast can bind a
      // reference to it.
      NeedToMaterializeTemporary = true;
    }

    // It's not completely clear under the standard whether we can
    // const_cast bit-field gl-values.  Doing so would not be
    // intrinsically complicated, but for now, we say no for
    // consistency with other compilers and await the word of the
    // committee.
    if (SrcExpr.get()->refersToBitField()) {
      msg = diag::err_bad_cxx_cast_bitfield;
      return TC_NotApplicable;
    }

    DestType = Self.Context.getPointerType(DestTypeTmp->getPointeeType());
    SrcType = Self.Context.getPointerType(SrcType);
  }

  // C++ 5.2.11p5: For a const_cast involving pointers to data members [...]
  //   the rules for const_cast are the same as those used for pointers.

  if (!DestType->isPointerType() &&
      !DestType->isMemberPointerType() &&
      !DestType->isObjCObjectPointerType()) {
    // Cannot cast to non-pointer, non-reference type. Note that, if DestType
    // was a reference type, we converted it to a pointer above.
    // The status of rvalue references isn't entirely clear, but it looks like
    // conversion to them is simply invalid.
    // C++ 5.2.11p3: For two pointer types [...]
    if (!CStyle)
      msg = diag::err_bad_const_cast_dest;
    return TC_NotApplicable;
  }
  if (DestType->isFunctionPointerType() ||
      DestType->isMemberFunctionPointerType()) {
    // Cannot cast direct function pointers.
    // C++ 5.2.11p2: [...] where T is any object type or the void type [...]
    // T is the ultimate pointee of source and target type.
    if (!CStyle)
      msg = diag::err_bad_const_cast_dest;
    return TC_NotApplicable;
  }

  // C++ [expr.const.cast]p3:
  //   "For two similar types T1 and T2, [...]"
  //
  // We only allow a const_cast to change cvr-qualifiers, not other kinds of
  // type qualifiers. (Likewise, we ignore other changes when determining
  // whether a cast casts away constness.)
  if (!Self.Context.hasCvrSimilarType(SrcType, DestType))
    return TC_NotApplicable;

  if (NeedToMaterializeTemporary)
    // This is a const_cast from a class prvalue to an rvalue reference type.
    // Materialize a temporary to store the result of the conversion.
    SrcExpr = Self.CreateMaterializeTemporaryExpr(SrcExpr.get()->getType(),
                                                  SrcExpr.get(),
                                                  /*IsLValueReference*/ false);

  return TC_Success;
}

// Checks for undefined behavior in reinterpret_cast.
// The cases that is checked for is:
// *reinterpret_cast<T*>(&a)
// reinterpret_cast<T&>(a)
// where accessing 'a' as type 'T' will result in undefined behavior.
void Sema::CheckCompatibleReinterpretCast(QualType SrcType, QualType DestType,
                                          bool IsDereference,
                                          SourceRange Range) {
  unsigned DiagID = IsDereference ?
                        diag::warn_pointer_indirection_from_incompatible_type :
                        diag::warn_undefined_reinterpret_cast;

  if (Diags.isIgnored(DiagID, Range.getBegin()))
    return;

  QualType SrcTy, DestTy;
  if (IsDereference) {
    if (!SrcType->getAs<PointerType>() || !DestType->getAs<PointerType>()) {
      return;
    }
    SrcTy = SrcType->getPointeeType();
    DestTy = DestType->getPointeeType();
  } else {
    if (!DestType->getAs<ReferenceType>()) {
      return;
    }
    SrcTy = SrcType;
    DestTy = DestType->getPointeeType();
  }

  // Cast is compatible if the types are the same.
  if (Context.hasSameUnqualifiedType(DestTy, SrcTy)) {
    return;
  }
  // or one of the types is a char or void type
  if (DestTy->isAnyCharacterType() || DestTy->isVoidType() ||
      SrcTy->isAnyCharacterType() || SrcTy->isVoidType()) {
    return;
  }
  // or one of the types is a tag type.
  if (SrcTy->getAs<TagType>() || DestTy->getAs<TagType>()) {
    return;
  }

  // FIXME: Scoped enums?
  if ((SrcTy->isUnsignedIntegerType() && DestTy->isSignedIntegerType()) ||
      (SrcTy->isSignedIntegerType() && DestTy->isUnsignedIntegerType())) {
    if (Context.getTypeSize(DestTy) == Context.getTypeSize(SrcTy)) {
      return;
    }
  }

  Diag(Range.getBegin(), DiagID) << SrcType << DestType << Range;
}

static void DiagnoseCastOfObjCSEL(Sema &Self, const ExprResult &SrcExpr,
                                  QualType DestType) {
  QualType SrcType = SrcExpr.get()->getType();
  if (Self.Context.hasSameType(SrcType, DestType))
    return;
  if (const PointerType *SrcPtrTy = SrcType->getAs<PointerType>())
    if (SrcPtrTy->isObjCSelType()) {
      QualType DT = DestType;
      if (isa<PointerType>(DestType))
        DT = DestType->getPointeeType();
      if (!DT.getUnqualifiedType()->isVoidType())
        Self.Diag(SrcExpr.get()->getExprLoc(),
                  diag::warn_cast_pointer_from_sel)
        << SrcType << DestType << SrcExpr.get()->getSourceRange();
    }
}

/// Diagnose casts that change the calling convention of a pointer to a function
/// defined in the current TU.
static void DiagnoseCallingConvCast(Sema &Self, const ExprResult &SrcExpr,
                                    QualType DstType, SourceRange OpRange) {
  // Check if this cast would change the calling convention of a function
  // pointer type.
  QualType SrcType = SrcExpr.get()->getType();
  if (Self.Context.hasSameType(SrcType, DstType) ||
      !SrcType->isFunctionPointerType() || !DstType->isFunctionPointerType())
    return;
  const auto *SrcFTy =
      SrcType->castAs<PointerType>()->getPointeeType()->castAs<FunctionType>();
  const auto *DstFTy =
      DstType->castAs<PointerType>()->getPointeeType()->castAs<FunctionType>();
  CallingConv SrcCC = SrcFTy->getCallConv();
  CallingConv DstCC = DstFTy->getCallConv();
  if (SrcCC == DstCC)
    return;

  // We have a calling convention cast. Check if the source is a pointer to a
  // known, specific function that has already been defined.
  Expr *Src = SrcExpr.get()->IgnoreParenImpCasts();
  if (auto *UO = dyn_cast<UnaryOperator>(Src))
    if (UO->getOpcode() == UO_AddrOf)
      Src = UO->getSubExpr()->IgnoreParenImpCasts();
  auto *DRE = dyn_cast<DeclRefExpr>(Src);
  if (!DRE)
    return;
  auto *FD = dyn_cast<FunctionDecl>(DRE->getDecl());
  if (!FD)
    return;

  // Only warn if we are casting from the default convention to a non-default
  // convention. This can happen when the programmer forgot to apply the calling
  // convention to the function declaration and then inserted this cast to
  // satisfy the type system.
  CallingConv DefaultCC = Self.getASTContext().getDefaultCallingConvention(
      FD->isVariadic(), FD->isCXXInstanceMember());
  if (DstCC == DefaultCC || SrcCC != DefaultCC)
    return;

  // Diagnose this cast, as it is probably bad.
  StringRef SrcCCName = FunctionType::getNameForCallConv(SrcCC);
  StringRef DstCCName = FunctionType::getNameForCallConv(DstCC);
  Self.Diag(OpRange.getBegin(), diag::warn_cast_calling_conv)
      << SrcCCName << DstCCName << OpRange;

  // The checks above are cheaper than checking if the diagnostic is enabled.
  // However, it's worth checking if the warning is enabled before we construct
  // a fixit.
  if (Self.Diags.isIgnored(diag::warn_cast_calling_conv, OpRange.getBegin()))
    return;

  // Try to suggest a fixit to change the calling convention of the function
  // whose address was taken. Try to use the latest macro for the convention.
  // For example, users probably want to write "WINAPI" instead of "__stdcall"
  // to match the Windows header declarations.
  SourceLocation NameLoc = FD->getFirstDecl()->getNameInfo().getLoc();
  Preprocessor &PP = Self.getPreprocessor();
  SmallVector<TokenValue, 6> AttrTokens;
  SmallString<64> CCAttrText;
  llvm::raw_svector_ostream OS(CCAttrText);
  if (Self.getLangOpts().MicrosoftExt) {
    // __stdcall or __vectorcall
    OS << "__" << DstCCName;
    IdentifierInfo *II = PP.getIdentifierInfo(OS.str());
    AttrTokens.push_back(II->isKeyword(Self.getLangOpts())
                             ? TokenValue(II->getTokenID())
                             : TokenValue(II));
  } else {
    // __attribute__((stdcall)) or __attribute__((vectorcall))
    OS << "__attribute__((" << DstCCName << "))";
    AttrTokens.push_back(tok::kw___attribute);
    AttrTokens.push_back(tok::l_paren);
    AttrTokens.push_back(tok::l_paren);
    IdentifierInfo *II = PP.getIdentifierInfo(DstCCName);
    AttrTokens.push_back(II->isKeyword(Self.getLangOpts())
                             ? TokenValue(II->getTokenID())
                             : TokenValue(II));
    AttrTokens.push_back(tok::r_paren);
    AttrTokens.push_back(tok::r_paren);
  }
  StringRef AttrSpelling = PP.getLastMacroWithSpelling(NameLoc, AttrTokens);
  if (!AttrSpelling.empty())
    CCAttrText = AttrSpelling;
  OS << ' ';
  Self.Diag(NameLoc, diag::note_change_calling_conv_fixit)
      << FD << DstCCName << FixItHint::CreateInsertion(NameLoc, CCAttrText);
}

static void checkIntToPointerCast(bool CStyle, const SourceRange &OpRange,
                                  const Expr *SrcExpr, QualType DestType,
                                  Sema &Self) {
  QualType SrcType = SrcExpr->getType();

  // Not warning on reinterpret_cast, boolean, constant expressions, etc
  // are not explicit design choices, but consistent with GCC's behavior.
  // Feel free to modify them if you've reason/evidence for an alternative.
  if (CStyle && SrcType->isIntegralType(Self.Context)
      && !SrcType->isBooleanType()
      && !SrcType->isEnumeralType()
      && !SrcExpr->isIntegerConstantExpr(Self.Context)
      && Self.Context.getTypeSize(DestType) >
         Self.Context.getTypeSize(SrcType)) {
    // Separate between casts to void* and non-void* pointers.
    // Some APIs use (abuse) void* for something like a user context,
    // and often that value is an integer even if it isn't a pointer itself.
    // Having a separate warning flag allows users to control the warning
    // for their workflow.
    unsigned Diag = DestType->isVoidPointerType() ?
                      diag::warn_int_to_void_pointer_cast
                    : diag::warn_int_to_pointer_cast;
    Self.Diag(OpRange.getBegin(), Diag) << SrcType << DestType << OpRange;
  }
}

static bool fixOverloadedReinterpretCastExpr(Sema &Self, QualType DestType,
                                             ExprResult &Result) {
  // We can only fix an overloaded reinterpret_cast if
  // - it is a template with explicit arguments that resolves to an lvalue
  //   unambiguously, or
  // - it is the only function in an overload set that may have its address
  //   taken.

  Expr *E = Result.get();
  // TODO: what if this fails because of DiagnoseUseOfDecl or something
  // like it?
  if (Self.ResolveAndFixSingleFunctionTemplateSpecialization(
          Result,
          Expr::getValueKindForType(DestType) == VK_RValue // Convert Fun to Ptr
          ) &&
      Result.isUsable())
    return true;

  // No guarantees that ResolveAndFixSingleFunctionTemplateSpecialization
  // preserves Result.
  Result = E;
  if (!Self.resolveAndFixAddressOfSingleOverloadCandidate(
          Result, /*DoFunctionPointerConversion=*/true))
    return false;
  return Result.isUsable();
}

static TryCastResult TryReinterpretCast(Sema &Self, ExprResult &SrcExpr,
                                        QualType DestType, bool CStyle,
                                        SourceRange OpRange,
                                        unsigned &msg,
                                        CastKind &Kind) {
  bool IsLValueCast = false;

  DestType = Self.Context.getCanonicalType(DestType);
  QualType SrcType = SrcExpr.get()->getType();

  // Is the source an overloaded name? (i.e. &foo)
  // If so, reinterpret_cast generally can not help us here (13.4, p1, bullet 5)
  if (SrcType == Self.Context.OverloadTy) {
    ExprResult FixedExpr = SrcExpr;
    if (!fixOverloadedReinterpretCastExpr(Self, DestType, FixedExpr))
      return TC_NotApplicable;

    assert(FixedExpr.isUsable() && "Invalid result fixing overloaded expr");
    SrcExpr = FixedExpr;
    SrcType = SrcExpr.get()->getType();
  }

  if (const ReferenceType *DestTypeTmp = DestType->getAs<ReferenceType>()) {
    if (!SrcExpr.get()->isGLValue()) {
      // Cannot cast non-glvalue to (lvalue or rvalue) reference type. See the
      // similar comment in const_cast.
      msg = diag::err_bad_cxx_cast_rvalue;
      return TC_NotApplicable;
    }

    if (!CStyle) {
      Self.CheckCompatibleReinterpretCast(SrcType, DestType,
                                          /*IsDereference=*/false, OpRange);
    }

    // C++ 5.2.10p10: [...] a reference cast reinterpret_cast<T&>(x) has the
    //   same effect as the conversion *reinterpret_cast<T*>(&x) with the
    //   built-in & and * operators.

    const char *inappropriate = nullptr;
    switch (SrcExpr.get()->getObjectKind()) {
    case OK_Ordinary:
      break;
    case OK_BitField:
      msg = diag::err_bad_cxx_cast_bitfield;
      return TC_NotApplicable;
      // FIXME: Use a specific diagnostic for the rest of these cases.
    case OK_VectorComponent: inappropriate = "vector element";      break;
    case OK_MatrixComponent:
      inappropriate = "matrix element";
      break;
    case OK_ObjCProperty:    inappropriate = "property expression"; break;
    case OK_ObjCSubscript:   inappropriate = "container subscripting expression";
                             break;
    }
    if (inappropriate) {
      Self.Diag(OpRange.getBegin(), diag::err_bad_reinterpret_cast_reference)
          << inappropriate << DestType
          << OpRange << SrcExpr.get()->getSourceRange();
      msg = 0; SrcExpr = ExprError();
      return TC_NotApplicable;
    }

    // This code does this transformation for the checked types.
    DestType = Self.Context.getPointerType(DestTypeTmp->getPointeeType());
    SrcType = Self.Context.getPointerType(SrcType);

    IsLValueCast = true;
  }

  // Canonicalize source for comparison.
  SrcType = Self.Context.getCanonicalType(SrcType);

  const MemberPointerType *DestMemPtr = DestType->getAs<MemberPointerType>(),
                          *SrcMemPtr = SrcType->getAs<MemberPointerType>();
  if (DestMemPtr && SrcMemPtr) {
    // C++ 5.2.10p9: An rvalue of type "pointer to member of X of type T1"
    //   can be explicitly converted to an rvalue of type "pointer to member
    //   of Y of type T2" if T1 and T2 are both function types or both object
    //   types.
    if (DestMemPtr->isMemberFunctionPointer() !=
        SrcMemPtr->isMemberFunctionPointer())
      return TC_NotApplicable;

    if (Self.Context.getTargetInfo().getCXXABI().isMicrosoft()) {
      // We need to determine the inheritance model that the class will use if
      // haven't yet.
      (void)Self.isCompleteType(OpRange.getBegin(), SrcType);
      (void)Self.isCompleteType(OpRange.getBegin(), DestType);
    }

    // Don't allow casting between member pointers of different sizes.
    if (Self.Context.getTypeSize(DestMemPtr) !=
        Self.Context.getTypeSize(SrcMemPtr)) {
      msg = diag::err_bad_cxx_cast_member_pointer_size;
      return TC_Failed;
    }

    // C++ 5.2.10p2: The reinterpret_cast operator shall not cast away
    //   constness.
    // A reinterpret_cast followed by a const_cast can, though, so in C-style,
    // we accept it.
    if (auto CACK =
            CastsAwayConstness(Self, SrcType, DestType, /*CheckCVR=*/!CStyle,
                               /*CheckObjCLifetime=*/CStyle))
      return getCastAwayConstnessCastKind(CACK, msg);

    // A valid member pointer cast.
    assert(!IsLValueCast);
    Kind = CK_ReinterpretMemberPointer;
    return TC_Success;
  }

  // See below for the enumeral issue.
  if (SrcType->isNullPtrType() && DestType->isIntegralType(Self.Context)) {
    // C++0x 5.2.10p4: A pointer can be explicitly converted to any integral
    //   type large enough to hold it. A value of std::nullptr_t can be
    //   converted to an integral type; the conversion has the same meaning
    //   and validity as a conversion of (void*)0 to the integral type.
    if (Self.Context.getTypeSize(SrcType) >
        Self.Context.getTypeSize(DestType)) {
      msg = diag::err_bad_reinterpret_cast_small_int;
      return TC_Failed;
    }
    Kind = CK_PointerToIntegral;
    return TC_Success;
  }

  // Allow reinterpret_casts between vectors of the same size and
  // between vectors and integers of the same size.
  bool destIsVector = DestType->isVectorType();
  bool srcIsVector = SrcType->isVectorType();
  if (srcIsVector || destIsVector) {
    // The non-vector type, if any, must have integral type.  This is
    // the same rule that C vector casts use; note, however, that enum
    // types are not integral in C++.
    if ((!destIsVector && !DestType->isIntegralType(Self.Context)) ||
        (!srcIsVector && !SrcType->isIntegralType(Self.Context)))
      return TC_NotApplicable;

    // The size we want to consider is eltCount * eltSize.
    // That's exactly what the lax-conversion rules will check.
    if (Self.areLaxCompatibleVectorTypes(SrcType, DestType)) {
      Kind = CK_BitCast;
      return TC_Success;
    }

    // Otherwise, pick a reasonable diagnostic.
    if (!destIsVector)
      msg = diag::err_bad_cxx_cast_vector_to_scalar_different_size;
    else if (!srcIsVector)
      msg = diag::err_bad_cxx_cast_scalar_to_vector_different_size;
    else
      msg = diag::err_bad_cxx_cast_vector_to_vector_different_size;

    return TC_Failed;
  }

  if (SrcType == DestType) {
    // C++ 5.2.10p2 has a note that mentions that, subject to all other
    // restrictions, a cast to the same type is allowed so long as it does not
    // cast away constness. In C++98, the intent was not entirely clear here,
    // since all other paragraphs explicitly forbid casts to the same type.
    // C++11 clarifies this case with p2.
    //
    // The only allowed types are: integral, enumeration, pointer, or
    // pointer-to-member types.  We also won't restrict Obj-C pointers either.
    Kind = CK_NoOp;
    TryCastResult Result = TC_NotApplicable;
    if (SrcType->isIntegralOrEnumerationType() ||
        SrcType->isAnyPointerType() ||
        SrcType->isMemberPointerType() ||
        SrcType->isBlockPointerType()) {
      Result = TC_Success;
    }
    return Result;
  }

  bool destIsPtr = DestType->isAnyPointerType() ||
                   DestType->isBlockPointerType();
  bool srcIsPtr = SrcType->isAnyPointerType() ||
                  SrcType->isBlockPointerType();
  if (!destIsPtr && !srcIsPtr) {
    // Except for std::nullptr_t->integer and lvalue->reference, which are
    // handled above, at least one of the two arguments must be a pointer.
    return TC_NotApplicable;
  }

  if (DestType->isIntegralType(Self.Context)) {
    assert(srcIsPtr && "One type must be a pointer");
    // C++ 5.2.10p4: A pointer can be explicitly converted to any integral
    //   type large enough to hold it; except in Microsoft mode, where the
    //   integral type size doesn't matter (except we don't allow bool).
    if ((Self.Context.getTypeSize(SrcType) >
         Self.Context.getTypeSize(DestType))) {
      bool MicrosoftException =
          Self.getLangOpts().MicrosoftExt && !DestType->isBooleanType();
      if (MicrosoftException) {
        unsigned Diag = SrcType->isVoidPointerType()
                            ? diag::warn_void_pointer_to_int_cast
                            : diag::warn_pointer_to_int_cast;
        Self.Diag(OpRange.getBegin(), Diag) << SrcType << DestType << OpRange;
      } else {
        msg = diag::err_bad_reinterpret_cast_small_int;
        return TC_Failed;
      }
    }
    Kind = CK_PointerToIntegral;
    return TC_Success;
  }

  if (SrcType->isIntegralOrEnumerationType()) {
    assert(destIsPtr && "One type must be a pointer");
    checkIntToPointerCast(CStyle, OpRange, SrcExpr.get(), DestType, Self);
    // C++ 5.2.10p5: A value of integral or enumeration type can be explicitly
    //   converted to a pointer.
    // C++ 5.2.10p9: [Note: ...a null pointer constant of integral type is not
    //   necessarily converted to a null pointer value.]
    Kind = CK_IntegralToPointer;
    return TC_Success;
  }

  if (!destIsPtr || !srcIsPtr) {
    // With the valid non-pointer conversions out of the way, we can be even
    // more stringent.
    return TC_NotApplicable;
  }

  // Cannot convert between block pointers and Objective-C object pointers.
  if ((SrcType->isBlockPointerType() && DestType->isObjCObjectPointerType()) ||
      (DestType->isBlockPointerType() && SrcType->isObjCObjectPointerType()))
    return TC_NotApplicable;

  // C++ 5.2.10p2: The reinterpret_cast operator shall not cast away constness.
  // The C-style cast operator can.
  TryCastResult SuccessResult = TC_Success;
  if (auto CACK =
          CastsAwayConstness(Self, SrcType, DestType, /*CheckCVR=*/!CStyle,
                             /*CheckObjCLifetime=*/CStyle))
    SuccessResult = getCastAwayConstnessCastKind(CACK, msg);

  if (IsAddressSpaceConversion(SrcType, DestType)) {
    Kind = CK_AddressSpaceConversion;
    assert(SrcType->isPointerType() && DestType->isPointerType());
    if (!CStyle &&
        !DestType->getPointeeType().getQualifiers().isAddressSpaceSupersetOf(
            SrcType->getPointeeType().getQualifiers())) {
      SuccessResult = TC_Failed;
    }
  } else if (IsLValueCast) {
    Kind = CK_LValueBitCast;
  } else if (DestType->isObjCObjectPointerType()) {
    Kind = Self.PrepareCastToObjCObjectPointer(SrcExpr);
  } else if (DestType->isBlockPointerType()) {
    if (!SrcType->isBlockPointerType()) {
      Kind = CK_AnyPointerToBlockPointerCast;
    } else {
      Kind = CK_BitCast;
    }
  } else {
    Kind = CK_BitCast;
  }

  // Any pointer can be cast to an Objective-C pointer type with a C-style
  // cast.
  if (CStyle && DestType->isObjCObjectPointerType()) {
    return SuccessResult;
  }
  if (CStyle)
    DiagnoseCastOfObjCSEL(Self, SrcExpr, DestType);

  DiagnoseCallingConvCast(Self, SrcExpr, DestType, OpRange);

  // Not casting away constness, so the only remaining check is for compatible
  // pointer categories.

  if (SrcType->isFunctionPointerType()) {
    if (DestType->isFunctionPointerType()) {
      // C++ 5.2.10p6: A pointer to a function can be explicitly converted to
      // a pointer to a function of a different type.
      return SuccessResult;
    }

    // C++0x 5.2.10p8: Converting a pointer to a function into a pointer to
    //   an object type or vice versa is conditionally-supported.
    // Compilers support it in C++03 too, though, because it's necessary for
    // casting the return value of dlsym() and GetProcAddress().
    // FIXME: Conditionally-supported behavior should be configurable in the
    // TargetInfo or similar.
    Self.Diag(OpRange.getBegin(),
              Self.getLangOpts().CPlusPlus11 ?
                diag::warn_cxx98_compat_cast_fn_obj : diag::ext_cast_fn_obj)
      << OpRange;
    return SuccessResult;
  }

  if (DestType->isFunctionPointerType()) {
    // See above.
    Self.Diag(OpRange.getBegin(),
              Self.getLangOpts().CPlusPlus11 ?
                diag::warn_cxx98_compat_cast_fn_obj : diag::ext_cast_fn_obj)
      << OpRange;
    return SuccessResult;
  }

  // Diagnose address space conversion in nested pointers.
  QualType DestPtee = DestType->getPointeeType().isNull()
                          ? DestType->getPointeeType()
                          : DestType->getPointeeType()->getPointeeType();
  QualType SrcPtee = SrcType->getPointeeType().isNull()
                         ? SrcType->getPointeeType()
                         : SrcType->getPointeeType()->getPointeeType();
  while (!DestPtee.isNull() && !SrcPtee.isNull()) {
    if (DestPtee.getAddressSpace() != SrcPtee.getAddressSpace()) {
      Self.Diag(OpRange.getBegin(),
                diag::warn_bad_cxx_cast_nested_pointer_addr_space)
          << CStyle << SrcType << DestType << SrcExpr.get()->getSourceRange();
      break;
    }
    DestPtee = DestPtee->getPointeeType();
    SrcPtee = SrcPtee->getPointeeType();
  }

  // C++ 5.2.10p7: A pointer to an object can be explicitly converted to
  //   a pointer to an object of different type.
  // Void pointers are not specified, but supported by every compiler out there.
  // So we finish by allowing everything that remains - it's got to be two
  // object pointers.
  return SuccessResult;
}

static TryCastResult TryAddressSpaceCast(Sema &Self, ExprResult &SrcExpr,
                                         QualType DestType, bool CStyle,
                                         unsigned &msg, CastKind &Kind) {
  if (!Self.getLangOpts().OpenCL)
    // FIXME: As compiler doesn't have any information about overlapping addr
    // spaces at the moment we have to be permissive here.
    return TC_NotApplicable;
  // Even though the logic below is general enough and can be applied to
  // non-OpenCL mode too, we fast-path above because no other languages
  // define overlapping address spaces currently.
  auto SrcType = SrcExpr.get()->getType();
  // FIXME: Should this be generalized to references? The reference parameter
  // however becomes a reference pointee type here and therefore rejected.
  // Perhaps this is the right behavior though according to C++.
  auto SrcPtrType = SrcType->getAs<PointerType>();
  if (!SrcPtrType)
    return TC_NotApplicable;
  auto DestPtrType = DestType->getAs<PointerType>();
  if (!DestPtrType)
    return TC_NotApplicable;
  auto SrcPointeeType = SrcPtrType->getPointeeType();
  auto DestPointeeType = DestPtrType->getPointeeType();
  if (!DestPointeeType.isAddressSpaceOverlapping(SrcPointeeType)) {
    msg = diag::err_bad_cxx_cast_addr_space_mismatch;
    return TC_Failed;
  }
  auto SrcPointeeTypeWithoutAS =
      Self.Context.removeAddrSpaceQualType(SrcPointeeType.getCanonicalType());
  auto DestPointeeTypeWithoutAS =
      Self.Context.removeAddrSpaceQualType(DestPointeeType.getCanonicalType());
  if (Self.Context.hasSameType(SrcPointeeTypeWithoutAS,
                               DestPointeeTypeWithoutAS)) {
    Kind = SrcPointeeType.getAddressSpace() == DestPointeeType.getAddressSpace()
               ? CK_NoOp
               : CK_AddressSpaceConversion;
    return TC_Success;
  } else {
    return TC_NotApplicable;
  }
}

void CastOperation::checkAddressSpaceCast(QualType SrcType, QualType DestType) {
  // In OpenCL only conversions between pointers to objects in overlapping
  // addr spaces are allowed. v2.0 s6.5.5 - Generic addr space overlaps
  // with any named one, except for constant.

  // Converting the top level pointee addrspace is permitted for compatible
  // addrspaces (such as 'generic int *' to 'local int *' or vice versa), but
  // if any of the nested pointee addrspaces differ, we emit a warning
  // regardless of addrspace compatibility. This makes
  //   local int ** p;
  //   return (generic int **) p;
  // warn even though local -> generic is permitted.
  if (Self.getLangOpts().OpenCL) {
    const Type *DestPtr, *SrcPtr;
    bool Nested = false;
    unsigned DiagID = diag::err_typecheck_incompatible_address_space;
    DestPtr = Self.getASTContext().getCanonicalType(DestType.getTypePtr()),
    SrcPtr  = Self.getASTContext().getCanonicalType(SrcType.getTypePtr());

    while (isa<PointerType>(DestPtr) && isa<PointerType>(SrcPtr)) {
      const PointerType *DestPPtr = cast<PointerType>(DestPtr);
      const PointerType *SrcPPtr = cast<PointerType>(SrcPtr);
      QualType DestPPointee = DestPPtr->getPointeeType();
      QualType SrcPPointee = SrcPPtr->getPointeeType();
      if (Nested
              ? DestPPointee.getAddressSpace() != SrcPPointee.getAddressSpace()
              : !DestPPointee.isAddressSpaceOverlapping(SrcPPointee)) {
        Self.Diag(OpRange.getBegin(), DiagID)
            << SrcType << DestType << Sema::AA_Casting
            << SrcExpr.get()->getSourceRange();
        if (!Nested)
          SrcExpr = ExprError();
        return;
      }

      DestPtr = DestPPtr->getPointeeType().getTypePtr();
      SrcPtr = SrcPPtr->getPointeeType().getTypePtr();
      Nested = true;
      DiagID = diag::ext_nested_pointer_qualifier_mismatch;
    }
  }
}

void CastOperation::CheckCXXCStyleCast(bool FunctionalStyle,
                                       bool ListInitialization) {
  assert(Self.getLangOpts().CPlusPlus);

  // Handle placeholders.
  if (isPlaceholder()) {
    // C-style casts can resolve __unknown_any types.
    if (claimPlaceholder(BuiltinType::UnknownAny)) {
      SrcExpr = Self.checkUnknownAnyCast(DestRange, DestType,
                                         SrcExpr.get(), Kind,
                                         ValueKind, BasePath);
      return;
    }

    checkNonOverloadPlaceholders();
    if (SrcExpr.isInvalid())
      return;
  }

  // C++ 5.2.9p4: Any expression can be explicitly converted to type "cv void".
  // This test is outside everything else because it's the only case where
  // a non-lvalue-reference target type does not lead to decay.
  if (DestType->isVoidType()) {
    Kind = CK_ToVoid;

    if (claimPlaceholder(BuiltinType::Overload)) {
      Self.ResolveAndFixSingleFunctionTemplateSpecialization(
                  SrcExpr, /* Decay Function to ptr */ false,
                  /* Complain */ true, DestRange, DestType,
                  diag::err_bad_cstyle_cast_overload);
      if (SrcExpr.isInvalid())
        return;
    }

    SrcExpr = Self.IgnoredValueConversions(SrcExpr.get());
    return;
  }

  // If the type is dependent, we won't do any other semantic analysis now.
  if (DestType->isDependentType() || SrcExpr.get()->isTypeDependent() ||
      SrcExpr.get()->isValueDependent()) {
    assert(Kind == CK_Dependent);
    return;
  }

  if (ValueKind == VK_RValue && !DestType->isRecordType() &&
      !isPlaceholder(BuiltinType::Overload)) {
    SrcExpr = Self.DefaultFunctionArrayLvalueConversion(SrcExpr.get());
    if (SrcExpr.isInvalid())
      return;
  }

  // AltiVec vector initialization with a single literal.
  if (const VectorType *vecTy = DestType->getAs<VectorType>())
    if (vecTy->getVectorKind() == VectorType::AltiVecVector
        && (SrcExpr.get()->getType()->isIntegerType()
            || SrcExpr.get()->getType()->isFloatingType())) {
      Kind = CK_VectorSplat;
      SrcExpr = Self.prepareVectorSplat(DestType, SrcExpr.get());
      return;
    }

  // C++ [expr.cast]p5: The conversions performed by
  //   - a const_cast,
  //   - a static_cast,
  //   - a static_cast followed by a const_cast,
  //   - a reinterpret_cast, or
  //   - a reinterpret_cast followed by a const_cast,
  //   can be performed using the cast notation of explicit type conversion.
  //   [...] If a conversion can be interpreted in more than one of the ways
  //   listed above, the interpretation that appears first in the list is used,
  //   even if a cast resulting from that interpretation is ill-formed.
  // In plain language, this means trying a const_cast ...
  // Note that for address space we check compatibility after const_cast.
  unsigned msg = diag::err_bad_cxx_cast_generic;
  TryCastResult tcr = TryConstCast(Self, SrcExpr, DestType,
                                   /*CStyle*/ true, msg);
  if (SrcExpr.isInvalid())
    return;
  if (isValidCast(tcr))
    Kind = CK_NoOp;

  Sema::CheckedConversionKind CCK =
      FunctionalStyle ? Sema::CCK_FunctionalCast : Sema::CCK_CStyleCast;
  if (tcr == TC_NotApplicable) {
    tcr = TryAddressSpaceCast(Self, SrcExpr, DestType, /*CStyle*/ true, msg,
                              Kind);
    if (SrcExpr.isInvalid())
      return;

    if (tcr == TC_NotApplicable) {
      // ... or if that is not possible, a static_cast, ignoring const and
      // addr space, ...
      tcr = TryStaticCast(Self, SrcExpr, DestType, CCK, OpRange, msg, Kind,
                          BasePath, ListInitialization);
      if (SrcExpr.isInvalid())
        return;

      if (tcr == TC_NotApplicable) {
        // ... and finally a reinterpret_cast, ignoring const and addr space.
        tcr = TryReinterpretCast(Self, SrcExpr, DestType, /*CStyle*/ true,
                                 OpRange, msg, Kind);
        if (SrcExpr.isInvalid())
          return;
      }
    }
  }

  if (Self.getLangOpts().allowsNonTrivialObjCLifetimeQualifiers() &&
      isValidCast(tcr))
    checkObjCConversion(CCK);

  if (tcr != TC_Success && msg != 0) {
    if (SrcExpr.get()->getType() == Self.Context.OverloadTy) {
      DeclAccessPair Found;
      FunctionDecl *Fn = Self.ResolveAddressOfOverloadedFunction(SrcExpr.get(),
                                DestType,
                                /*Complain*/ true,
                                Found);
      if (Fn) {
        // If DestType is a function type (not to be confused with the function
        // pointer type), it will be possible to resolve the function address,
        // but the type cast should be considered as failure.
        OverloadExpr *OE = OverloadExpr::find(SrcExpr.get()).Expression;
        Self.Diag(OpRange.getBegin(), diag::err_bad_cstyle_cast_overload)
          << OE->getName() << DestType << OpRange
          << OE->getQualifierLoc().getSourceRange();
        Self.NoteAllOverloadCandidates(SrcExpr.get());
      }
    } else {
      diagnoseBadCast(Self, msg, (FunctionalStyle ? CT_Functional : CT_CStyle),
                      OpRange, SrcExpr.get(), DestType, ListInitialization);
    }
  }

  if (isValidCast(tcr)) {
    if (Kind == CK_BitCast)
      checkCastAlign();
  } else {
    SrcExpr = ExprError();
  }
}

/// DiagnoseBadFunctionCast - Warn whenever a function call is cast to a
///  non-matching type. Such as enum function call to int, int call to
/// pointer; etc. Cast to 'void' is an exception.
static void DiagnoseBadFunctionCast(Sema &Self, const ExprResult &SrcExpr,
                                  QualType DestType) {
  if (Self.Diags.isIgnored(diag::warn_bad_function_cast,
                           SrcExpr.get()->getExprLoc()))
    return;

  if (!isa<CallExpr>(SrcExpr.get()))
    return;

  QualType SrcType = SrcExpr.get()->getType();
  if (DestType.getUnqualifiedType()->isVoidType())
    return;
  if ((SrcType->isAnyPointerType() || SrcType->isBlockPointerType())
      && (DestType->isAnyPointerType() || DestType->isBlockPointerType()))
    return;
  if (SrcType->isIntegerType() && DestType->isIntegerType() &&
      (SrcType->isBooleanType() == DestType->isBooleanType()) &&
      (SrcType->isEnumeralType() == DestType->isEnumeralType()))
    return;
  if (SrcType->isRealFloatingType() && DestType->isRealFloatingType())
    return;
  if (SrcType->isEnumeralType() && DestType->isEnumeralType())
    return;
  if (SrcType->isComplexType() && DestType->isComplexType())
    return;
  if (SrcType->isComplexIntegerType() && DestType->isComplexIntegerType())
    return;

  Self.Diag(SrcExpr.get()->getExprLoc(),
            diag::warn_bad_function_cast)
            << SrcType << DestType << SrcExpr.get()->getSourceRange();
}

/// Check the semantics of a C-style cast operation, in C.
void CastOperation::CheckCStyleCast(bool IsCheckedScope) {
  assert(!Self.getLangOpts().CPlusPlus);

  // C-style casts can resolve __unknown_any types.
  if (claimPlaceholder(BuiltinType::UnknownAny)) {
    SrcExpr = Self.checkUnknownAnyCast(DestRange, DestType,
                                       SrcExpr.get(), Kind,
                                       ValueKind, BasePath);
    return;
  }

  // C99 6.5.4p2: the cast type needs to be void or scalar and the expression
  // type needs to be scalar.
  if (DestType->isVoidType()) {
    // We don't necessarily do lvalue-to-rvalue conversions on this.
    SrcExpr = Self.IgnoredValueConversions(SrcExpr.get());
    if (SrcExpr.isInvalid())
      return;

    // Cast to void allows any expr type.
    Kind = CK_ToVoid;
    return;
  }

  // Overloads are allowed with C extensions, so we need to support them.
  if (SrcExpr.get()->getType() == Self.Context.OverloadTy) {
    DeclAccessPair DAP;
    if (FunctionDecl *FD = Self.ResolveAddressOfOverloadedFunction(
            SrcExpr.get(), DestType, /*Complain=*/true, DAP))
      SrcExpr = Self.FixOverloadedFunctionReference(SrcExpr.get(), DAP, FD);
    else
      return;
    assert(SrcExpr.isUsable());
  }
  SrcExpr = Self.DefaultFunctionArrayLvalueConversion(SrcExpr.get());
  if (SrcExpr.isInvalid())
    return;
  QualType SrcType = SrcExpr.get()->getType();

  assert(!SrcType->isPlaceholderType());

  checkAddressSpaceCast(SrcType, DestType);
  if (SrcExpr.isInvalid())
    return;

  if (Self.RequireCompleteType(OpRange.getBegin(), DestType,
                               diag::err_typecheck_cast_to_incomplete)) {
    SrcExpr = ExprError();
    return;
  }

  // Allow casting a sizeless built-in type to itself.
  if (DestType->isSizelessBuiltinType() &&
      Self.Context.hasSameUnqualifiedType(DestType, SrcType)) {
    Kind = CK_NoOp;
    return;
  }

  if (!DestType->isScalarType() && !DestType->isVectorType()) {
    const RecordType *DestRecordTy = DestType->getAs<RecordType>();

    if (DestRecordTy && Self.Context.hasSameUnqualifiedType(DestType, SrcType)){
      // GCC struct/union extension: allow cast to self.
      Self.Diag(OpRange.getBegin(), diag::ext_typecheck_cast_nonscalar)
        << DestType << SrcExpr.get()->getSourceRange();
      Kind = CK_NoOp;
      return;
    }

    // GCC's cast to union extension.
    if (DestRecordTy && DestRecordTy->getDecl()->isUnion()) {
      RecordDecl *RD = DestRecordTy->getDecl();
      if (CastExpr::getTargetFieldForToUnionCast(RD, SrcType)) {
        Self.Diag(OpRange.getBegin(), diag::ext_typecheck_cast_to_union)
          << SrcExpr.get()->getSourceRange();
        Kind = CK_ToUnion;
        return;
      } else {
        Self.Diag(OpRange.getBegin(), diag::err_typecheck_cast_to_union_no_type)
          << SrcType << SrcExpr.get()->getSourceRange();
        SrcExpr = ExprError();
        return;
      }
    }

    // OpenCL v2.0 s6.13.10 - Allow casts from '0' to event_t type.
    if (Self.getLangOpts().OpenCL && DestType->isEventT()) {
      Expr::EvalResult Result;
      if (SrcExpr.get()->EvaluateAsInt(Result, Self.Context)) {
        llvm::APSInt CastInt = Result.Val.getInt();
        if (0 == CastInt) {
          Kind = CK_ZeroToOCLOpaqueType;
          return;
        }
        Self.Diag(OpRange.getBegin(),
                  diag::err_opencl_cast_non_zero_to_event_t)
                  << CastInt.toString(10) << SrcExpr.get()->getSourceRange();
        SrcExpr = ExprError();
        return;
      }
    }

    // Reject any other conversions to non-scalar types.
    Self.Diag(OpRange.getBegin(), diag::err_typecheck_cond_expect_scalar)
      << DestType << SrcExpr.get()->getSourceRange();
    SrcExpr = ExprError();
    return;
  }

  // The type we're casting to is known to be a scalar or vector.

  // Require the operand to be a scalar or vector.
  if (!SrcType->isScalarType() && !SrcType->isVectorType()) {
    Self.Diag(SrcExpr.get()->getExprLoc(),
              diag::err_typecheck_expect_scalar_operand)
      << SrcType << SrcExpr.get()->getSourceRange();
    SrcExpr = ExprError();
    return;
  }

  if (DestType->isExtVectorType()) {
    SrcExpr = Self.CheckExtVectorCast(OpRange, DestType, SrcExpr.get(), Kind);
    return;
  }

  if (const VectorType *DestVecTy = DestType->getAs<VectorType>()) {
    if (DestVecTy->getVectorKind() == VectorType::AltiVecVector &&
          (SrcType->isIntegerType() || SrcType->isFloatingType())) {
      Kind = CK_VectorSplat;
      SrcExpr = Self.prepareVectorSplat(DestType, SrcExpr.get());
    } else if (Self.CheckVectorCast(OpRange, DestType, SrcType, Kind)) {
      SrcExpr = ExprError();
    }
    return;
  }

  if (SrcType->isVectorType()) {
    if (Self.CheckVectorCast(OpRange, SrcType, DestType, Kind))
      SrcExpr = ExprError();
    return;
  }

  // The source and target types are both scalars, i.e.
  //   - arithmetic types (fundamental, enum, and complex)
  //   - all kinds of pointers
  // Note that member pointers were filtered out with C++, above.

  if (isa<ObjCSelectorExpr>(SrcExpr.get())) {
    Self.Diag(SrcExpr.get()->getExprLoc(), diag::err_cast_selector_expr);
    SrcExpr = ExprError();
    return;
  }

  // Can't cast to or from bfloat
  if (DestType->isBFloat16Type() && !SrcType->isBFloat16Type()) {
    Self.Diag(SrcExpr.get()->getExprLoc(), diag::err_cast_to_bfloat16)
        << SrcExpr.get()->getSourceRange();
    SrcExpr = ExprError();
    return;
  }
  if (SrcType->isBFloat16Type() && !DestType->isBFloat16Type()) {
    Self.Diag(SrcExpr.get()->getExprLoc(), diag::err_cast_from_bfloat16)
        << SrcExpr.get()->getSourceRange();
    SrcExpr = ExprError();
    return;
  }

  // If either type is a pointer, the other type has to be either an
  // integer or a pointer.
  if (!DestType->isArithmeticType()) {
    if (!SrcType->isIntegralType(Self.Context) && SrcType->isArithmeticType()) {
      Self.Diag(SrcExpr.get()->getExprLoc(),
                diag::err_cast_pointer_from_non_pointer_int)
        << SrcType << SrcExpr.get()->getSourceRange();
      SrcExpr = ExprError();
      return;
    }
    checkIntToPointerCast(/* CStyle */ true, OpRange, SrcExpr.get(), DestType,
                          Self);
  } else if (!SrcType->isArithmeticType()) {
    if (!DestType->isIntegralType(Self.Context) &&
        DestType->isArithmeticType()) {
      Self.Diag(SrcExpr.get()->getBeginLoc(),
                diag::err_cast_pointer_to_non_pointer_int)
          << DestType << SrcExpr.get()->getSourceRange();
      SrcExpr = ExprError();
      return;
    }

    if ((Self.Context.getTypeSize(SrcType) >
         Self.Context.getTypeSize(DestType)) &&
        !DestType->isBooleanType()) {
      // C 6.3.2.3p6: Any pointer type may be converted to an integer type.
      // Except as previously specified, the result is implementation-defined.
      // If the result cannot be represented in the integer type, the behavior
      // is undefined. The result need not be in the range of values of any
      // integer type.
      unsigned Diag;
      if (SrcType->isVoidPointerType())
        Diag = DestType->isEnumeralType() ? diag::warn_void_pointer_to_enum_cast
                                          : diag::warn_void_pointer_to_int_cast;
      else if (DestType->isEnumeralType())
        Diag = diag::warn_pointer_to_enum_cast;
      else
        Diag = diag::warn_pointer_to_int_cast;
      Self.Diag(OpRange.getBegin(), Diag) << SrcType << DestType << OpRange;
    }
  }

  if (Self.getLangOpts().OpenCL &&
      !Self.getOpenCLOptions().isEnabled("cl_khr_fp16")) {
    if (DestType->isHalfType()) {
      Self.Diag(SrcExpr.get()->getBeginLoc(), diag::err_opencl_cast_to_half)
          << DestType << SrcExpr.get()->getSourceRange();
      SrcExpr = ExprError();
      return;
    }
  }

  // ARC imposes extra restrictions on casts.
  if (Self.getLangOpts().allowsNonTrivialObjCLifetimeQualifiers()) {
    checkObjCConversion(Sema::CCK_CStyleCast);
    if (SrcExpr.isInvalid())
      return;

    const PointerType *CastPtr = DestType->getAs<PointerType>();
    if (Self.getLangOpts().ObjCAutoRefCount && CastPtr) {
      if (const PointerType *ExprPtr = SrcType->getAs<PointerType>()) {
        Qualifiers CastQuals = CastPtr->getPointeeType().getQualifiers();
        Qualifiers ExprQuals = ExprPtr->getPointeeType().getQualifiers();
        if (CastPtr->getPointeeType()->isObjCLifetimeType() &&
            ExprPtr->getPointeeType()->isObjCLifetimeType() &&
            !CastQuals.compatiblyIncludesObjCLifetime(ExprQuals)) {
          Self.Diag(SrcExpr.get()->getBeginLoc(),
                    diag::err_typecheck_incompatible_ownership)
              << SrcType << DestType << Sema::AA_Casting
              << SrcExpr.get()->getSourceRange();
          return;
        }
      }
    }
    else if (!Self.CheckObjCARCUnavailableWeakConversion(DestType, SrcType)) {
      Self.Diag(SrcExpr.get()->getBeginLoc(),
                diag::err_arc_convesion_of_weak_unavailable)
          << 1 << SrcType << DestType << SrcExpr.get()->getSourceRange();
      SrcExpr = ExprError();
      return;
    }
  }

  // Checked C - No C-style casts to unchecked pointer/array type or variadic
  // type in a checked block.
  if (IsCheckedScope) {
    bool isNullPointerConstant =
      DestType->isVoidPointerType() &&
      DestType->isUncheckedPointerType() &&
      !SrcExpr.isInvalid() &&
      SrcExpr.get()->isNullPointerConstant(Self.Context,
                                           Expr::NPC_NeverValueDependent);
    if (!isNullPointerConstant &&
        !Self.DiagnoseTypeInCheckedScope(DestType, OpRange.getBegin(),
                                         OpRange.getEnd())) {
      SrcExpr = ExprError();
      return;
    }

    // Disallow cast from other Checked Pointer types to nt_arary_ptr because 
    // the SrcType might not point to a NULL-terminated array.
    if (DestType->isPointerType() && DestType->isCheckedPointerNtArrayType()) {
        if (SrcType->isPointerType() && !SrcType->isCheckedPointerNtArrayType()) {
          Self.Diag(SrcExpr.get()->getExprLoc(),
              diag::err_checked_scope_no_cast_to_nt_array_ptr)
            << SrcType << DestType << SrcExpr.get()->getSourceRange();
          SrcExpr = ExprError();
          return;
        }
    }

  }

  DiagnoseCastOfObjCSEL(Self, SrcExpr, DestType);
  DiagnoseCallingConvCast(Self, SrcExpr, DestType, OpRange);
  DiagnoseBadFunctionCast(Self, SrcExpr, DestType);
  Kind = Self.PrepareScalarCast(SrcExpr, DestType);
  if (SrcExpr.isInvalid())
    return;

  if (Kind == CK_BitCast)
    checkCastAlign();
}

void CastOperation::CheckBuiltinBitCast() {
  QualType SrcType = SrcExpr.get()->getType();

  if (Self.RequireCompleteType(OpRange.getBegin(), DestType,
                               diag::err_typecheck_cast_to_incomplete) ||
      Self.RequireCompleteType(OpRange.getBegin(), SrcType,
                               diag::err_incomplete_type)) {
    SrcExpr = ExprError();
    return;
  }

  if (SrcExpr.get()->isRValue())
    SrcExpr = Self.CreateMaterializeTemporaryExpr(SrcType, SrcExpr.get(),
                                                  /*IsLValueReference=*/false);

  CharUnits DestSize = Self.Context.getTypeSizeInChars(DestType);
  CharUnits SourceSize = Self.Context.getTypeSizeInChars(SrcType);
  if (DestSize != SourceSize) {
    Self.Diag(OpRange.getBegin(), diag::err_bit_cast_type_size_mismatch)
        << (int)SourceSize.getQuantity() << (int)DestSize.getQuantity();
    SrcExpr = ExprError();
    return;
  }

  if (!DestType.isTriviallyCopyableType(Self.Context)) {
    Self.Diag(OpRange.getBegin(), diag::err_bit_cast_non_trivially_copyable)
        << 1;
    SrcExpr = ExprError();
    return;
  }

  if (!SrcType.isTriviallyCopyableType(Self.Context)) {
    Self.Diag(OpRange.getBegin(), diag::err_bit_cast_non_trivially_copyable)
        << 0;
    SrcExpr = ExprError();
    return;
  }

  Kind = CK_LValueToRValueBitCast;
}

/// DiagnoseCastQual - Warn whenever casts discards a qualifiers, be it either
/// const, volatile or both.
static void DiagnoseCastQual(Sema &Self, const ExprResult &SrcExpr,
                             QualType DestType) {
  if (SrcExpr.isInvalid())
    return;

  QualType SrcType = SrcExpr.get()->getType();
  if (!((SrcType->isAnyPointerType() && DestType->isAnyPointerType()) ||
        DestType->isLValueReferenceType()))
    return;

  QualType TheOffendingSrcType, TheOffendingDestType;
  Qualifiers CastAwayQualifiers;
  if (CastsAwayConstness(Self, SrcType, DestType, true, false,
                         &TheOffendingSrcType, &TheOffendingDestType,
                         &CastAwayQualifiers) !=
      CastAwayConstnessKind::CACK_Similar)
    return;

  // FIXME: 'restrict' is not properly handled here.
  int qualifiers = -1;
  if (CastAwayQualifiers.hasConst() && CastAwayQualifiers.hasVolatile()) {
    qualifiers = 0;
  } else if (CastAwayQualifiers.hasConst()) {
    qualifiers = 1;
  } else if (CastAwayQualifiers.hasVolatile()) {
    qualifiers = 2;
  }
  // This is a variant of int **x; const int **y = (const int **)x;
  if (qualifiers == -1)
    Self.Diag(SrcExpr.get()->getBeginLoc(), diag::warn_cast_qual2)
        << SrcType << DestType;
  else
    Self.Diag(SrcExpr.get()->getBeginLoc(), diag::warn_cast_qual)
        << TheOffendingSrcType << TheOffendingDestType << qualifiers;
}

void CastOperation::CheckBoundsCast(tok::TokenKind kind) {

  SrcExpr = Self.DefaultFunctionArrayLvalueConversion(SrcExpr.get());

  if (kind == tok::kw__Assume_bounds_cast)
    Kind = CK_AssumePtrBounds;
  else if (kind == tok::kw__Dynamic_bounds_cast)
    Kind = CK_DynamicPtrBounds;

  // Checked C - No C-style casts to unchecked pointer/array type or variadic
  // type in a checked block.
  if (Self.IsCheckedScope()) {
    if (Kind == CK_AssumePtrBounds) {
      Self.Diag(OpRange.getBegin(),
                diag::err_checked_scope_no_assume_bounds_casting);
      SrcExpr = ExprError();
      return;
    } else if (!Self.DiagnoseTypeInCheckedScope(DestType, OpRange.getBegin(),
                                                OpRange.getEnd())) {
      SrcExpr = ExprError();
      return;
    }
  }
}

ExprResult Sema::BuildCStyleCastExpr(SourceLocation LPLoc,
                                     TypeSourceInfo *CastTypeInfo,
                                     SourceLocation RPLoc,
                                     Expr *CastExpr,
                                     bool IsCheckedScope) {
  CastOperation Op(*this, CastTypeInfo->getType(), CastExpr);
  Op.DestRange = CastTypeInfo->getTypeLoc().getSourceRange();
  Op.OpRange = SourceRange(LPLoc, CastExpr->getEndLoc());

  if (getLangOpts().CPlusPlus) {
    Op.CheckCXXCStyleCast(/*FunctionalCast=*/ false,
                          isa<InitListExpr>(CastExpr));
  } else {
    Op.CheckCStyleCast(IsCheckedScope);
  }

  if (Op.SrcExpr.isInvalid())
    return ExprError();

  // -Wcast-qual
  DiagnoseCastQual(Op.Self, Op.SrcExpr, Op.DestType);

  return Op.complete(CStyleCastExpr::Create(Context, Op.ResultType,
                              Op.ValueKind, Op.Kind, Op.SrcExpr.get(),
                              &Op.BasePath, CastTypeInfo, LPLoc, RPLoc));
}

ExprResult Sema::BuildBoundsCastExpr(SourceLocation OpLoc, tok::TokenKind Kind,
                                     TypeSourceInfo *CastTypeInfo,
                                     SourceRange AngleBrackets,
                                     SourceRange Paren, Expr *E1,
                                     BoundsExpr *bounds) {

  CastOperation Op(*this, CastTypeInfo->getType(), E1);
  Op.DestRange = CastTypeInfo->getTypeLoc().getSourceRange();
  Op.OpRange = SourceRange(OpLoc, E1->getEndLoc());

  Op.CheckBoundsCast(Kind);  
  
  if (Op.SrcExpr.isInvalid())
    return ExprError();

  Expr *TempExpr = new (Context) CHKCBindTemporaryExpr(Op.SrcExpr.get());

  return Op.complete(
      BoundsCastExpr::Create(Context, Op.ResultType, Op.ValueKind, Op.Kind,
                             TempExpr, &Op.BasePath, CastTypeInfo,
                             OpLoc, Paren.getEnd(), AngleBrackets, bounds));
}

ExprResult Sema::BuildCXXFunctionalCastExpr(TypeSourceInfo *CastTypeInfo,
                                            QualType Type,
                                            SourceLocation LPLoc,
                                            Expr *CastExpr,
                                            SourceLocation RPLoc) {
  assert(LPLoc.isValid() && "List-initialization shouldn't get here.");
  CastOperation Op(*this, Type, CastExpr);
  Op.DestRange = CastTypeInfo->getTypeLoc().getSourceRange();
  Op.OpRange = SourceRange(Op.DestRange.getBegin(), CastExpr->getEndLoc());

  Op.CheckCXXCStyleCast(/*FunctionalCast=*/true, /*ListInit=*/false);
  if (Op.SrcExpr.isInvalid())
    return ExprError();

  auto *SubExpr = Op.SrcExpr.get();
  if (auto *BindExpr = dyn_cast<CXXBindTemporaryExpr>(SubExpr))
    SubExpr = BindExpr->getSubExpr();
  if (auto *ConstructExpr = dyn_cast<CXXConstructExpr>(SubExpr))
    ConstructExpr->setParenOrBraceRange(SourceRange(LPLoc, RPLoc));

  return Op.complete(CXXFunctionalCastExpr::Create(Context, Op.ResultType,
                         Op.ValueKind, CastTypeInfo, Op.Kind,
                         Op.SrcExpr.get(), &Op.BasePath, LPLoc, RPLoc));
}<|MERGE_RESOLUTION|>--- conflicted
+++ resolved
@@ -89,11 +89,8 @@
     void CheckCXXCStyleCast(bool FunctionalCast, bool ListInitialization);
     void CheckCStyleCast(bool IsCheckedScope);
     void CheckBuiltinBitCast();
-<<<<<<< HEAD
     void CheckAddrspaceCast();
-=======
     void CheckBoundsCast(tok::TokenKind kind);
->>>>>>> 5b343589
 
     void updatePartOfExplicitCastFlags(CastExpr *CE) {
       // Walk down from the CE to the OrigSrcExpr, and mark all immediate

//===--- Sema.cpp - AST Builder and Semantic Analysis Implementation ------===//
//
//                     The LLVM Compiler Infrastructure
//
// This file is distributed under the University of Illinois Open Source
// License. See LICENSE.TXT for details.
//
//===----------------------------------------------------------------------===//
//
// This file implements the actions class which performs semantic analysis and
// builds an AST out of a parse stream.
//
//===----------------------------------------------------------------------===//

#include "clang/AST/ASTContext.h"
#include "clang/AST/ASTDiagnostic.h"
#include "clang/AST/DeclCXX.h"
#include "clang/AST/DeclFriend.h"
#include "clang/AST/DeclObjC.h"
#include "clang/AST/Expr.h"
#include "clang/AST/ExprCXX.h"
#include "clang/AST/StmtCXX.h"
#include "clang/Basic/DiagnosticOptions.h"
#include "clang/Basic/PartialDiagnostic.h"
#include "clang/Basic/TargetInfo.h"
#include "clang/Lex/HeaderSearch.h"
#include "clang/Lex/Preprocessor.h"
#include "clang/Sema/CXXFieldCollector.h"
#include "clang/Sema/DelayedDiagnostic.h"
#include "clang/Sema/ExternalSemaSource.h"
#include "clang/Sema/Initialization.h"
#include "clang/Sema/MultiplexExternalSemaSource.h"
#include "clang/Sema/ObjCMethodList.h"
#include "clang/Sema/PrettyDeclStackTrace.h"
#include "clang/Sema/Scope.h"
#include "clang/Sema/ScopeInfo.h"
#include "clang/Sema/SemaConsumer.h"
#include "clang/Sema/SemaInternal.h"
#include "clang/Sema/TemplateDeduction.h"
#include "llvm/ADT/DenseMap.h"
#include "llvm/ADT/SmallSet.h"
using namespace clang;
using namespace sema;

SourceLocation Sema::getLocForEndOfToken(SourceLocation Loc, unsigned Offset) {
  return Lexer::getLocForEndOfToken(Loc, Offset, SourceMgr, LangOpts);
}

ModuleLoader &Sema::getModuleLoader() const { return PP.getModuleLoader(); }

PrintingPolicy Sema::getPrintingPolicy(const ASTContext &Context,
                                       const Preprocessor &PP) {
  PrintingPolicy Policy = Context.getPrintingPolicy();
  // Our printing policy is copied over the ASTContext printing policy whenever
  // a diagnostic is emitted, so recompute it.
  Policy.Bool = Context.getLangOpts().Bool;
  if (!Policy.Bool) {
    if (const MacroInfo *BoolMacro = PP.getMacroInfo(Context.getBoolName())) {
      Policy.Bool = BoolMacro->isObjectLike() &&
                    BoolMacro->getNumTokens() == 1 &&
                    BoolMacro->getReplacementToken(0).is(tok::kw__Bool);
    }
  }

  return Policy;
}

void Sema::ActOnTranslationUnitScope(Scope *S) {
  TUScope = S;
  PushDeclContext(S, Context.getTranslationUnitDecl());
}

Sema::Sema(Preprocessor &pp, ASTContext &ctxt, ASTConsumer &consumer,
           TranslationUnitKind TUKind,
           CodeCompleteConsumer *CodeCompleter)
  : ExternalSource(nullptr),
    isMultiplexExternalSource(false), FPFeatures(pp.getLangOpts()),
    LangOpts(pp.getLangOpts()), PP(pp), Context(ctxt), Consumer(consumer),
    Diags(PP.getDiagnostics()), SourceMgr(PP.getSourceManager()),
    CollectStats(false), CodeCompleter(CodeCompleter),
    CurContext(nullptr), OriginalLexicalContext(nullptr),
    MSStructPragmaOn(false),
    MSPointerToMemberRepresentationMethod(
        LangOpts.getMSPointerToMemberRepresentationMethod()),
    VtorDispStack(MSVtorDispAttr::Mode(LangOpts.VtorDispMode)),
    PackStack(0), DataSegStack(nullptr), BSSSegStack(nullptr),
    ConstSegStack(nullptr), CodeSegStack(nullptr), CurInitSeg(nullptr),
    VisContext(nullptr),
    IsBuildingRecoveryCallExpr(false),
<<<<<<< HEAD
    ExprNeedsCleanups(false), IsMemberBoundsExpr(false),
    LateTemplateParser(nullptr), LateTemplateParserCleanup(nullptr),
=======
    Cleanup{}, LateTemplateParser(nullptr),
    LateTemplateParserCleanup(nullptr),
>>>>>>> 7ccc62be
    OpaqueParser(nullptr), IdResolver(pp), StdInitializerList(nullptr),
    CXXTypeInfoDecl(nullptr), MSVCGuidDecl(nullptr),
    NSNumberDecl(nullptr), NSValueDecl(nullptr),
    NSStringDecl(nullptr), StringWithUTF8StringMethod(nullptr),
    ValueWithBytesObjCTypeMethod(nullptr),
    NSArrayDecl(nullptr), ArrayWithObjectsMethod(nullptr),
    NSDictionaryDecl(nullptr), DictionaryWithObjectsMethod(nullptr),
    MSAsmLabelNameCounter(0),
    GlobalNewDeleteDeclared(false),
    TUKind(TUKind),
    NumSFINAEErrors(0),
    CachedFakeTopLevelModule(nullptr),
    AccessCheckingSFINAE(false), InNonInstantiationSFINAEContext(false),
    NonInstantiationEntries(0), ArgumentPackSubstitutionIndex(-1),
    CurrentInstantiationScope(nullptr), DisableTypoCorrection(false),
    TyposCorrected(0), AnalysisWarnings(*this), ThreadSafetyDeclCache(nullptr),
    VarDataSharingAttributesStack(nullptr), CurScope(nullptr),
    Ident_super(nullptr), Ident___float128(nullptr)
{
  TUScope = nullptr;

  LoadedExternalKnownNamespaces = false;
  for (unsigned I = 0; I != NSAPI::NumNSNumberLiteralMethods; ++I)
    NSNumberLiteralMethods[I] = nullptr;

  if (getLangOpts().ObjC1)
    NSAPIObj.reset(new NSAPI(Context));

  if (getLangOpts().CPlusPlus)
    FieldCollector.reset(new CXXFieldCollector());

  // Tell diagnostics how to render things from the AST library.
  Diags.SetArgToStringFn(&FormatASTNodeDiagnosticArgument, &Context);

  ExprEvalContexts.emplace_back(PotentiallyEvaluated, 0, CleanupInfo{}, nullptr,
                                false);

  FunctionScopes.push_back(new FunctionScopeInfo(Diags));

  // Initilization of data sharing attributes stack for OpenMP
  InitDataSharingAttributesStack();
}

void Sema::addImplicitTypedef(StringRef Name, QualType T) {
  DeclarationName DN = &Context.Idents.get(Name);
  if (IdResolver.begin(DN) == IdResolver.end())
    PushOnScopeChains(Context.buildImplicitTypedef(T, Name), TUScope);
}

void Sema::Initialize() {
  if (SemaConsumer *SC = dyn_cast<SemaConsumer>(&Consumer))
    SC->InitializeSema(*this);

  // Tell the external Sema source about this Sema object.
  if (ExternalSemaSource *ExternalSema
      = dyn_cast_or_null<ExternalSemaSource>(Context.getExternalSource()))
    ExternalSema->InitializeSema(*this);

  // This needs to happen after ExternalSemaSource::InitializeSema(this) or we
  // will not be able to merge any duplicate __va_list_tag decls correctly.
  VAListTagName = PP.getIdentifierInfo("__va_list_tag");

  if (!TUScope)
    return;

  // Initialize predefined 128-bit integer types, if needed.
  if (Context.getTargetInfo().hasInt128Type()) {
    // If either of the 128-bit integer types are unavailable to name lookup,
    // define them now.
    DeclarationName Int128 = &Context.Idents.get("__int128_t");
    if (IdResolver.begin(Int128) == IdResolver.end())
      PushOnScopeChains(Context.getInt128Decl(), TUScope);

    DeclarationName UInt128 = &Context.Idents.get("__uint128_t");
    if (IdResolver.begin(UInt128) == IdResolver.end())
      PushOnScopeChains(Context.getUInt128Decl(), TUScope);
  }


  // Initialize predefined Objective-C types:
  if (getLangOpts().ObjC1) {
    // If 'SEL' does not yet refer to any declarations, make it refer to the
    // predefined 'SEL'.
    DeclarationName SEL = &Context.Idents.get("SEL");
    if (IdResolver.begin(SEL) == IdResolver.end())
      PushOnScopeChains(Context.getObjCSelDecl(), TUScope);

    // If 'id' does not yet refer to any declarations, make it refer to the
    // predefined 'id'.
    DeclarationName Id = &Context.Idents.get("id");
    if (IdResolver.begin(Id) == IdResolver.end())
      PushOnScopeChains(Context.getObjCIdDecl(), TUScope);

    // Create the built-in typedef for 'Class'.
    DeclarationName Class = &Context.Idents.get("Class");
    if (IdResolver.begin(Class) == IdResolver.end())
      PushOnScopeChains(Context.getObjCClassDecl(), TUScope);

    // Create the built-in forward declaratino for 'Protocol'.
    DeclarationName Protocol = &Context.Idents.get("Protocol");
    if (IdResolver.begin(Protocol) == IdResolver.end())
      PushOnScopeChains(Context.getObjCProtocolDecl(), TUScope);
  }

  // Create the internal type for the *StringMakeConstantString builtins.
  DeclarationName ConstantString = &Context.Idents.get("__NSConstantString");
  if (IdResolver.begin(ConstantString) == IdResolver.end())
    PushOnScopeChains(Context.getCFConstantStringDecl(), TUScope);

  // Initialize Microsoft "predefined C++ types".
  if (getLangOpts().MSVCCompat) {
    if (getLangOpts().CPlusPlus &&
        IdResolver.begin(&Context.Idents.get("type_info")) == IdResolver.end())
      PushOnScopeChains(Context.buildImplicitRecord("type_info", TTK_Class),
                        TUScope);

    addImplicitTypedef("size_t", Context.getSizeType());
  }

  // Initialize predefined OpenCL types and supported optional core features.
  if (getLangOpts().OpenCL) {
#define OPENCLEXT(Ext) \
     if (Context.getTargetInfo().getSupportedOpenCLOpts().is_##Ext##_supported_core( \
         getLangOpts().OpenCLVersion)) \
       getOpenCLOptions().Ext = 1;
#include "clang/Basic/OpenCLExtensions.def"

    addImplicitTypedef("sampler_t", Context.OCLSamplerTy);
    addImplicitTypedef("event_t", Context.OCLEventTy);
    if (getLangOpts().OpenCLVersion >= 200) {
      addImplicitTypedef("clk_event_t", Context.OCLClkEventTy);
      addImplicitTypedef("queue_t", Context.OCLQueueTy);
      addImplicitTypedef("ndrange_t", Context.OCLNDRangeTy);
      addImplicitTypedef("reserve_id_t", Context.OCLReserveIDTy);
      addImplicitTypedef("atomic_int", Context.getAtomicType(Context.IntTy));
      addImplicitTypedef("atomic_uint",
                         Context.getAtomicType(Context.UnsignedIntTy));
      addImplicitTypedef("atomic_long", Context.getAtomicType(Context.LongTy));
      addImplicitTypedef("atomic_ulong",
                         Context.getAtomicType(Context.UnsignedLongTy));
      addImplicitTypedef("atomic_float",
                         Context.getAtomicType(Context.FloatTy));
      addImplicitTypedef("atomic_double",
                         Context.getAtomicType(Context.DoubleTy));
      // OpenCLC v2.0, s6.13.11.6 requires that atomic_flag is implemented as
      // 32-bit integer and OpenCLC v2.0, s6.1.1 int is always 32-bit wide.
      addImplicitTypedef("atomic_flag", Context.getAtomicType(Context.IntTy));
      addImplicitTypedef("atomic_intptr_t",
                         Context.getAtomicType(Context.getIntPtrType()));
      addImplicitTypedef("atomic_uintptr_t",
                         Context.getAtomicType(Context.getUIntPtrType()));
      addImplicitTypedef("atomic_size_t",
                         Context.getAtomicType(Context.getSizeType()));
      addImplicitTypedef("atomic_ptrdiff_t",
                         Context.getAtomicType(Context.getPointerDiffType()));
    }
  }

  if (Context.getTargetInfo().hasBuiltinMSVaList()) {
    DeclarationName MSVaList = &Context.Idents.get("__builtin_ms_va_list");
    if (IdResolver.begin(MSVaList) == IdResolver.end())
      PushOnScopeChains(Context.getBuiltinMSVaListDecl(), TUScope);
  }

  DeclarationName BuiltinVaList = &Context.Idents.get("__builtin_va_list");
  if (IdResolver.begin(BuiltinVaList) == IdResolver.end())
    PushOnScopeChains(Context.getBuiltinVaListDecl(), TUScope);
}

Sema::~Sema() {
  llvm::DeleteContainerSeconds(LateParsedTemplateMap);
  if (VisContext) FreeVisContext();
  // Kill all the active scopes.
  for (unsigned I = 1, E = FunctionScopes.size(); I != E; ++I)
    delete FunctionScopes[I];
  if (FunctionScopes.size() == 1)
    delete FunctionScopes[0];

  // Tell the SemaConsumer to forget about us; we're going out of scope.
  if (SemaConsumer *SC = dyn_cast<SemaConsumer>(&Consumer))
    SC->ForgetSema();

  // Detach from the external Sema source.
  if (ExternalSemaSource *ExternalSema
        = dyn_cast_or_null<ExternalSemaSource>(Context.getExternalSource()))
    ExternalSema->ForgetSema();

  // If Sema's ExternalSource is the multiplexer - we own it.
  if (isMultiplexExternalSource)
    delete ExternalSource;

  threadSafety::threadSafetyCleanup(ThreadSafetyDeclCache);

  // Destroys data sharing attributes stack for OpenMP
  DestroyDataSharingAttributesStack();

  assert(DelayedTypos.empty() && "Uncorrected typos!");
}

/// makeUnavailableInSystemHeader - There is an error in the current
/// context.  If we're still in a system header, and we can plausibly
/// make the relevant declaration unavailable instead of erroring, do
/// so and return true.
bool Sema::makeUnavailableInSystemHeader(SourceLocation loc,
                                      UnavailableAttr::ImplicitReason reason) {
  // If we're not in a function, it's an error.
  FunctionDecl *fn = dyn_cast<FunctionDecl>(CurContext);
  if (!fn) return false;

  // If we're in template instantiation, it's an error.
  if (!ActiveTemplateInstantiations.empty())
    return false;

  // If that function's not in a system header, it's an error.
  if (!Context.getSourceManager().isInSystemHeader(loc))
    return false;

  // If the function is already unavailable, it's not an error.
  if (fn->hasAttr<UnavailableAttr>()) return true;

  fn->addAttr(UnavailableAttr::CreateImplicit(Context, "", reason, loc));
  return true;
}

ASTMutationListener *Sema::getASTMutationListener() const {
  return getASTConsumer().GetASTMutationListener();
}

///\brief Registers an external source. If an external source already exists,
/// creates a multiplex external source and appends to it.
///
///\param[in] E - A non-null external sema source.
///
void Sema::addExternalSource(ExternalSemaSource *E) {
  assert(E && "Cannot use with NULL ptr");

  if (!ExternalSource) {
    ExternalSource = E;
    return;
  }

  if (isMultiplexExternalSource)
    static_cast<MultiplexExternalSemaSource*>(ExternalSource)->addSource(*E);
  else {
    ExternalSource = new MultiplexExternalSemaSource(*ExternalSource, *E);
    isMultiplexExternalSource = true;
  }
}

/// \brief Print out statistics about the semantic analysis.
void Sema::PrintStats() const {
  llvm::errs() << "\n*** Semantic Analysis Stats:\n";
  llvm::errs() << NumSFINAEErrors << " SFINAE diagnostics trapped.\n";

  BumpAlloc.PrintStats();
  AnalysisWarnings.PrintStats();
}

void Sema::diagnoseNullableToNonnullConversion(QualType DstType,
                                               QualType SrcType,
                                               SourceLocation Loc) {
  Optional<NullabilityKind> ExprNullability = SrcType->getNullability(Context);
  if (!ExprNullability || *ExprNullability != NullabilityKind::Nullable)
    return;

  Optional<NullabilityKind> TypeNullability = DstType->getNullability(Context);
  if (!TypeNullability || *TypeNullability != NullabilityKind::NonNull)
    return;

  Diag(Loc, diag::warn_nullability_lost) << SrcType << DstType;
}

/// ImpCastExprToType - If Expr is not of type 'Type', insert an implicit cast.
/// If there is already an implicit cast, merge into the existing one.
/// The result is of the given category.
ExprResult Sema::ImpCastExprToType(Expr *E, QualType Ty,
                                   CastKind Kind, ExprValueKind VK,
                                   const CXXCastPath *BasePath,
                                   CheckedConversionKind CCK) {
#ifndef NDEBUG
  if (VK == VK_RValue && !E->isRValue()) {
    switch (Kind) {
    default:
      llvm_unreachable("can't implicitly cast lvalue to rvalue with this cast "
                       "kind");
    case CK_LValueToRValue:
    case CK_ArrayToPointerDecay:
    case CK_FunctionToPointerDecay:
    case CK_ToVoid:
      break;
    }
  }
  assert((VK == VK_RValue || !E->isRValue()) && "can't cast rvalue to lvalue");
#endif

  diagnoseNullableToNonnullConversion(Ty, E->getType(), E->getLocStart());

  QualType ExprTy = Context.getCanonicalType(E->getType());
  QualType TypeTy = Context.getCanonicalType(Ty);

  if (ExprTy == TypeTy)
    return E;

  if (ImplicitCastExpr *ImpCast = dyn_cast<ImplicitCastExpr>(E)) {
    if (ImpCast->getCastKind() == Kind && (!BasePath || BasePath->empty())) {
      ImpCast->setType(Ty);
      ImpCast->setValueKind(VK);
      return E;
    }
  }

  return ImplicitCastExpr::Create(Context, Ty, Kind, E, BasePath, VK);
}

/// ScalarTypeToBooleanCastKind - Returns the cast kind corresponding
/// to the conversion from scalar type ScalarTy to the Boolean type.
CastKind Sema::ScalarTypeToBooleanCastKind(QualType ScalarTy) {
  switch (ScalarTy->getScalarTypeKind()) {
  case Type::STK_Bool: return CK_NoOp;
  case Type::STK_CPointer: return CK_PointerToBoolean;
  case Type::STK_BlockPointer: return CK_PointerToBoolean;
  case Type::STK_ObjCObjectPointer: return CK_PointerToBoolean;
  case Type::STK_MemberPointer: return CK_MemberPointerToBoolean;
  case Type::STK_Integral: return CK_IntegralToBoolean;
  case Type::STK_Floating: return CK_FloatingToBoolean;
  case Type::STK_IntegralComplex: return CK_IntegralComplexToBoolean;
  case Type::STK_FloatingComplex: return CK_FloatingComplexToBoolean;
  }
  return CK_Invalid;
}

/// \brief Used to prune the decls of Sema's UnusedFileScopedDecls vector.
static bool ShouldRemoveFromUnused(Sema *SemaRef, const DeclaratorDecl *D) {
  if (D->getMostRecentDecl()->isUsed())
    return true;

  if (D->isExternallyVisible())
    return true;

  if (const FunctionDecl *FD = dyn_cast<FunctionDecl>(D)) {
    // UnusedFileScopedDecls stores the first declaration.
    // The declaration may have become definition so check again.
    const FunctionDecl *DeclToCheck;
    if (FD->hasBody(DeclToCheck))
      return !SemaRef->ShouldWarnIfUnusedFileScopedDecl(DeclToCheck);

    // Later redecls may add new information resulting in not having to warn,
    // so check again.
    DeclToCheck = FD->getMostRecentDecl();
    if (DeclToCheck != FD)
      return !SemaRef->ShouldWarnIfUnusedFileScopedDecl(DeclToCheck);
  }

  if (const VarDecl *VD = dyn_cast<VarDecl>(D)) {
    // If a variable usable in constant expressions is referenced,
    // don't warn if it isn't used: if the value of a variable is required
    // for the computation of a constant expression, it doesn't make sense to
    // warn even if the variable isn't odr-used.  (isReferenced doesn't
    // precisely reflect that, but it's a decent approximation.)
    if (VD->isReferenced() &&
        VD->isUsableInConstantExpressions(SemaRef->Context))
      return true;

    // UnusedFileScopedDecls stores the first declaration.
    // The declaration may have become definition so check again.
    const VarDecl *DeclToCheck = VD->getDefinition();
    if (DeclToCheck)
      return !SemaRef->ShouldWarnIfUnusedFileScopedDecl(DeclToCheck);

    // Later redecls may add new information resulting in not having to warn,
    // so check again.
    DeclToCheck = VD->getMostRecentDecl();
    if (DeclToCheck != VD)
      return !SemaRef->ShouldWarnIfUnusedFileScopedDecl(DeclToCheck);
  }

  return false;
}

/// Obtains a sorted list of functions and variables that are undefined but
/// ODR-used.
void Sema::getUndefinedButUsed(
    SmallVectorImpl<std::pair<NamedDecl *, SourceLocation> > &Undefined) {
  for (const auto &UndefinedUse : UndefinedButUsed) {
    NamedDecl *ND = UndefinedUse.first;

    // Ignore attributes that have become invalid.
    if (ND->isInvalidDecl()) continue;

    // __attribute__((weakref)) is basically a definition.
    if (ND->hasAttr<WeakRefAttr>()) continue;

    if (FunctionDecl *FD = dyn_cast<FunctionDecl>(ND)) {
      if (FD->isDefined())
        continue;
      if (FD->isExternallyVisible() &&
          !FD->getMostRecentDecl()->isInlined())
        continue;
    } else {
      auto *VD = cast<VarDecl>(ND);
      if (VD->hasDefinition() != VarDecl::DeclarationOnly)
        continue;
      if (VD->isExternallyVisible() && !VD->getMostRecentDecl()->isInline())
        continue;
    }

    Undefined.push_back(std::make_pair(ND, UndefinedUse.second));
  }
}

/// checkUndefinedButUsed - Check for undefined objects with internal linkage
/// or that are inline.
static void checkUndefinedButUsed(Sema &S) {
  if (S.UndefinedButUsed.empty()) return;

  // Collect all the still-undefined entities with internal linkage.
  SmallVector<std::pair<NamedDecl *, SourceLocation>, 16> Undefined;
  S.getUndefinedButUsed(Undefined);
  if (Undefined.empty()) return;

  for (SmallVectorImpl<std::pair<NamedDecl *, SourceLocation> >::iterator
         I = Undefined.begin(), E = Undefined.end(); I != E; ++I) {
    NamedDecl *ND = I->first;

    if (ND->hasAttr<DLLImportAttr>() || ND->hasAttr<DLLExportAttr>()) {
      // An exported function will always be emitted when defined, so even if
      // the function is inline, it doesn't have to be emitted in this TU. An
      // imported function implies that it has been exported somewhere else.
      continue;
    }

    if (!ND->isExternallyVisible()) {
      S.Diag(ND->getLocation(), diag::warn_undefined_internal)
        << isa<VarDecl>(ND) << ND;
    } else if (auto *FD = dyn_cast<FunctionDecl>(ND)) {
      (void)FD;
      assert(FD->getMostRecentDecl()->isInlined() &&
             "used object requires definition but isn't inline or internal?");
      // FIXME: This is ill-formed; we should reject.
      S.Diag(ND->getLocation(), diag::warn_undefined_inline) << ND;
    } else {
      assert(cast<VarDecl>(ND)->getMostRecentDecl()->isInline() &&
             "used var requires definition but isn't inline or internal?");
      S.Diag(ND->getLocation(), diag::err_undefined_inline_var) << ND;
    }
    if (I->second.isValid())
      S.Diag(I->second, diag::note_used_here);
  }

  S.UndefinedButUsed.clear();
}

void Sema::LoadExternalWeakUndeclaredIdentifiers() {
  if (!ExternalSource)
    return;

  SmallVector<std::pair<IdentifierInfo *, WeakInfo>, 4> WeakIDs;
  ExternalSource->ReadWeakUndeclaredIdentifiers(WeakIDs);
  for (auto &WeakID : WeakIDs)
    WeakUndeclaredIdentifiers.insert(WeakID);
}


typedef llvm::DenseMap<const CXXRecordDecl*, bool> RecordCompleteMap;

/// \brief Returns true, if all methods and nested classes of the given
/// CXXRecordDecl are defined in this translation unit.
///
/// Should only be called from ActOnEndOfTranslationUnit so that all
/// definitions are actually read.
static bool MethodsAndNestedClassesComplete(const CXXRecordDecl *RD,
                                            RecordCompleteMap &MNCComplete) {
  RecordCompleteMap::iterator Cache = MNCComplete.find(RD);
  if (Cache != MNCComplete.end())
    return Cache->second;
  if (!RD->isCompleteDefinition())
    return false;
  bool Complete = true;
  for (DeclContext::decl_iterator I = RD->decls_begin(),
                                  E = RD->decls_end();
       I != E && Complete; ++I) {
    if (const CXXMethodDecl *M = dyn_cast<CXXMethodDecl>(*I))
      Complete = M->isDefined() || (M->isPure() && !isa<CXXDestructorDecl>(M));
    else if (const FunctionTemplateDecl *F = dyn_cast<FunctionTemplateDecl>(*I))
      // If the template function is marked as late template parsed at this
      // point, it has not been instantiated and therefore we have not
      // performed semantic analysis on it yet, so we cannot know if the type
      // can be considered complete.
      Complete = !F->getTemplatedDecl()->isLateTemplateParsed() &&
                  F->getTemplatedDecl()->isDefined();
    else if (const CXXRecordDecl *R = dyn_cast<CXXRecordDecl>(*I)) {
      if (R->isInjectedClassName())
        continue;
      if (R->hasDefinition())
        Complete = MethodsAndNestedClassesComplete(R->getDefinition(),
                                                   MNCComplete);
      else
        Complete = false;
    }
  }
  MNCComplete[RD] = Complete;
  return Complete;
}

/// \brief Returns true, if the given CXXRecordDecl is fully defined in this
/// translation unit, i.e. all methods are defined or pure virtual and all
/// friends, friend functions and nested classes are fully defined in this
/// translation unit.
///
/// Should only be called from ActOnEndOfTranslationUnit so that all
/// definitions are actually read.
static bool IsRecordFullyDefined(const CXXRecordDecl *RD,
                                 RecordCompleteMap &RecordsComplete,
                                 RecordCompleteMap &MNCComplete) {
  RecordCompleteMap::iterator Cache = RecordsComplete.find(RD);
  if (Cache != RecordsComplete.end())
    return Cache->second;
  bool Complete = MethodsAndNestedClassesComplete(RD, MNCComplete);
  for (CXXRecordDecl::friend_iterator I = RD->friend_begin(),
                                      E = RD->friend_end();
       I != E && Complete; ++I) {
    // Check if friend classes and methods are complete.
    if (TypeSourceInfo *TSI = (*I)->getFriendType()) {
      // Friend classes are available as the TypeSourceInfo of the FriendDecl.
      if (CXXRecordDecl *FriendD = TSI->getType()->getAsCXXRecordDecl())
        Complete = MethodsAndNestedClassesComplete(FriendD, MNCComplete);
      else
        Complete = false;
    } else {
      // Friend functions are available through the NamedDecl of FriendDecl.
      if (const FunctionDecl *FD =
          dyn_cast<FunctionDecl>((*I)->getFriendDecl()))
        Complete = FD->isDefined();
      else
        // This is a template friend, give up.
        Complete = false;
    }
  }
  RecordsComplete[RD] = Complete;
  return Complete;
}

void Sema::emitAndClearUnusedLocalTypedefWarnings() {
  if (ExternalSource)
    ExternalSource->ReadUnusedLocalTypedefNameCandidates(
        UnusedLocalTypedefNameCandidates);
  for (const TypedefNameDecl *TD : UnusedLocalTypedefNameCandidates) {
    if (TD->isReferenced())
      continue;
    Diag(TD->getLocation(), diag::warn_unused_local_typedef)
        << isa<TypeAliasDecl>(TD) << TD->getDeclName();
  }
  UnusedLocalTypedefNameCandidates.clear();
}

/// ActOnEndOfTranslationUnit - This is called at the very end of the
/// translation unit when EOF is reached and all but the top-level scope is
/// popped.
void Sema::ActOnEndOfTranslationUnit() {
  assert(DelayedDiagnostics.getCurrentPool() == nullptr
         && "reached end of translation unit with a pool attached?");

  // If code completion is enabled, don't perform any end-of-translation-unit
  // work.
  if (PP.isCodeCompletionEnabled())
    return;

  // Complete translation units and modules define vtables and perform implicit
  // instantiations. PCH files do not.
  if (TUKind != TU_Prefix) {
    DiagnoseUseOfUnimplementedSelectors();

    // If DefinedUsedVTables ends up marking any virtual member functions it
    // might lead to more pending template instantiations, which we then need
    // to instantiate.
    DefineUsedVTables();

    // C++: Perform implicit template instantiations.
    //
    // FIXME: When we perform these implicit instantiations, we do not
    // carefully keep track of the point of instantiation (C++ [temp.point]).
    // This means that name lookup that occurs within the template
    // instantiation will always happen at the end of the translation unit,
    // so it will find some names that are not required to be found. This is
    // valid, but we could do better by diagnosing if an instantiation uses a
    // name that was not visible at its first point of instantiation.
    if (ExternalSource) {
      // Load pending instantiations from the external source.
      SmallVector<PendingImplicitInstantiation, 4> Pending;
      ExternalSource->ReadPendingInstantiations(Pending);
      PendingInstantiations.insert(PendingInstantiations.begin(),
                                   Pending.begin(), Pending.end());
    }
    PerformPendingInstantiations();

    if (LateTemplateParserCleanup)
      LateTemplateParserCleanup(OpaqueParser);

    CheckDelayedMemberExceptionSpecs();
  }

  // All delayed member exception specs should be checked or we end up accepting
  // incompatible declarations.
  // FIXME: This is wrong for TUKind == TU_Prefix. In that case, we need to
  // write out the lists to the AST file (if any).
  assert(DelayedDefaultedMemberExceptionSpecs.empty());
  assert(DelayedExceptionSpecChecks.empty());

  // All dllexport classes should have been processed already.
  assert(DelayedDllExportClasses.empty());

  // Remove file scoped decls that turned out to be used.
  UnusedFileScopedDecls.erase(
      std::remove_if(UnusedFileScopedDecls.begin(nullptr, true),
                     UnusedFileScopedDecls.end(),
                     std::bind1st(std::ptr_fun(ShouldRemoveFromUnused), this)),
      UnusedFileScopedDecls.end());

  if (TUKind == TU_Prefix) {
    // Translation unit prefixes don't need any of the checking below.
    TUScope = nullptr;
    return;
  }

  // Check for #pragma weak identifiers that were never declared
  LoadExternalWeakUndeclaredIdentifiers();
  for (auto WeakID : WeakUndeclaredIdentifiers) {
    if (WeakID.second.getUsed())
      continue;

    Decl *PrevDecl = LookupSingleName(TUScope, WeakID.first, SourceLocation(),
                                      LookupOrdinaryName);
    if (PrevDecl != nullptr &&
        !(isa<FunctionDecl>(PrevDecl) || isa<VarDecl>(PrevDecl)))
      Diag(WeakID.second.getLocation(), diag::warn_attribute_wrong_decl_type)
          << "'weak'" << ExpectedVariableOrFunction;
    else
      Diag(WeakID.second.getLocation(), diag::warn_weak_identifier_undeclared)
          << WeakID.first;
  }

  if (LangOpts.CPlusPlus11 &&
      !Diags.isIgnored(diag::warn_delegating_ctor_cycle, SourceLocation()))
    CheckDelegatingCtorCycles();

  if (!Diags.hasErrorOccurred()) {
    if (ExternalSource)
      ExternalSource->ReadUndefinedButUsed(UndefinedButUsed);
    checkUndefinedButUsed(*this);
  }

  if (TUKind == TU_Module) {
    // If we are building a module, resolve all of the exported declarations
    // now.
    if (Module *CurrentModule = PP.getCurrentModule()) {
      ModuleMap &ModMap = PP.getHeaderSearchInfo().getModuleMap();

      SmallVector<Module *, 2> Stack;
      Stack.push_back(CurrentModule);
      while (!Stack.empty()) {
        Module *Mod = Stack.pop_back_val();

        // Resolve the exported declarations and conflicts.
        // FIXME: Actually complain, once we figure out how to teach the
        // diagnostic client to deal with complaints in the module map at this
        // point.
        ModMap.resolveExports(Mod, /*Complain=*/false);
        ModMap.resolveUses(Mod, /*Complain=*/false);
        ModMap.resolveConflicts(Mod, /*Complain=*/false);

        // Queue the submodules, so their exports will also be resolved.
        Stack.append(Mod->submodule_begin(), Mod->submodule_end());
      }
    }

    // Warnings emitted in ActOnEndOfTranslationUnit() should be emitted for
    // modules when they are built, not every time they are used.
    emitAndClearUnusedLocalTypedefWarnings();

    // Modules don't need any of the checking below.
    TUScope = nullptr;
    return;
  }

  // C99 6.9.2p2:
  //   A declaration of an identifier for an object that has file
  //   scope without an initializer, and without a storage-class
  //   specifier or with the storage-class specifier static,
  //   constitutes a tentative definition. If a translation unit
  //   contains one or more tentative definitions for an identifier,
  //   and the translation unit contains no external definition for
  //   that identifier, then the behavior is exactly as if the
  //   translation unit contains a file scope declaration of that
  //   identifier, with the composite type as of the end of the
  //   translation unit, with an initializer equal to 0.
  llvm::SmallSet<VarDecl *, 32> Seen;
  for (TentativeDefinitionsType::iterator
            T = TentativeDefinitions.begin(ExternalSource),
         TEnd = TentativeDefinitions.end();
       T != TEnd; ++T)
  {
    VarDecl *VD = (*T)->getActingDefinition();

    // If the tentative definition was completed, getActingDefinition() returns
    // null. If we've already seen this variable before, insert()'s second
    // return value is false.
    if (!VD || VD->isInvalidDecl() || !Seen.insert(VD).second)
      continue;

    if (const IncompleteArrayType *ArrayT
        = Context.getAsIncompleteArrayType(VD->getType())) {
      // Set the length of the array to 1 (C99 6.9.2p5).
      Diag(VD->getLocation(), diag::warn_tentative_incomplete_array);
      llvm::APInt One(Context.getTypeSize(Context.getSizeType()), true);
      QualType T = Context.getConstantArrayType(ArrayT->getElementType(),
                                                One, ArrayType::Normal, 0,
                                                ArrayT->isChecked());
      VD->setType(T);
    } else if (RequireCompleteType(VD->getLocation(), VD->getType(),
                                   diag::err_tentative_def_incomplete_type))
      VD->setInvalidDecl();

    // No initialization is performed for a tentative definition.
    CheckCompleteVariableDeclaration(VD);

    // Notify the consumer that we've completed a tentative definition.
    if (!VD->isInvalidDecl())
      Consumer.CompleteTentativeDefinition(VD);

  }

  // If there were errors, disable 'unused' warnings since they will mostly be
  // noise.
  if (!Diags.hasErrorOccurred()) {
    // Output warning for unused file scoped decls.
    for (UnusedFileScopedDeclsType::iterator
           I = UnusedFileScopedDecls.begin(ExternalSource),
           E = UnusedFileScopedDecls.end(); I != E; ++I) {
      if (ShouldRemoveFromUnused(this, *I))
        continue;

      if (const FunctionDecl *FD = dyn_cast<FunctionDecl>(*I)) {
        const FunctionDecl *DiagD;
        if (!FD->hasBody(DiagD))
          DiagD = FD;
        if (DiagD->isDeleted())
          continue; // Deleted functions are supposed to be unused.
        if (DiagD->isReferenced()) {
          if (isa<CXXMethodDecl>(DiagD))
            Diag(DiagD->getLocation(), diag::warn_unneeded_member_function)
                  << DiagD->getDeclName();
          else {
            if (FD->getStorageClass() == SC_Static &&
                !FD->isInlineSpecified() &&
                !SourceMgr.isInMainFile(
                   SourceMgr.getExpansionLoc(FD->getLocation())))
              Diag(DiagD->getLocation(),
                   diag::warn_unneeded_static_internal_decl)
                  << DiagD->getDeclName();
            else
              Diag(DiagD->getLocation(), diag::warn_unneeded_internal_decl)
                   << /*function*/0 << DiagD->getDeclName();
          }
        } else {
          Diag(DiagD->getLocation(),
               isa<CXXMethodDecl>(DiagD) ? diag::warn_unused_member_function
                                         : diag::warn_unused_function)
                << DiagD->getDeclName();
        }
      } else {
        const VarDecl *DiagD = cast<VarDecl>(*I)->getDefinition();
        if (!DiagD)
          DiagD = cast<VarDecl>(*I);
        if (DiagD->isReferenced()) {
          Diag(DiagD->getLocation(), diag::warn_unneeded_internal_decl)
                << /*variable*/1 << DiagD->getDeclName();
        } else if (DiagD->getType().isConstQualified()) {
          Diag(DiagD->getLocation(), diag::warn_unused_const_variable)
              << DiagD->getDeclName();
        } else {
          Diag(DiagD->getLocation(), diag::warn_unused_variable)
              << DiagD->getDeclName();
        }
      }
    }

    emitAndClearUnusedLocalTypedefWarnings();
  }

  if (!Diags.isIgnored(diag::warn_unused_private_field, SourceLocation())) {
    RecordCompleteMap RecordsComplete;
    RecordCompleteMap MNCComplete;
    for (NamedDeclSetType::iterator I = UnusedPrivateFields.begin(),
         E = UnusedPrivateFields.end(); I != E; ++I) {
      const NamedDecl *D = *I;
      const CXXRecordDecl *RD = dyn_cast<CXXRecordDecl>(D->getDeclContext());
      if (RD && !RD->isUnion() &&
          IsRecordFullyDefined(RD, RecordsComplete, MNCComplete)) {
        Diag(D->getLocation(), diag::warn_unused_private_field)
              << D->getDeclName();
      }
    }
  }

  if (!Diags.isIgnored(diag::warn_mismatched_delete_new, SourceLocation())) {
    if (ExternalSource)
      ExternalSource->ReadMismatchingDeleteExpressions(DeleteExprs);
    for (const auto &DeletedFieldInfo : DeleteExprs) {
      for (const auto &DeleteExprLoc : DeletedFieldInfo.second) {
        AnalyzeDeleteExprMismatch(DeletedFieldInfo.first, DeleteExprLoc.first,
                                  DeleteExprLoc.second);
      }
    }
  }

  // Check we've noticed that we're no longer parsing the initializer for every
  // variable. If we miss cases, then at best we have a performance issue and
  // at worst a rejects-valid bug.
  assert(ParsingInitForAutoVars.empty() &&
         "Didn't unmark var as having its initializer parsed");

  TUScope = nullptr;
}


//===----------------------------------------------------------------------===//
// Helper functions.
//===----------------------------------------------------------------------===//

DeclContext *Sema::getFunctionLevelDeclContext() {
  DeclContext *DC = CurContext;

  while (true) {
    if (isa<BlockDecl>(DC) || isa<EnumDecl>(DC) || isa<CapturedDecl>(DC)) {
      DC = DC->getParent();
    } else if (isa<CXXMethodDecl>(DC) &&
               cast<CXXMethodDecl>(DC)->getOverloadedOperator() == OO_Call &&
               cast<CXXRecordDecl>(DC->getParent())->isLambda()) {
      DC = DC->getParent()->getParent();
    }
    else break;
  }

  return DC;
}

/// getCurFunctionDecl - If inside of a function body, this returns a pointer
/// to the function decl for the function being parsed.  If we're currently
/// in a 'block', this returns the containing context.
FunctionDecl *Sema::getCurFunctionDecl() {
  DeclContext *DC = getFunctionLevelDeclContext();
  return dyn_cast<FunctionDecl>(DC);
}

ObjCMethodDecl *Sema::getCurMethodDecl() {
  DeclContext *DC = getFunctionLevelDeclContext();
  while (isa<RecordDecl>(DC))
    DC = DC->getParent();
  return dyn_cast<ObjCMethodDecl>(DC);
}

NamedDecl *Sema::getCurFunctionOrMethodDecl() {
  DeclContext *DC = getFunctionLevelDeclContext();
  if (isa<ObjCMethodDecl>(DC) || isa<FunctionDecl>(DC))
    return cast<NamedDecl>(DC);
  return nullptr;
}

void Sema::EmitCurrentDiagnostic(unsigned DiagID) {
  // FIXME: It doesn't make sense to me that DiagID is an incoming argument here
  // and yet we also use the current diag ID on the DiagnosticsEngine. This has
  // been made more painfully obvious by the refactor that introduced this
  // function, but it is possible that the incoming argument can be
  // eliminnated. If it truly cannot be (for example, there is some reentrancy
  // issue I am not seeing yet), then there should at least be a clarifying
  // comment somewhere.
  if (Optional<TemplateDeductionInfo*> Info = isSFINAEContext()) {
    switch (DiagnosticIDs::getDiagnosticSFINAEResponse(
              Diags.getCurrentDiagID())) {
    case DiagnosticIDs::SFINAE_Report:
      // We'll report the diagnostic below.
      break;

    case DiagnosticIDs::SFINAE_SubstitutionFailure:
      // Count this failure so that we know that template argument deduction
      // has failed.
      ++NumSFINAEErrors;

      // Make a copy of this suppressed diagnostic and store it with the
      // template-deduction information.
      if (*Info && !(*Info)->hasSFINAEDiagnostic()) {
        Diagnostic DiagInfo(&Diags);
        (*Info)->addSFINAEDiagnostic(DiagInfo.getLocation(),
                       PartialDiagnostic(DiagInfo, Context.getDiagAllocator()));
      }

      Diags.setLastDiagnosticIgnored();
      Diags.Clear();
      return;

    case DiagnosticIDs::SFINAE_AccessControl: {
      // Per C++ Core Issue 1170, access control is part of SFINAE.
      // Additionally, the AccessCheckingSFINAE flag can be used to temporarily
      // make access control a part of SFINAE for the purposes of checking
      // type traits.
      if (!AccessCheckingSFINAE && !getLangOpts().CPlusPlus11)
        break;

      SourceLocation Loc = Diags.getCurrentDiagLoc();

      // Suppress this diagnostic.
      ++NumSFINAEErrors;

      // Make a copy of this suppressed diagnostic and store it with the
      // template-deduction information.
      if (*Info && !(*Info)->hasSFINAEDiagnostic()) {
        Diagnostic DiagInfo(&Diags);
        (*Info)->addSFINAEDiagnostic(DiagInfo.getLocation(),
                       PartialDiagnostic(DiagInfo, Context.getDiagAllocator()));
      }

      Diags.setLastDiagnosticIgnored();
      Diags.Clear();

      // Now the diagnostic state is clear, produce a C++98 compatibility
      // warning.
      Diag(Loc, diag::warn_cxx98_compat_sfinae_access_control);

      // The last diagnostic which Sema produced was ignored. Suppress any
      // notes attached to it.
      Diags.setLastDiagnosticIgnored();
      return;
    }

    case DiagnosticIDs::SFINAE_Suppress:
      // Make a copy of this suppressed diagnostic and store it with the
      // template-deduction information;
      if (*Info) {
        Diagnostic DiagInfo(&Diags);
        (*Info)->addSuppressedDiagnostic(DiagInfo.getLocation(),
                       PartialDiagnostic(DiagInfo, Context.getDiagAllocator()));
      }

      // Suppress this diagnostic.
      Diags.setLastDiagnosticIgnored();
      Diags.Clear();
      return;
    }
  }

  // Set up the context's printing policy based on our current state.
  Context.setPrintingPolicy(getPrintingPolicy());

  // Emit the diagnostic.
  if (!Diags.EmitCurrentDiagnostic())
    return;

  // If this is not a note, and we're in a template instantiation
  // that is different from the last template instantiation where
  // we emitted an error, print a template instantiation
  // backtrace.
  if (!DiagnosticIDs::isBuiltinNote(DiagID) &&
      !ActiveTemplateInstantiations.empty() &&
      ActiveTemplateInstantiations.back()
        != LastTemplateInstantiationErrorContext) {
    PrintInstantiationStack();
    LastTemplateInstantiationErrorContext = ActiveTemplateInstantiations.back();
  }
}

Sema::SemaDiagnosticBuilder
Sema::Diag(SourceLocation Loc, const PartialDiagnostic& PD) {
  SemaDiagnosticBuilder Builder(Diag(Loc, PD.getDiagID()));
  PD.Emit(Builder);

  return Builder;
}

/// \brief Looks through the macro-expansion chain for the given
/// location, looking for a macro expansion with the given name.
/// If one is found, returns true and sets the location to that
/// expansion loc.
bool Sema::findMacroSpelling(SourceLocation &locref, StringRef name) {
  SourceLocation loc = locref;
  if (!loc.isMacroID()) return false;

  // There's no good way right now to look at the intermediate
  // expansions, so just jump to the expansion location.
  loc = getSourceManager().getExpansionLoc(loc);

  // If that's written with the name, stop here.
  SmallVector<char, 16> buffer;
  if (getPreprocessor().getSpelling(loc, buffer) == name) {
    locref = loc;
    return true;
  }
  return false;
}

/// \brief Determines the active Scope associated with the given declaration
/// context.
///
/// This routine maps a declaration context to the active Scope object that
/// represents that declaration context in the parser. It is typically used
/// from "scope-less" code (e.g., template instantiation, lazy creation of
/// declarations) that injects a name for name-lookup purposes and, therefore,
/// must update the Scope.
///
/// \returns The scope corresponding to the given declaraion context, or NULL
/// if no such scope is open.
Scope *Sema::getScopeForContext(DeclContext *Ctx) {

  if (!Ctx)
    return nullptr;

  Ctx = Ctx->getPrimaryContext();
  for (Scope *S = getCurScope(); S; S = S->getParent()) {
    // Ignore scopes that cannot have declarations. This is important for
    // out-of-line definitions of static class members.
    if (S->getFlags() & (Scope::DeclScope | Scope::TemplateParamScope))
      if (DeclContext *Entity = S->getEntity())
        if (Ctx == Entity->getPrimaryContext())
          return S;
  }

  return nullptr;
}

/// \brief Enter a new function scope
void Sema::PushFunctionScope() {
  if (FunctionScopes.size() == 1) {
    // Use the "top" function scope rather than having to allocate
    // memory for a new scope.
    FunctionScopes.back()->Clear();
    FunctionScopes.push_back(FunctionScopes.back());
    return;
  }

  FunctionScopes.push_back(new FunctionScopeInfo(getDiagnostics()));
}

void Sema::PushBlockScope(Scope *BlockScope, BlockDecl *Block) {
  FunctionScopes.push_back(new BlockScopeInfo(getDiagnostics(),
                                              BlockScope, Block));
}

LambdaScopeInfo *Sema::PushLambdaScope() {
  LambdaScopeInfo *const LSI = new LambdaScopeInfo(getDiagnostics());
  FunctionScopes.push_back(LSI);
  return LSI;
}

void Sema::RecordParsingTemplateParameterDepth(unsigned Depth) {
  if (LambdaScopeInfo *const LSI = getCurLambda()) {
    LSI->AutoTemplateParameterDepth = Depth;
    return;
  } 
  llvm_unreachable( 
      "Remove assertion if intentionally called in a non-lambda context.");
}

void Sema::PopFunctionScopeInfo(const AnalysisBasedWarnings::Policy *WP,
                                const Decl *D, const BlockExpr *blkExpr) {
  FunctionScopeInfo *Scope = FunctionScopes.pop_back_val();
  assert(!FunctionScopes.empty() && "mismatched push/pop!");

  // Issue any analysis-based warnings.
  if (WP && D)
    AnalysisWarnings.IssueWarnings(*WP, Scope, D, blkExpr);
  else
    for (const auto &PUD : Scope->PossiblyUnreachableDiags)
      Diag(PUD.Loc, PUD.PD);

  if (FunctionScopes.back() != Scope)
    delete Scope;
}

void Sema::PushCompoundScope() {
  getCurFunction()->CompoundScopes.push_back(CompoundScopeInfo());
}

void Sema::PopCompoundScope() {
  FunctionScopeInfo *CurFunction = getCurFunction();
  assert(!CurFunction->CompoundScopes.empty() && "mismatched push/pop");

  CurFunction->CompoundScopes.pop_back();
}

/// \brief Determine whether any errors occurred within this function/method/
/// block.
bool Sema::hasAnyUnrecoverableErrorsInThisFunction() const {
  return getCurFunction()->ErrorTrap.hasUnrecoverableErrorOccurred();
}

BlockScopeInfo *Sema::getCurBlock() {
  if (FunctionScopes.empty())
    return nullptr;

  auto CurBSI = dyn_cast<BlockScopeInfo>(FunctionScopes.back());
  if (CurBSI && CurBSI->TheDecl &&
      !CurBSI->TheDecl->Encloses(CurContext)) {
    // We have switched contexts due to template instantiation.
    assert(!ActiveTemplateInstantiations.empty());
    return nullptr;
  }

  return CurBSI;
}

LambdaScopeInfo *Sema::getCurLambda() {
  if (FunctionScopes.empty())
    return nullptr;

  auto CurLSI = dyn_cast<LambdaScopeInfo>(FunctionScopes.back());
  if (CurLSI && CurLSI->Lambda &&
      !CurLSI->Lambda->Encloses(CurContext)) {
    // We have switched contexts due to template instantiation.
    assert(!ActiveTemplateInstantiations.empty());
    return nullptr;
  }

  return CurLSI;
}
// We have a generic lambda if we parsed auto parameters, or we have 
// an associated template parameter list.
LambdaScopeInfo *Sema::getCurGenericLambda() {
  if (LambdaScopeInfo *LSI =  getCurLambda()) {
    return (LSI->AutoTemplateParams.size() ||
                    LSI->GLTemplateParameterList) ? LSI : nullptr;
  }
  return nullptr;
}


void Sema::ActOnComment(SourceRange Comment) {
  if (!LangOpts.RetainCommentsFromSystemHeaders &&
      SourceMgr.isInSystemHeader(Comment.getBegin()))
    return;
  RawComment RC(SourceMgr, Comment, false,
                LangOpts.CommentOpts.ParseAllComments);
  if (RC.isAlmostTrailingComment()) {
    SourceRange MagicMarkerRange(Comment.getBegin(),
                                 Comment.getBegin().getLocWithOffset(3));
    StringRef MagicMarkerText;
    switch (RC.getKind()) {
    case RawComment::RCK_OrdinaryBCPL:
      MagicMarkerText = "///<";
      break;
    case RawComment::RCK_OrdinaryC:
      MagicMarkerText = "/**<";
      break;
    default:
      llvm_unreachable("if this is an almost Doxygen comment, "
                       "it should be ordinary");
    }
    Diag(Comment.getBegin(), diag::warn_not_a_doxygen_trailing_member_comment) <<
      FixItHint::CreateReplacement(MagicMarkerRange, MagicMarkerText);
  }
  Context.addComment(RC);
}

// Pin this vtable to this file.
ExternalSemaSource::~ExternalSemaSource() {}

void ExternalSemaSource::ReadMethodPool(Selector Sel) { }
void ExternalSemaSource::updateOutOfDateSelector(Selector Sel) { }

void ExternalSemaSource::ReadKnownNamespaces(
                           SmallVectorImpl<NamespaceDecl *> &Namespaces) {
}

void ExternalSemaSource::ReadUndefinedButUsed(
    llvm::MapVector<NamedDecl *, SourceLocation> &Undefined) {}

void ExternalSemaSource::ReadMismatchingDeleteExpressions(llvm::MapVector<
    FieldDecl *, llvm::SmallVector<std::pair<SourceLocation, bool>, 4>> &) {}

void PrettyDeclStackTraceEntry::print(raw_ostream &OS) const {
  SourceLocation Loc = this->Loc;
  if (!Loc.isValid() && TheDecl) Loc = TheDecl->getLocation();
  if (Loc.isValid()) {
    Loc.print(OS, S.getSourceManager());
    OS << ": ";
  }
  OS << Message;

  if (auto *ND = dyn_cast_or_null<NamedDecl>(TheDecl)) {
    OS << " '";
    ND->getNameForDiagnostic(OS, ND->getASTContext().getPrintingPolicy(), true);
    OS << "'";
  }

  OS << '\n';
}

/// \brief Figure out if an expression could be turned into a call.
///
/// Use this when trying to recover from an error where the programmer may have
/// written just the name of a function instead of actually calling it.
///
/// \param E - The expression to examine.
/// \param ZeroArgCallReturnTy - If the expression can be turned into a call
///  with no arguments, this parameter is set to the type returned by such a
///  call; otherwise, it is set to an empty QualType.
/// \param OverloadSet - If the expression is an overloaded function
///  name, this parameter is populated with the decls of the various overloads.
bool Sema::tryExprAsCall(Expr &E, QualType &ZeroArgCallReturnTy,
                         UnresolvedSetImpl &OverloadSet) {
  ZeroArgCallReturnTy = QualType();
  OverloadSet.clear();

  const OverloadExpr *Overloads = nullptr;
  bool IsMemExpr = false;
  if (E.getType() == Context.OverloadTy) {
    OverloadExpr::FindResult FR = OverloadExpr::find(const_cast<Expr*>(&E));

    // Ignore overloads that are pointer-to-member constants.
    if (FR.HasFormOfMemberPointer)
      return false;

    Overloads = FR.Expression;
  } else if (E.getType() == Context.BoundMemberTy) {
    Overloads = dyn_cast<UnresolvedMemberExpr>(E.IgnoreParens());
    IsMemExpr = true;
  }

  bool Ambiguous = false;

  if (Overloads) {
    for (OverloadExpr::decls_iterator it = Overloads->decls_begin(),
         DeclsEnd = Overloads->decls_end(); it != DeclsEnd; ++it) {
      OverloadSet.addDecl(*it);

      // Check whether the function is a non-template, non-member which takes no
      // arguments.
      if (IsMemExpr)
        continue;
      if (const FunctionDecl *OverloadDecl
            = dyn_cast<FunctionDecl>((*it)->getUnderlyingDecl())) {
        if (OverloadDecl->getMinRequiredArguments() == 0) {
          if (!ZeroArgCallReturnTy.isNull() && !Ambiguous) {
            ZeroArgCallReturnTy = QualType();
            Ambiguous = true;
          } else
            ZeroArgCallReturnTy = OverloadDecl->getReturnType();
        }
      }
    }

    // If it's not a member, use better machinery to try to resolve the call
    if (!IsMemExpr)
      return !ZeroArgCallReturnTy.isNull();
  }

  // Attempt to call the member with no arguments - this will correctly handle
  // member templates with defaults/deduction of template arguments, overloads
  // with default arguments, etc.
  if (IsMemExpr && !E.isTypeDependent()) {
    bool Suppress = getDiagnostics().getSuppressAllDiagnostics();
    getDiagnostics().setSuppressAllDiagnostics(true);
    ExprResult R = BuildCallToMemberFunction(nullptr, &E, SourceLocation(),
                                             None, SourceLocation());
    getDiagnostics().setSuppressAllDiagnostics(Suppress);
    if (R.isUsable()) {
      ZeroArgCallReturnTy = R.get()->getType();
      return true;
    }
    return false;
  }

  if (const DeclRefExpr *DeclRef = dyn_cast<DeclRefExpr>(E.IgnoreParens())) {
    if (const FunctionDecl *Fun = dyn_cast<FunctionDecl>(DeclRef->getDecl())) {
      if (Fun->getMinRequiredArguments() == 0)
        ZeroArgCallReturnTy = Fun->getReturnType();
      return true;
    }
  }

  // We don't have an expression that's convenient to get a FunctionDecl from,
  // but we can at least check if the type is "function of 0 arguments".
  QualType ExprTy = E.getType();
  const FunctionType *FunTy = nullptr;
  QualType PointeeTy = ExprTy->getPointeeType();
  if (!PointeeTy.isNull())
    FunTy = PointeeTy->getAs<FunctionType>();
  if (!FunTy)
    FunTy = ExprTy->getAs<FunctionType>();

  if (const FunctionProtoType *FPT =
      dyn_cast_or_null<FunctionProtoType>(FunTy)) {
    if (FPT->getNumParams() == 0)
      ZeroArgCallReturnTy = FunTy->getReturnType();
    return true;
  }
  return false;
}

/// \brief Give notes for a set of overloads.
///
/// A companion to tryExprAsCall. In cases when the name that the programmer
/// wrote was an overloaded function, we may be able to make some guesses about
/// plausible overloads based on their return types; such guesses can be handed
/// off to this method to be emitted as notes.
///
/// \param Overloads - The overloads to note.
/// \param FinalNoteLoc - If we've suppressed printing some overloads due to
///  -fshow-overloads=best, this is the location to attach to the note about too
///  many candidates. Typically this will be the location of the original
///  ill-formed expression.
static void noteOverloads(Sema &S, const UnresolvedSetImpl &Overloads,
                          const SourceLocation FinalNoteLoc) {
  int ShownOverloads = 0;
  int SuppressedOverloads = 0;
  for (UnresolvedSetImpl::iterator It = Overloads.begin(),
       DeclsEnd = Overloads.end(); It != DeclsEnd; ++It) {
    // FIXME: Magic number for max shown overloads stolen from
    // OverloadCandidateSet::NoteCandidates.
    if (ShownOverloads >= 4 && S.Diags.getShowOverloads() == Ovl_Best) {
      ++SuppressedOverloads;
      continue;
    }

    NamedDecl *Fn = (*It)->getUnderlyingDecl();
    S.Diag(Fn->getLocation(), diag::note_possible_target_of_call);
    ++ShownOverloads;
  }

  if (SuppressedOverloads)
    S.Diag(FinalNoteLoc, diag::note_ovl_too_many_candidates)
      << SuppressedOverloads;
}

static void notePlausibleOverloads(Sema &S, SourceLocation Loc,
                                   const UnresolvedSetImpl &Overloads,
                                   bool (*IsPlausibleResult)(QualType)) {
  if (!IsPlausibleResult)
    return noteOverloads(S, Overloads, Loc);

  UnresolvedSet<2> PlausibleOverloads;
  for (OverloadExpr::decls_iterator It = Overloads.begin(),
         DeclsEnd = Overloads.end(); It != DeclsEnd; ++It) {
    const FunctionDecl *OverloadDecl = cast<FunctionDecl>(*It);
    QualType OverloadResultTy = OverloadDecl->getReturnType();
    if (IsPlausibleResult(OverloadResultTy))
      PlausibleOverloads.addDecl(It.getDecl());
  }
  noteOverloads(S, PlausibleOverloads, Loc);
}

/// Determine whether the given expression can be called by just
/// putting parentheses after it.  Notably, expressions with unary
/// operators can't be because the unary operator will start parsing
/// outside the call.
static bool IsCallableWithAppend(Expr *E) {
  E = E->IgnoreImplicit();
  return (!isa<CStyleCastExpr>(E) &&
          !isa<UnaryOperator>(E) &&
          !isa<BinaryOperator>(E) &&
          !isa<CXXOperatorCallExpr>(E));
}

bool Sema::tryToRecoverWithCall(ExprResult &E, const PartialDiagnostic &PD,
                                bool ForceComplain,
                                bool (*IsPlausibleResult)(QualType)) {
  SourceLocation Loc = E.get()->getExprLoc();
  SourceRange Range = E.get()->getSourceRange();

  QualType ZeroArgCallTy;
  UnresolvedSet<4> Overloads;
  if (tryExprAsCall(*E.get(), ZeroArgCallTy, Overloads) &&
      !ZeroArgCallTy.isNull() &&
      (!IsPlausibleResult || IsPlausibleResult(ZeroArgCallTy))) {
    // At this point, we know E is potentially callable with 0
    // arguments and that it returns something of a reasonable type,
    // so we can emit a fixit and carry on pretending that E was
    // actually a CallExpr.
    SourceLocation ParenInsertionLoc = getLocForEndOfToken(Range.getEnd());
    Diag(Loc, PD)
      << /*zero-arg*/ 1 << Range
      << (IsCallableWithAppend(E.get())
          ? FixItHint::CreateInsertion(ParenInsertionLoc, "()")
          : FixItHint());
    notePlausibleOverloads(*this, Loc, Overloads, IsPlausibleResult);

    // FIXME: Try this before emitting the fixit, and suppress diagnostics
    // while doing so.
    E = ActOnCallExpr(nullptr, E.get(), Range.getEnd(), None,
                      Range.getEnd().getLocWithOffset(1));
    return true;
  }

  if (!ForceComplain) return false;

  Diag(Loc, PD) << /*not zero-arg*/ 0 << Range;
  notePlausibleOverloads(*this, Loc, Overloads, IsPlausibleResult);
  E = ExprError();
  return true;
}

IdentifierInfo *Sema::getSuperIdentifier() const {
  if (!Ident_super)
    Ident_super = &Context.Idents.get("super");
  return Ident_super;
}

IdentifierInfo *Sema::getFloat128Identifier() const {
  if (!Ident___float128)
    Ident___float128 = &Context.Idents.get("__float128");
  return Ident___float128;
}

void Sema::PushCapturedRegionScope(Scope *S, CapturedDecl *CD, RecordDecl *RD,
                                   CapturedRegionKind K) {
  CapturingScopeInfo *CSI = new CapturedRegionScopeInfo(
      getDiagnostics(), S, CD, RD, CD->getContextParam(), K,
      (getLangOpts().OpenMP && K == CR_OpenMP) ? getOpenMPNestingLevel() : 0);
  CSI->ReturnType = Context.VoidTy;
  FunctionScopes.push_back(CSI);
}

CapturedRegionScopeInfo *Sema::getCurCapturedRegion() {
  if (FunctionScopes.empty())
    return nullptr;

  return dyn_cast<CapturedRegionScopeInfo>(FunctionScopes.back());
}

const llvm::MapVector<FieldDecl *, Sema::DeleteLocs> &
Sema::getMismatchingDeleteExpressions() const {
  return DeleteExprs;
}<|MERGE_RESOLUTION|>--- conflicted
+++ resolved
@@ -87,13 +87,8 @@
     ConstSegStack(nullptr), CodeSegStack(nullptr), CurInitSeg(nullptr),
     VisContext(nullptr),
     IsBuildingRecoveryCallExpr(false),
-<<<<<<< HEAD
-    ExprNeedsCleanups(false), IsMemberBoundsExpr(false),
-    LateTemplateParser(nullptr), LateTemplateParserCleanup(nullptr),
-=======
-    Cleanup{}, LateTemplateParser(nullptr),
+    Cleanup{}, IsMemberBoundsExpr(false), LateTemplateParser(nullptr),
     LateTemplateParserCleanup(nullptr),
->>>>>>> 7ccc62be
     OpaqueParser(nullptr), IdResolver(pp), StdInitializerList(nullptr),
     CXXTypeInfoDecl(nullptr), MSVCGuidDecl(nullptr),
     NSNumberDecl(nullptr), NSValueDecl(nullptr),

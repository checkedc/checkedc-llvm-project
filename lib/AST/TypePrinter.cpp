--- conflicted
+++ resolved
@@ -248,12 +248,9 @@
     case Type::Atomic:
     case Type::Pipe:
     case Type::TypeVariable:
-<<<<<<< HEAD
     case Type::TypeOpaque:
     case Type::TypeReveal:
-=======
     case Type::Existential:
->>>>>>> da2b5426
       CanPrefixQualifiers = true;
       break;
 
@@ -1066,31 +1063,7 @@
 
 void TypePrinter::printTypeVariableAfter(const TypeVariableType *T, raw_ostream &OS) { }
 
-<<<<<<< HEAD
-void TypePrinter::printTypeOpaqueBefore(const TypeOpaqueType *T, raw_ostream &OS) {
-  printTypeSpec(T->getDecl(), OS);
-}
-void TypePrinter::printTypeOpaqueAfter(const TypeOpaqueType *T, raw_ostream &OS) { }
-
-void TypePrinter::printTypeRevealBefore(const TypeRevealType *T, raw_ostream &OS) {
-  printTypeSpec(T->getDecl(), OS);
-}
-void TypePrinter::printTypeRevealAfter(const TypeRevealType *T, raw_ostream &OS) { }
-
 void TypePrinter::printTypedefBefore(const TypedefType *T, raw_ostream &OS) { 
-=======
-void TypePrinter::printExistentialBefore(const ExistentialType *T, raw_ostream &OS) {
-  OS << "Exists(";
-  print(QualType(T->typeVar(), 0 /* Quals */), OS, "");
-  OS << ", ";
-  print(T->innerType(), OS, "");
-  OS << ")";
-}
-
-void TypePrinter::printExistentialAfter(const ExistentialType *T, raw_ostream &OS) { }
-
-void TypePrinter::printTypedefBefore(const TypedefType *T, raw_ostream &OS) {
->>>>>>> da2b5426
   printTypeSpec(T->getDecl(), OS);
 }
 

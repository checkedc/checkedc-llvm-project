--- conflicted
+++ resolved
@@ -1031,22 +1031,13 @@
   return Importer.getToContext().getComplexType(*ToElementTypeOrErr);
 }
 
-<<<<<<< HEAD
 ExpectedType ASTNodeImporter::VisitPointerType(const PointerType *T) {
   ExpectedType ToPointeeTypeOrErr = import(T->getPointeeType());
   if (!ToPointeeTypeOrErr)
     return ToPointeeTypeOrErr.takeError();
 
-  return Importer.getToContext().getPointerType(*ToPointeeTypeOrErr);
-=======
-QualType ASTNodeImporter::VisitPointerType(const PointerType *T) {
-  QualType ToPointeeType = Importer.Import(T->getPointeeType());
-  if (ToPointeeType.isNull())
-    return QualType();
-  
-  return Importer.getToContext().getPointerType(ToPointeeType,
+  return Importer.getToContext().getPointerType(*ToPointeeTypeOrErr,
                                                 T->getKind());
->>>>>>> 96940ffe
 }
 
 ExpectedType ASTNodeImporter::VisitBlockPointerType(const BlockPointerType *T) {
@@ -5658,9 +5649,15 @@
   if (!ToRBracLocOrErr)
     return ToRBracLocOrErr.takeError();
 
+  ExpectedSLoc ToCheckedSpecifierLocOrErr = import(S->getCheckedSpecifierLoc());
+  ExpectedSLoc ToSpecifierModifierorErr = import(S->getSpecifierModifierLoc());
+
   return CompoundStmt::Create(
       Importer.getToContext(), ToStmts,
-      *ToLBracLocOrErr, *ToRBracLocOrErr);
+      *ToLBracLocOrErr, *ToRBracLocOrErr,
+      S->getWrittenCheckedSpecifier(), 
+      S->getCheckedSpecifier(),
+      *ToCheckedSpecifierLocOrErr, *ToSpecifierModifierorErr);
 }
 
 ExpectedStmt ASTNodeImporter::VisitCaseStmt(CaseStmt *S) {
@@ -5692,22 +5689,8 @@
   Stmt *ToSubStmt;
   std::tie(ToDefaultLoc, ToColonLoc, ToSubStmt) = *Imp;
 
-<<<<<<< HEAD
   return new (Importer.getToContext()) DefaultStmt(
     ToDefaultLoc, ToColonLoc, ToSubStmt);
-=======
-  SourceLocation ToLBraceLoc = Importer.Import(S->getLBracLoc());
-  SourceLocation ToRBraceLoc = Importer.Import(S->getRBracLoc());
-  SourceLocation ToCheckedSpecifierLoc = Importer.Import(S->getCheckedSpecifierLoc());
-  SourceLocation ToSpecifierModifierLoc = Importer.Import(S->getSpecifierModifierLoc());
-  return new (Importer.getToContext()) CompoundStmt(Importer.getToContext(),
-                                                    ToStmts,
-                                                    ToLBraceLoc, ToRBraceLoc,
-                                                    S->getWrittenCheckedSpecifier(),
-                                                    S->getCheckedSpecifier(),
-                                                    ToCheckedSpecifierLoc,
-                                                    ToSpecifierModifierLoc);
->>>>>>> 96940ffe
 }
 
 ExpectedStmt ASTNodeImporter::VisitLabelStmt(LabelStmt *S) {
